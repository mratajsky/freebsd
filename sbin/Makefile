#	@(#)Makefile	8.5 (Berkeley) 3/31/94
# $FreeBSD$

.include <src.opts.mk>

# XXX MISSING:		icheck ncheck

SUBDIR=adjkerntz \
	badsect \
	camcontrol \
	clri \
	comcontrol \
	conscontrol \
	ddb \
	devfs \
	dhclient \
	dmesg \
	dump \
	dumpfs \
	dumpon \
	etherswitchcfg \
	ffsinfo \
	fsck \
	fsck_ffs \
	fsck_msdosfs \
	fsdb \
	fsirand \
	gbde \
	geom \
	ggate \
	growfs \
	gvinum \
	ifconfig \
	init \
	kldconfig \
	kldload \
	kldstat \
	kldunload \
	ldconfig \
	md5 \
	mdconfig \
	mdmfs \
	mknod \
	mksnap_ffs \
	mount \
	mount_cd9660 \
	mount_fusefs \
	mount_msdosfs \
	mount_nfs \
	mount_nullfs \
	mount_udf \
	mount_unionfs \
	newfs \
	newfs_msdos \
	nfsiod \
	nos-tun \
	ping \
	rcorder \
	reboot \
	recoverdisk \
	resolvconf \
	restore \
	route \
	savecore \
	setkey \
	shutdown \
	swapon \
	sysctl \
	tunefs \
	umount

.if ${MK_ATM} != "no"
SUBDIR+=	atm
.endif

.if ${MK_CASPER} != "no"
SUBDIR+=	casperd
.endif

.if ${MK_CCD} != "no"
SUBDIR+=	ccdconfig
.endif

.if ${MK_CXX} != "no"
SUBDIR+=	devd
.endif

.if ${MK_HAST} != "no"
SUBDIR+=	hastctl
SUBDIR+=	hastd
.endif

.if ${MK_INET6} != "no"
SUBDIR+=	ping6
SUBDIR+=	rtsol
.endif
	
.if ${MK_IPFILTER} != "no"
SUBDIR+=	ipf
.endif

.if ${MK_IPFW} != "no"
SUBDIR+=	ipfw
SUBDIR+=	natd
.endif

.if ${MK_ISCSI} != "no"
SUBDIR+=	iscontrol
.endif

.if ${MK_NAND} != "no"
SUBDIR+=	nandfs
SUBDIR+=	newfs_nandfs
.endif

.if ${MK_PF} != "no"
SUBDIR+=	pfctl
SUBDIR+=	pflogd
.endif

<<<<<<< HEAD
.if ${MK_PPP} != "no"
SUBDIR+=	spppcontrol
.endif

.if ${MK_INET6} != "no"
SUBDIR+=	ping6
SUBDIR+=	rtsol
.endif
	
.if ${MK_ISCSI} != "no"
SUBDIR+=	iscontrol
.endif

=======
>>>>>>> 6781e2a6
.if ${MK_QUOTAS} != "no"
SUBDIR+=	quotacheck
.endif

.if ${MK_ROUTED} != "no"
SUBDIR+=	routed
.endif

.if ${MK_TESTS} != "no"
SUBDIR+=	tests
.endif

.include <bsd.arch.inc.mk>

SUBDIR:=	${SUBDIR:O}

SUBDIR_PARALLEL=

.include <bsd.subdir.mk><|MERGE_RESOLUTION|>--- conflicted
+++ resolved
@@ -118,22 +118,10 @@
 SUBDIR+=	pflogd
 .endif
 
-<<<<<<< HEAD
 .if ${MK_PPP} != "no"
 SUBDIR+=	spppcontrol
 .endif
 
-.if ${MK_INET6} != "no"
-SUBDIR+=	ping6
-SUBDIR+=	rtsol
-.endif
-	
-.if ${MK_ISCSI} != "no"
-SUBDIR+=	iscontrol
-.endif
-
-=======
->>>>>>> 6781e2a6
 .if ${MK_QUOTAS} != "no"
 SUBDIR+=	quotacheck
 .endif
