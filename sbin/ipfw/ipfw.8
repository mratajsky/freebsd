--- conflicted
+++ resolved
@@ -960,6 +960,61 @@
 keyword with setfib.
 If the tablearg value is not within the compiled range of fibs,
 the packet's fib is set to 0.
+.It Cm setdscp Ar DSCP | number | tablearg
+Set specified DiffServ codepoint for an IPv4/IPv6 packet.
+Processing continues at the next rule.
+Supported values are:
+.Pp
+.Cm CS0
+.Pq Dv 000000 ,
+.Cm CS1
+.Pq Dv 001000 ,
+.Cm CS2
+.Pq Dv 010000 ,
+.Cm CS3
+.Pq Dv 011000 ,
+.Cm CS4
+.Pq Dv 100000 ,
+.Cm CS5
+.Pq Dv 101000 ,
+.Cm CS6
+.Pq Dv 110000 ,
+.Cm CS7
+.Pq Dv 111000 ,
+.Cm AF11
+.Pq Dv 001010 ,
+.Cm AF12
+.Pq Dv 001100 ,
+.Cm AF13
+.Pq Dv 001110 ,
+.Cm AF21
+.Pq Dv 010010 ,
+.Cm AF22
+.Pq Dv 010100 ,
+.Cm AF23
+.Pq Dv 010110 ,
+.Cm AF31
+.Pq Dv 011010 ,
+.Cm AF32
+.Pq Dv 011100 ,
+.Cm AF33
+.Pq Dv 011110 ,
+.Cm AF41
+.Pq Dv 100010 ,
+.Cm AF42
+.Pq Dv 100100 ,
+.Cm AF43
+.Pq Dv 100110 ,
+.Cm EF
+.Pq Dv 101110 ,
+.Cm BE
+.Pq Dv 000000 .
+Additionally, DSCP value can be specified by number (0..64).
+It is also possible to use the
+.Cm tablearg
+keyword with setdscp.
+If the tablearg value is not within the 0..64 range, lower 6 bits of supplied
+value are used.
 .It Cm reass
 Queue and reassemble IP fragments.
 If the packet is not fragmented, counters are updated and
@@ -1454,6 +1509,17 @@
 The absence of a particular type may be denoted
 with a
 .Ql \&! .
+.It Cm dscp spec Ns Op , Ns Ar spec
+Matches IPv4/IPv6 packets whose
+.Cm DS
+field value is contained in
+.Ar spec
+mask.
+Multiple values can be specified via
+the comma separated list.
+Value can be one of keywords used in
+.Cm setdscp
+action or exact number.
 .It Cm ipttl Ar ttl-list
 Matches IPv4 packets whose time to live is included in
 .Ar ttl-list ,
@@ -2976,8 +3042,6 @@
 but coming in on
 .Li fxp1
 would be dropped.
-<<<<<<< HEAD
-=======
 .Pp
 The
 .Cm setdscp
@@ -2985,7 +3049,6 @@
 by adding the following to the appropriate place in ruleset:
 .Pp
 .Dl "ipfw add setdscp be ip from any to any dscp af11,af21"
->>>>>>> e2af9768
 .Ss DYNAMIC RULES
 In order to protect a site from flood attacks involving fake
 TCP packets, it is safer to use dynamic rules:
