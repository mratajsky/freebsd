--- conflicted
+++ resolved
@@ -2001,15 +2001,9 @@
 with either delay or probability first, according
 to the chosen format.
 The unit for delay is milliseconds.
-<<<<<<< HEAD
-Data points do not need to be ordered or equal to the number
-specified in the "samples" line.
-The
-=======
 Data points do not need to be sorted.
 Also, tne number of actual lines can be different
 from the value of the "samples" parameter:
->>>>>>> e93642ed
 .Nm
 utility will sort and interpolate
 the curve as needed.
