# $FreeBSD$

PROG=	pjdfstest

${PROG}:	${PROG}.c
	@OSTYPE=`uname`; \
	CFLAGS=-D__OS_$${OSTYPE}__; \
	if [ $$OSTYPE = "FreeBSD" ]; then \
<<<<<<< HEAD
		CFLAGS="$$CFLAGS -DHAS_LCHMOD -DHAS_CHFLAGS -DHAS_FCHFLAGS -DHAS_LCHFLAGS -DHAS_FREEBSD_ACL -DHAS_BINDAT -DHAS_CONNECTAT"; \
=======
		CFLAGS="$$CFLAGS -DHAS_LCHMOD -DHAS_CHFLAGS -DHAS_FCHFLAGS -DHAS_CHFLAGSAT -DHAS_LCHFLAGS -DHAS_FREEBSD_ACL -DHAS_BINDAT -DHAS_CONNECTAT -DHAS_LPATHCONF"; \
>>>>>>> e2af9768
	elif [ $$OSTYPE = "SunOS" ]; then \
		CFLAGS="$$CFLAGS -DHAS_TRUNCATE64 -DHAS_STAT64"; \
		CFLAGS="$$CFLAGS -lsocket"; \
	elif [ $$OSTYPE = "Darwin" ]; then \
		CFLAGS="$$CFLAGS -DHAS_LCHMOD -DHAS_CHFLAGS -DHAS_LCHFLAGS"; \
	elif [ $$OSTYPE == "Linux" ]; then \
		CFLAGS="$$CFLAGS -D_GNU_SOURCE"; \
	else \
		echo "Unsupported operating system: ${OSTYPE}."; \
		exit 1; \
	fi; \
	cmd="gcc -Wall $$CFLAGS ${PROG}.c -o ${PROG}"; \
	echo $$cmd; \
	$$cmd

clean:
	rm -f ${PROG}<|MERGE_RESOLUTION|>--- conflicted
+++ resolved
@@ -6,11 +6,7 @@
 	@OSTYPE=`uname`; \
 	CFLAGS=-D__OS_$${OSTYPE}__; \
 	if [ $$OSTYPE = "FreeBSD" ]; then \
-<<<<<<< HEAD
-		CFLAGS="$$CFLAGS -DHAS_LCHMOD -DHAS_CHFLAGS -DHAS_FCHFLAGS -DHAS_LCHFLAGS -DHAS_FREEBSD_ACL -DHAS_BINDAT -DHAS_CONNECTAT"; \
-=======
 		CFLAGS="$$CFLAGS -DHAS_LCHMOD -DHAS_CHFLAGS -DHAS_FCHFLAGS -DHAS_CHFLAGSAT -DHAS_LCHFLAGS -DHAS_FREEBSD_ACL -DHAS_BINDAT -DHAS_CONNECTAT -DHAS_LPATHCONF"; \
->>>>>>> e2af9768
 	elif [ $$OSTYPE = "SunOS" ]; then \
 		CFLAGS="$$CFLAGS -DHAS_TRUNCATE64 -DHAS_STAT64"; \
 		CFLAGS="$$CFLAGS -lsocket"; \
