%{
/*
 * configlexer.lex - lexical analyzer for unbound config file
 *
 * Copyright (c) 2001-2006, NLnet Labs. All rights reserved
 *
 * See LICENSE for the license.
 *
 */

#include "config.h"

#include <ctype.h>
#include <string.h>
#include <strings.h>
#ifdef HAVE_GLOB_H
# include <glob.h>
#endif

#include "util/config_file.h"
#include "util/configparser.h"
#if 0
#include "util/configyyrename.h"
#endif
void ub_c_error(const char *message);

#if 0
#define LEXOUT(s)  printf s /* used ONLY when debugging */
#else
#define LEXOUT(s)
#endif

/** avoid warning in about fwrite return value */
#define ECHO ub_c_error_msg("syntax error at text: %s", yytext)

/** A parser variable, this is a statement in the config file which is
 * of the form variable: value1 value2 ...  nargs is the number of values. */
#define YDVAR(nargs, var) \
	num_args=(nargs); \
	LEXOUT(("v(%s%d) ", yytext, num_args)); \
	if(num_args > 0) { BEGIN(val); } \
	return (var);

struct inc_state {
	char* filename;
	int line;
	YY_BUFFER_STATE buffer;
	struct inc_state* next;
};
static struct inc_state* config_include_stack = NULL;
static int inc_depth = 0;
static int inc_prev = 0;
static int num_args = 0;

void init_cfg_parse(void)
{
	config_include_stack = NULL;
	inc_depth = 0;
	inc_prev = 0;
	num_args = 0;
}

static void config_start_include(const char* filename)
{
	FILE *input;
	struct inc_state* s;
	char* nm;
	if(inc_depth++ > 100000) {
		ub_c_error_msg("too many include files");
		return;
	}
	if(strlen(filename) == 0) {
		ub_c_error_msg("empty include file name");
		return;
	}
	s = (struct inc_state*)malloc(sizeof(*s));
	if(!s) {
		ub_c_error_msg("include %s: malloc failure", filename);
		return;
	}
	if(cfg_parser->chroot && strncmp(filename, cfg_parser->chroot,
		strlen(cfg_parser->chroot)) == 0) {
		filename += strlen(cfg_parser->chroot);
	}
	nm = strdup(filename);
	if(!nm) {
		ub_c_error_msg("include %s: strdup failure", filename);
		free(s);
		return;
	}
	input = fopen(filename, "r");
	if(!input) {
		ub_c_error_msg("cannot open include file '%s': %s",
			filename, strerror(errno));
		free(s);
		free(nm);
		return;
	}
	LEXOUT(("switch_to_include_file(%s)\n", filename));
	s->filename = cfg_parser->filename;
	s->line = cfg_parser->line;
	s->buffer = YY_CURRENT_BUFFER;
	s->next = config_include_stack;
	config_include_stack = s;
	cfg_parser->filename = nm;
	cfg_parser->line = 1;
	yy_switch_to_buffer(yy_create_buffer(input, YY_BUF_SIZE));
}

static void config_start_include_glob(const char* filename)
{

	/* check for wildcards */
#ifdef HAVE_GLOB
	glob_t g;
	size_t i;
	int r, flags;
	if(!(!strchr(filename, '*') && !strchr(filename, '?') && !strchr(filename, '[') &&
		!strchr(filename, '{') && !strchr(filename, '~'))) {
		flags = 0
#ifdef GLOB_ERR
			| GLOB_ERR
#endif
#ifdef GLOB_NOSORT
			| GLOB_NOSORT
#endif
#ifdef GLOB_BRACE
			| GLOB_BRACE
#endif
#ifdef GLOB_TILDE
			| GLOB_TILDE
#endif
		;
		memset(&g, 0, sizeof(g));
		r = glob(filename, flags, NULL, &g);
		if(r) {
			/* some error */
			globfree(&g);
			if(r == GLOB_NOMATCH)
				return; /* no matches for pattern */
			config_start_include(filename); /* let original deal with it */
			return;
		}
		/* process files found, if any */
		for(i=0; i<(size_t)g.gl_pathc; i++) {
			config_start_include(g.gl_pathv[i]);
		}
		globfree(&g);
		return;
	}
#endif /* HAVE_GLOB */

	config_start_include(filename);
}

static void config_end_include(void)
{
	struct inc_state* s = config_include_stack;
	--inc_depth;
	if(!s) return;
	free(cfg_parser->filename);
	cfg_parser->filename = s->filename;
	cfg_parser->line = s->line;
	yy_delete_buffer(YY_CURRENT_BUFFER);
	yy_switch_to_buffer(s->buffer);
	config_include_stack = s->next;
	free(s);
}

#ifndef yy_set_bol /* compat definition, for flex 2.4.6 */
#define yy_set_bol(at_bol) \
        { \
	        if ( ! yy_current_buffer ) \
	                yy_current_buffer = yy_create_buffer( yyin, YY_BUF_SIZE ); \
	        yy_current_buffer->yy_ch_buf[0] = ((at_bol)?'\n':' '); \
        }
#endif

%}
%option noinput
%option nounput
%{
#ifndef YY_NO_UNPUT
#define YY_NO_UNPUT 1
#endif
#ifndef YY_NO_INPUT
#define YY_NO_INPUT 1
#endif
%}

SPACE   [ \t]
LETTER  [a-zA-Z]
UNQUOTEDLETTER [^\'\"\n\r \t\\]|\\.
UNQUOTEDLETTER_NOCOLON [^\:\'\"\n\r \t\\]|\\.
NEWLINE [\r\n]
COMMENT \#
COLON 	\:
DQANY     [^\"\n\r\\]|\\.
SQANY     [^\'\n\r\\]|\\.

%x	quotedstring singlequotedstr include include_quoted val

%%
<INITIAL,val>{SPACE}*	{ 
	LEXOUT(("SP ")); /* ignore */ }
<INITIAL,val>{SPACE}*{COMMENT}.*	{ 
	/* note that flex makes the longest match and '.' is any but not nl */
	LEXOUT(("comment(%s) ", yytext)); /* ignore */ }
server{COLON}			{ YDVAR(0, VAR_SERVER) }
num-threads{COLON}		{ YDVAR(1, VAR_NUM_THREADS) }
verbosity{COLON}		{ YDVAR(1, VAR_VERBOSITY) }
port{COLON}			{ YDVAR(1, VAR_PORT) }
outgoing-range{COLON}		{ YDVAR(1, VAR_OUTGOING_RANGE) }
outgoing-port-permit{COLON}	{ YDVAR(1, VAR_OUTGOING_PORT_PERMIT) }
outgoing-port-avoid{COLON}	{ YDVAR(1, VAR_OUTGOING_PORT_AVOID) }
outgoing-num-tcp{COLON}		{ YDVAR(1, VAR_OUTGOING_NUM_TCP) }
incoming-num-tcp{COLON}		{ YDVAR(1, VAR_INCOMING_NUM_TCP) }
do-ip4{COLON}			{ YDVAR(1, VAR_DO_IP4) }
do-ip6{COLON}			{ YDVAR(1, VAR_DO_IP6) }
do-udp{COLON}			{ YDVAR(1, VAR_DO_UDP) }
do-tcp{COLON}			{ YDVAR(1, VAR_DO_TCP) }
tcp-upstream{COLON}		{ YDVAR(1, VAR_TCP_UPSTREAM) }
ssl-upstream{COLON}		{ YDVAR(1, VAR_SSL_UPSTREAM) }
ssl-service-key{COLON}		{ YDVAR(1, VAR_SSL_SERVICE_KEY) }
ssl-service-pem{COLON}		{ YDVAR(1, VAR_SSL_SERVICE_PEM) }
ssl-port{COLON}			{ YDVAR(1, VAR_SSL_PORT) }
do-daemonize{COLON}		{ YDVAR(1, VAR_DO_DAEMONIZE) }
interface{COLON}		{ YDVAR(1, VAR_INTERFACE) }
ip-address{COLON}		{ YDVAR(1, VAR_INTERFACE) }
outgoing-interface{COLON}	{ YDVAR(1, VAR_OUTGOING_INTERFACE) }
interface-automatic{COLON}	{ YDVAR(1, VAR_INTERFACE_AUTOMATIC) }
so-rcvbuf{COLON}		{ YDVAR(1, VAR_SO_RCVBUF) }
so-sndbuf{COLON}		{ YDVAR(1, VAR_SO_SNDBUF) }
so-reuseport{COLON}		{ YDVAR(1, VAR_SO_REUSEPORT) }
chroot{COLON}			{ YDVAR(1, VAR_CHROOT) }
username{COLON}			{ YDVAR(1, VAR_USERNAME) }
directory{COLON}		{ YDVAR(1, VAR_DIRECTORY) }
logfile{COLON}			{ YDVAR(1, VAR_LOGFILE) }
pidfile{COLON}			{ YDVAR(1, VAR_PIDFILE) }
root-hints{COLON}		{ YDVAR(1, VAR_ROOT_HINTS) }
edns-buffer-size{COLON}		{ YDVAR(1, VAR_EDNS_BUFFER_SIZE) }
msg-buffer-size{COLON}		{ YDVAR(1, VAR_MSG_BUFFER_SIZE) }
msg-cache-size{COLON}		{ YDVAR(1, VAR_MSG_CACHE_SIZE) }
msg-cache-slabs{COLON}		{ YDVAR(1, VAR_MSG_CACHE_SLABS) }
rrset-cache-size{COLON}		{ YDVAR(1, VAR_RRSET_CACHE_SIZE) }
rrset-cache-slabs{COLON}	{ YDVAR(1, VAR_RRSET_CACHE_SLABS) }
cache-max-ttl{COLON}     	{ YDVAR(1, VAR_CACHE_MAX_TTL) }
cache-min-ttl{COLON}     	{ YDVAR(1, VAR_CACHE_MIN_TTL) }
infra-host-ttl{COLON}		{ YDVAR(1, VAR_INFRA_HOST_TTL) }
infra-lame-ttl{COLON}		{ YDVAR(1, VAR_INFRA_LAME_TTL) }
infra-cache-slabs{COLON}	{ YDVAR(1, VAR_INFRA_CACHE_SLABS) }
infra-cache-numhosts{COLON}	{ YDVAR(1, VAR_INFRA_CACHE_NUMHOSTS) }
infra-cache-lame-size{COLON}	{ YDVAR(1, VAR_INFRA_CACHE_LAME_SIZE) }
num-queries-per-thread{COLON}	{ YDVAR(1, VAR_NUM_QUERIES_PER_THREAD) }
jostle-timeout{COLON}		{ YDVAR(1, VAR_JOSTLE_TIMEOUT) }
delay-close{COLON}		{ YDVAR(1, VAR_DELAY_CLOSE) }
target-fetch-policy{COLON}	{ YDVAR(1, VAR_TARGET_FETCH_POLICY) }
harden-short-bufsize{COLON}	{ YDVAR(1, VAR_HARDEN_SHORT_BUFSIZE) }
harden-large-queries{COLON}	{ YDVAR(1, VAR_HARDEN_LARGE_QUERIES) }
harden-glue{COLON}		{ YDVAR(1, VAR_HARDEN_GLUE) }
harden-dnssec-stripped{COLON}	{ YDVAR(1, VAR_HARDEN_DNSSEC_STRIPPED) }
harden-below-nxdomain{COLON}	{ YDVAR(1, VAR_HARDEN_BELOW_NXDOMAIN) }
harden-referral-path{COLON}	{ YDVAR(1, VAR_HARDEN_REFERRAL_PATH) }
use-caps-for-id{COLON}		{ YDVAR(1, VAR_USE_CAPS_FOR_ID) }
unwanted-reply-threshold{COLON}	{ YDVAR(1, VAR_UNWANTED_REPLY_THRESHOLD) }
private-address{COLON}		{ YDVAR(1, VAR_PRIVATE_ADDRESS) }
private-domain{COLON}		{ YDVAR(1, VAR_PRIVATE_DOMAIN) }
prefetch-key{COLON}		{ YDVAR(1, VAR_PREFETCH_KEY) }
prefetch{COLON}			{ YDVAR(1, VAR_PREFETCH) }
stub-zone{COLON}		{ YDVAR(0, VAR_STUB_ZONE) }
name{COLON}			{ YDVAR(1, VAR_NAME) }
stub-addr{COLON}		{ YDVAR(1, VAR_STUB_ADDR) }
stub-host{COLON}		{ YDVAR(1, VAR_STUB_HOST) }
stub-prime{COLON}		{ YDVAR(1, VAR_STUB_PRIME) }
stub-first{COLON}		{ YDVAR(1, VAR_STUB_FIRST) }
forward-zone{COLON}		{ YDVAR(0, VAR_FORWARD_ZONE) }
forward-addr{COLON}		{ YDVAR(1, VAR_FORWARD_ADDR) }
forward-host{COLON}		{ YDVAR(1, VAR_FORWARD_HOST) }
forward-first{COLON}		{ YDVAR(1, VAR_FORWARD_FIRST) }
do-not-query-address{COLON}	{ YDVAR(1, VAR_DO_NOT_QUERY_ADDRESS) }
do-not-query-localhost{COLON}	{ YDVAR(1, VAR_DO_NOT_QUERY_LOCALHOST) }
access-control{COLON}		{ YDVAR(2, VAR_ACCESS_CONTROL) }
hide-identity{COLON}		{ YDVAR(1, VAR_HIDE_IDENTITY) }
hide-version{COLON}		{ YDVAR(1, VAR_HIDE_VERSION) }
identity{COLON}			{ YDVAR(1, VAR_IDENTITY) }
version{COLON}			{ YDVAR(1, VAR_VERSION) }
module-config{COLON}     	{ YDVAR(1, VAR_MODULE_CONF) }
dlv-anchor{COLON}		{ YDVAR(1, VAR_DLV_ANCHOR) }
dlv-anchor-file{COLON}		{ YDVAR(1, VAR_DLV_ANCHOR_FILE) }
trust-anchor-file{COLON}	{ YDVAR(1, VAR_TRUST_ANCHOR_FILE) }
auto-trust-anchor-file{COLON}	{ YDVAR(1, VAR_AUTO_TRUST_ANCHOR_FILE) }
trusted-keys-file{COLON}	{ YDVAR(1, VAR_TRUSTED_KEYS_FILE) }
trust-anchor{COLON}		{ YDVAR(1, VAR_TRUST_ANCHOR) }
val-override-date{COLON}	{ YDVAR(1, VAR_VAL_OVERRIDE_DATE) }
val-sig-skew-min{COLON}		{ YDVAR(1, VAR_VAL_SIG_SKEW_MIN) }
val-sig-skew-max{COLON}		{ YDVAR(1, VAR_VAL_SIG_SKEW_MAX) }
val-bogus-ttl{COLON}		{ YDVAR(1, VAR_BOGUS_TTL) }
val-clean-additional{COLON}	{ YDVAR(1, VAR_VAL_CLEAN_ADDITIONAL) }
val-permissive-mode{COLON}	{ YDVAR(1, VAR_VAL_PERMISSIVE_MODE) }
ignore-cd-flag{COLON}		{ YDVAR(1, VAR_IGNORE_CD_FLAG) }
val-log-level{COLON}		{ YDVAR(1, VAR_VAL_LOG_LEVEL) }
key-cache-size{COLON}		{ YDVAR(1, VAR_KEY_CACHE_SIZE) }
key-cache-slabs{COLON}		{ YDVAR(1, VAR_KEY_CACHE_SLABS) }
neg-cache-size{COLON}		{ YDVAR(1, VAR_NEG_CACHE_SIZE) }
val-nsec3-keysize-iterations{COLON}	{ 
				  YDVAR(1, VAR_VAL_NSEC3_KEYSIZE_ITERATIONS) }
add-holddown{COLON}		{ YDVAR(1, VAR_ADD_HOLDDOWN) }
del-holddown{COLON}		{ YDVAR(1, VAR_DEL_HOLDDOWN) }
keep-missing{COLON}		{ YDVAR(1, VAR_KEEP_MISSING) }
use-syslog{COLON}		{ YDVAR(1, VAR_USE_SYSLOG) }
log-time-ascii{COLON}		{ YDVAR(1, VAR_LOG_TIME_ASCII) }
log-queries{COLON}		{ YDVAR(1, VAR_LOG_QUERIES) }
local-zone{COLON}		{ YDVAR(2, VAR_LOCAL_ZONE) }
local-data{COLON}		{ YDVAR(1, VAR_LOCAL_DATA) }
local-data-ptr{COLON}		{ YDVAR(1, VAR_LOCAL_DATA_PTR) }
statistics-interval{COLON}	{ YDVAR(1, VAR_STATISTICS_INTERVAL) }
statistics-cumulative{COLON}	{ YDVAR(1, VAR_STATISTICS_CUMULATIVE) }
extended-statistics{COLON}	{ YDVAR(1, VAR_EXTENDED_STATISTICS) }
remote-control{COLON}		{ YDVAR(0, VAR_REMOTE_CONTROL) }
control-enable{COLON}		{ YDVAR(1, VAR_CONTROL_ENABLE) }
control-interface{COLON}	{ YDVAR(1, VAR_CONTROL_INTERFACE) }
control-port{COLON}		{ YDVAR(1, VAR_CONTROL_PORT) }
server-key-file{COLON}		{ YDVAR(1, VAR_SERVER_KEY_FILE) }
server-cert-file{COLON}		{ YDVAR(1, VAR_SERVER_CERT_FILE) }
control-key-file{COLON}		{ YDVAR(1, VAR_CONTROL_KEY_FILE) }
control-cert-file{COLON}	{ YDVAR(1, VAR_CONTROL_CERT_FILE) }
python-script{COLON}		{ YDVAR(1, VAR_PYTHON_SCRIPT) }
python{COLON}			{ YDVAR(0, VAR_PYTHON) }
domain-insecure{COLON}		{ YDVAR(1, VAR_DOMAIN_INSECURE) }
minimal-responses{COLON}	{ YDVAR(1, VAR_MINIMAL_RESPONSES) }
rrset-roundrobin{COLON}		{ YDVAR(1, VAR_RRSET_ROUNDROBIN) }
<<<<<<< HEAD
dns64-prefix{COLON}		{ YDVAR(1, VAR_DNS64_PREFIX) }
dns64-synthall{COLON}		{ YDVAR(1, VAR_DNS64_SYNTHALL) }
=======
max-udp-size{COLON}		{ YDVAR(1, VAR_MAX_UDP_SIZE) }
>>>>>>> 6106e186
<INITIAL,val>{NEWLINE}		{ LEXOUT(("NL\n")); cfg_parser->line++; }

	/* Quoted strings. Strip leading and ending quotes */
<val>\"			{ BEGIN(quotedstring); LEXOUT(("QS ")); }
<quotedstring><<EOF>>   {
        yyerror("EOF inside quoted string");
	if(--num_args == 0) { BEGIN(INITIAL); }
	else		    { BEGIN(val); }
}
<quotedstring>{DQANY}*  { LEXOUT(("STR(%s) ", yytext)); yymore(); }
<quotedstring>{NEWLINE} { yyerror("newline inside quoted string, no end \""); 
			  cfg_parser->line++; BEGIN(INITIAL); }
<quotedstring>\" {
        LEXOUT(("QE "));
	if(--num_args == 0) { BEGIN(INITIAL); }
	else		    { BEGIN(val); }
        yytext[yyleng - 1] = '\0';
	yylval.str = strdup(yytext);
	if(!yylval.str)
		yyerror("out of memory");
        return STRING_ARG;
}

	/* Single Quoted strings. Strip leading and ending quotes */
<val>\'			{ BEGIN(singlequotedstr); LEXOUT(("SQS ")); }
<singlequotedstr><<EOF>>   {
        yyerror("EOF inside quoted string");
	if(--num_args == 0) { BEGIN(INITIAL); }
	else		    { BEGIN(val); }
}
<singlequotedstr>{SQANY}*  { LEXOUT(("STR(%s) ", yytext)); yymore(); }
<singlequotedstr>{NEWLINE} { yyerror("newline inside quoted string, no end '"); 
			     cfg_parser->line++; BEGIN(INITIAL); }
<singlequotedstr>\' {
        LEXOUT(("SQE "));
	if(--num_args == 0) { BEGIN(INITIAL); }
	else		    { BEGIN(val); }
        yytext[yyleng - 1] = '\0';
	yylval.str = strdup(yytext);
	if(!yylval.str)
		yyerror("out of memory");
        return STRING_ARG;
}

	/* include: directive */
<INITIAL,val>include{COLON}	{ 
	LEXOUT(("v(%s) ", yytext)); inc_prev = YYSTATE; BEGIN(include); }
<include><<EOF>>	{
        yyerror("EOF inside include directive");
        BEGIN(inc_prev);
}
<include>{SPACE}*	{ LEXOUT(("ISP ")); /* ignore */ }
<include>{NEWLINE}	{ LEXOUT(("NL\n")); cfg_parser->line++;}
<include>\"		{ LEXOUT(("IQS ")); BEGIN(include_quoted); }
<include>{UNQUOTEDLETTER}*	{
	LEXOUT(("Iunquotedstr(%s) ", yytext));
	config_start_include_glob(yytext);
	BEGIN(inc_prev);
}
<include_quoted><<EOF>>	{
        yyerror("EOF inside quoted string");
        BEGIN(inc_prev);
}
<include_quoted>{DQANY}*	{ LEXOUT(("ISTR(%s) ", yytext)); yymore(); }
<include_quoted>{NEWLINE}	{ yyerror("newline before \" in include name"); 
				  cfg_parser->line++; BEGIN(inc_prev); }
<include_quoted>\"	{
	LEXOUT(("IQE "));
	yytext[yyleng - 1] = '\0';
	config_start_include_glob(yytext);
	BEGIN(inc_prev);
}
<INITIAL,val><<EOF>>	{
	LEXOUT(("LEXEOF "));
	yy_set_bol(1); /* Set beginning of line, so "^" rules match.  */
	if (!config_include_stack) {
		yyterminate();
	} else {
		fclose(yyin);
		config_end_include();
	}
}

<val>{UNQUOTEDLETTER}*	{ LEXOUT(("unquotedstr(%s) ", yytext)); 
			if(--num_args == 0) { BEGIN(INITIAL); }
			yylval.str = strdup(yytext); return STRING_ARG; }

{UNQUOTEDLETTER_NOCOLON}*	{
	ub_c_error_msg("unknown keyword '%s'", yytext);
	}

<*>.	{
	ub_c_error_msg("stray '%s'", yytext);
	}

%%<|MERGE_RESOLUTION|>--- conflicted
+++ resolved
@@ -329,12 +329,9 @@
 domain-insecure{COLON}		{ YDVAR(1, VAR_DOMAIN_INSECURE) }
 minimal-responses{COLON}	{ YDVAR(1, VAR_MINIMAL_RESPONSES) }
 rrset-roundrobin{COLON}		{ YDVAR(1, VAR_RRSET_ROUNDROBIN) }
-<<<<<<< HEAD
+max-udp-size{COLON}		{ YDVAR(1, VAR_MAX_UDP_SIZE) }
 dns64-prefix{COLON}		{ YDVAR(1, VAR_DNS64_PREFIX) }
 dns64-synthall{COLON}		{ YDVAR(1, VAR_DNS64_SYNTHALL) }
-=======
-max-udp-size{COLON}		{ YDVAR(1, VAR_MAX_UDP_SIZE) }
->>>>>>> 6106e186
 <INITIAL,val>{NEWLINE}		{ LEXOUT(("NL\n")); cfg_parser->line++; }
 
 	/* Quoted strings. Strip leading and ending quotes */
