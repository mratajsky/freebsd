--- conflicted
+++ resolved
@@ -15,12 +15,6 @@
 #	-DNO_PORTSUPDATE do not update ports in ${MAKE} update
 #	-DNO_ROOT install without using root privilege
 #	-DNO_DOCUPDATE do not update doc in ${MAKE} update
-<<<<<<< HEAD
-#	-DNO_WWWUPDATE do not update www in ${MAKE} update
-=======
-#	-DDB_FROM_SRC use the user/group databases in src/etc instead of
-#	    the system database when installing.
->>>>>>> 27ebf063
 #	-DNO_CTF do not run the DTrace CTF conversion tools on built objects
 #	LOCAL_DIRS="list of dirs" to add additional dirs to the SUBDIR list
 #	LOCAL_LIB_DIRS="list of dirs" to add additional dirs to libraries target
@@ -700,6 +694,8 @@
 .if defined(LIB32TMP) && ${MK_LIB32} != "no"
 EXTRA_DISTRIBUTIONS+=	lib32
 .endif
+
+MTREE_MAGIC?=	"#mtree 2.0"
 
 distributeworld installworld: installcheck
 	mkdir -p ${INSTALLTMP}
@@ -723,12 +719,9 @@
 	    done); \
 	cp $$libs $$progs ${INSTALLTMP}
 	cp -R $${PATH_LOCALE:-"/usr/share/locale"} ${INSTALLTMP}/locale
-<<<<<<< HEAD
 .if defined(NO_ROOT)
-	echo "#mtree v2.0" > ${METALOG}
-.endif
-=======
->>>>>>> 27ebf063
+	echo "${MTREE_MAGIC}" > ${METALOG}
+.endif
 .if make(distributeworld)
 .for dist in ${EXTRA_DISTRIBUTIONS}
 	-mkdir ${DESTDIR}/${DISTDIR}/${dist}
@@ -767,7 +760,7 @@
 	@# the relevent mtree line.
 	cd ${DESTDIR}/${DISTDIR}; \
 	find ./${dist} | sort -u ${METALOG} - | \
-	awk 'BEGIN { print "#mtree 2.0" } !/ type=/ { file = $$1 } / type=/ { if ($$1 == file) { sub(/^\.\/${dist}\//, "./"); print } }' > \
+	awk 'BEGIN { print "${MTREE_MAGIC}" } !/ type=/ { file = $$1 } / type=/ { if ($$1 == file) { sub(/^\.\/${dist}\//, "./"); print } }' > \
 	${DESTDIR}/${DISTDIR}/${dist}.meta
 .endfor
 .endif
