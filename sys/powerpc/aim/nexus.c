/*-
 * Copyright 1998 Massachusetts Institute of Technology
 *
 * Permission to use, copy, modify, and distribute this software and
 * its documentation for any purpose and without fee is hereby
 * granted, provided that both the above copyright notice and this
 * permission notice appear in all copies, that both the above
 * copyright notice and this permission notice appear in all
 * supporting documentation, and that the name of M.I.T. not be used
 * in advertising or publicity pertaining to distribution of the
 * software without specific, written prior permission.  M.I.T. makes
 * no representations about the suitability of this software for any
 * purpose.  It is provided "as is" without express or implied
 * warranty.
 *
 * THIS SOFTWARE IS PROVIDED BY M.I.T. ``AS IS''.  M.I.T. DISCLAIMS
 * ALL EXPRESS OR IMPLIED WARRANTIES WITH REGARD TO THIS SOFTWARE,
 * INCLUDING, BUT NOT LIMITED TO, THE IMPLIED WARRANTIES OF
 * MERCHANTABILITY AND FITNESS FOR A PARTICULAR PURPOSE. IN NO EVENT
 * SHALL M.I.T. BE LIABLE FOR ANY DIRECT, INDIRECT, INCIDENTAL,
 * SPECIAL, EXEMPLARY, OR CONSEQUENTIAL DAMAGES (INCLUDING, BUT NOT
 * LIMITED TO, PROCUREMENT OF SUBSTITUTE GOODS OR SERVICES; LOSS OF
 * USE, DATA, OR PROFITS; OR BUSINESS INTERRUPTION) HOWEVER CAUSED AND
 * ON ANY THEORY OF LIABILITY, WHETHER IN CONTRACT, STRICT LIABILITY,
 * OR TORT (INCLUDING NEGLIGENCE OR OTHERWISE) ARISING IN ANY WAY OUT
 * OF THE USE OF THIS SOFTWARE, EVEN IF ADVISED OF THE POSSIBILITY OF
 * SUCH DAMAGE.
 */
/*-
 * Copyright 2001 by Thomas Moestl <tmm@FreeBSD.org>.  All rights reserved.
 *
 * Redistribution and use in source and binary forms, with or without
 * modification, are permitted provided that the following conditions
 * are met:
 * 1. Redistributions of source code must retain the above copyright
 *    notice, this list of conditions and the following disclaimer.
 * 2. Redistributions in binary form must reproduce the above copyright
 *    notice, this list of conditions and the following disclaimer in the
 *    documentation and/or other materials provided with the distribution.
 *
 * THIS SOFTWARE IS PROVIDED BY THE AUTHOR AND CONTRIBUTORS ``AS IS'' AND
 * ANY EXPRESS OR IMPLIED WARRANTIES, INCLUDING, BUT NOT LIMITED TO, THE
 * IMPLIED WARRANTIES OF MERCHANTABILITY AND FITNESS FOR A PARTICULAR PURPOSE
 * ARE DISCLAIMED.  IN NO EVENT SHALL THE AUTHOR OR CONTRIBUTORS BE LIABLE
 * FOR ANY DIRECT, INDIRECT, INCIDENTAL, SPECIAL, EXEMPLARY, OR CONSEQUENTIAL
 * DAMAGES (INCLUDING, BUT NOT LIMITED TO, PROCUREMENT OF SUBSTITUTE GOODS
 * OR SERVICES; LOSS OF USE, DATA, OR PROFITS; OR BUSINESS INTERRUPTION)
 * HOWEVER CAUSED AND ON ANY THEORY OF LIABILITY, WHETHER IN CONTRACT, STRICT
 * LIABILITY, OR TORT (INCLUDING NEGLIGENCE OR OTHERWISE) ARISING IN ANY WAY
 * OUT OF THE USE OF THIS SOFTWARE, EVEN IF ADVISED OF THE POSSIBILITY OF
 * SUCH DAMAGE.
 *
 * 	from: FreeBSD: src/sys/i386/i386/nexus.c,v 1.43 2001/02/09
 */

#include <sys/cdefs.h>
__FBSDID("$FreeBSD$");

#include <sys/param.h>
#include <sys/systm.h>
#include <sys/module.h>
#include <sys/bus.h>
#include <sys/cons.h>
#include <sys/kernel.h>
#include <sys/malloc.h>

#include <dev/ofw/ofw_bus_subr.h>
#include <dev/ofw/openfirm.h>

#include <machine/bus.h>
#include <machine/frame.h>
#include <machine/intr_machdep.h>
#include <machine/resource.h>

#include <sys/rman.h>

#include "ofw_bus_if.h"
#include "pic_if.h"

/*
 * The nexus (which is a pseudo-bus actually) iterates over the nodes that
 * exist in Open Firmware and adds them as devices to this bus so that drivers
 * can be attached to them.
 *
 * Maybe this code should get into dev/ofw to some extent, as some of it should
 * work for all Open Firmware based machines...
 */

static MALLOC_DEFINE(M_NEXUS, "nexus", "nexus device information");

enum nexus_ivars {
	NEXUS_IVAR_NODE,
	NEXUS_IVAR_NAME,
	NEXUS_IVAR_DEVICE_TYPE,
	NEXUS_IVAR_COMPATIBLE,
};

struct nexus_devinfo {
	phandle_t	ndi_node;
	/* Some common properties. */
	const char     	*ndi_name;
	const char     	*ndi_device_type;
	const char     	*ndi_compatible;
};

struct nexus_softc {
	struct rman	sc_rman;
};

/*
 * Device interface
 */
static int	nexus_probe(device_t);
static int	nexus_attach(device_t);

/*
 * Bus interface
 */
static device_t nexus_add_child(device_t, u_int, const char *, int);
static void	nexus_probe_nomatch(device_t, device_t);
static int	nexus_read_ivar(device_t, device_t, int, uintptr_t *);
static int	nexus_write_ivar(device_t, device_t, int, uintptr_t);
#ifdef SMP
static int	nexus_bind_intr(device_t dev, device_t child,
		    struct resource *irq, int cpu);
#endif
static int	nexus_config_intr(device_t dev, int irq, enum intr_trigger trig,
		    enum intr_polarity pol);
static int	nexus_setup_intr(device_t, device_t, struct resource *, int,
		    driver_filter_t *, driver_intr_t *, void *, void **);
static int	nexus_teardown_intr(device_t, device_t, struct resource *,
		    void *);
static struct	resource *nexus_alloc_resource(device_t, device_t, int, int *,
		    u_long, u_long, u_long, u_int);
static int	nexus_activate_resource(device_t, device_t, int, int,
		    struct resource *);
static int	nexus_deactivate_resource(device_t, device_t, int, int,
		    struct resource *);
static int	nexus_release_resource(device_t, device_t, int, int,
		    struct resource *);

/*
 * OFW bus interface.
 */
static phandle_t	 nexus_ofw_get_node(device_t, device_t);
static const char	*nexus_ofw_get_name(device_t, device_t);
static const char	*nexus_ofw_get_type(device_t, device_t);
static const char	*nexus_ofw_get_compat(device_t, device_t);

/*
 * Local routines
 */
static device_t	nexus_device_from_node(device_t, phandle_t);

static device_method_t nexus_methods[] = {
	/* Device interface */
	DEVMETHOD(device_probe,		nexus_probe),
	DEVMETHOD(device_attach,	nexus_attach),
	DEVMETHOD(device_detach,	bus_generic_detach),
	DEVMETHOD(device_shutdown,	bus_generic_shutdown),
	DEVMETHOD(device_suspend,	bus_generic_suspend),
	DEVMETHOD(device_resume,	bus_generic_resume),

	/* Bus interface. Resource management is business of the children... */
	DEVMETHOD(bus_add_child,	nexus_add_child),
	DEVMETHOD(bus_child_pnpinfo_str, ofw_bus_gen_child_pnpinfo_str),
	DEVMETHOD(bus_probe_nomatch,	nexus_probe_nomatch),
	DEVMETHOD(bus_read_ivar,	nexus_read_ivar),
	DEVMETHOD(bus_write_ivar,	nexus_write_ivar),
	DEVMETHOD(bus_setup_intr,	nexus_setup_intr),
	DEVMETHOD(bus_teardown_intr,	nexus_teardown_intr),
#ifdef SMP
	DEVMETHOD(bus_bind_intr,	nexus_bind_intr),
#endif
	DEVMETHOD(bus_config_intr,	nexus_config_intr),
	DEVMETHOD(bus_alloc_resource,	nexus_alloc_resource),
	DEVMETHOD(bus_activate_resource,	nexus_activate_resource),
	DEVMETHOD(bus_deactivate_resource,	nexus_deactivate_resource),
	DEVMETHOD(bus_release_resource,	nexus_release_resource),

	/* OFW bus interface */
	DEVMETHOD(ofw_bus_get_node, nexus_ofw_get_node),
	DEVMETHOD(ofw_bus_get_name, nexus_ofw_get_name),
	DEVMETHOD(ofw_bus_get_type, nexus_ofw_get_type),
	DEVMETHOD(ofw_bus_get_compat, nexus_ofw_get_compat),

	DEVMETHOD_END
};

static driver_t nexus_driver = {
	"nexus",
	nexus_methods,
	sizeof(struct nexus_softc),
};

static devclass_t nexus_devclass;

<<<<<<< HEAD
EARLY_DRIVER_MODULE(nexus, root, nexus_driver, nexus_devclass, 0, 0, BUS_PASS_BUS);
=======
EARLY_DRIVER_MODULE(nexus, root, nexus_driver, nexus_devclass, 0, 0,
    BUS_PASS_BUS);
>>>>>>> 476b7e3d

static int
nexus_probe(device_t dev)
{
	bus_generic_probe(dev);
	device_set_desc(dev, "Open Firmware Nexus device");
	return (0);
}

static int
nexus_attach(device_t dev)
{
	phandle_t	root;
	phandle_t	child;
	struct		nexus_softc *sc;
	u_long		start, end;

	sc = device_get_softc(dev);

	start = 0;
	end = ~0;

	sc->sc_rman.rm_start = start;
	sc->sc_rman.rm_end = end;
	sc->sc_rman.rm_type = RMAN_ARRAY;
	sc->sc_rman.rm_descr = "Interrupt request lines";
	if (rman_init(&sc->sc_rman) ||
	    rman_manage_region(&sc->sc_rman, start, end))
		panic("nexus_probe IRQ rman");

	if ((root = OF_peer(0)) == 0)
		return (bus_generic_attach(dev));
		
	/*
	 * Now walk the OFW tree to locate top-level devices
	 */
	for (child = OF_child(root); child != 0; child = OF_peer(child)) {
		if (child == -1)
			panic("nexus_probe(): OF_child failed.");
		(void)nexus_device_from_node(dev, child);

	}

	return (bus_generic_attach(dev));
}

static void
nexus_probe_nomatch(device_t dev, device_t child)
{
	char	*name, *type;

	if (BUS_READ_IVAR(dev, child, NEXUS_IVAR_NAME,
	    (uintptr_t *)&name) != 0 ||
	    BUS_READ_IVAR(dev, child, NEXUS_IVAR_DEVICE_TYPE,
	    (uintptr_t *)&type) != 0)
		return;

	if (type == NULL)
		type = "(unknown)";

	if (bootverbose)
		device_printf(dev, "<%s>, type %s (no driver attached)\n",
		    name, type);
}

static device_t
nexus_add_child(device_t dev, u_int order, const char *name, int unit)
{
	device_t child;
	struct nexus_devinfo *dinfo;

	child = device_add_child_ordered(dev, order, name, unit);
	if (child == NULL)
		return (NULL);

	dinfo = malloc(sizeof(struct nexus_devinfo), M_NEXUS, M_NOWAIT|M_ZERO);
	if (dinfo == NULL)
		return (NULL);

	dinfo->ndi_node = -1;
	dinfo->ndi_name = name;
	device_set_ivars(child, dinfo);

        return (child);
}


static int
nexus_read_ivar(device_t dev, device_t child, int which, uintptr_t *result)
{
	struct nexus_devinfo *dinfo;

	if ((dinfo = device_get_ivars(child)) == 0)
		return (ENOENT);
	switch (which) {
	case NEXUS_IVAR_NODE:
		*result = dinfo->ndi_node;
		break;
	case NEXUS_IVAR_NAME:
		*result = (uintptr_t)dinfo->ndi_name;
		break;
	case NEXUS_IVAR_DEVICE_TYPE:
		*result = (uintptr_t)dinfo->ndi_device_type;
		break;
	case NEXUS_IVAR_COMPATIBLE:
		*result = (uintptr_t)dinfo->ndi_compatible;
		break;
	default:
		return (ENOENT);
	}
	return 0;
}

static int
nexus_write_ivar(device_t dev, device_t child, int which, uintptr_t value)
{
	struct nexus_devinfo *dinfo;

	if ((dinfo = device_get_ivars(child)) == 0)
		return (ENOENT);

	switch (which) {
	case NEXUS_IVAR_NAME:
		return (EINVAL);

	/* Identified devices may want to set these */
	case NEXUS_IVAR_NODE:
		dinfo->ndi_node = (phandle_t)value;
		break;

	case NEXUS_IVAR_DEVICE_TYPE:
		dinfo->ndi_device_type = (char *)value;
		break;

	default:
		return (ENOENT);
	}
	return 0;
}

static int
nexus_setup_intr(device_t dev, device_t child, struct resource *res, int flags,
    driver_filter_t *filter, driver_intr_t *ihand, void *arg, void **cookiep)
{
	int		error;

	/* somebody tried to setup an irq that failed to allocate! */
	if (res == NULL)
		panic("nexus_setup_intr: NULL irq resource!");

	*cookiep = 0;
	if ((rman_get_flags(res) & RF_SHAREABLE) == 0)
		flags |= INTR_EXCL;

	/*
	 * We depend here on rman_activate_resource() being idempotent.
	 */
	error = rman_activate_resource(res);
	if (error)
		return (error);

	error = powerpc_setup_intr(device_get_nameunit(child),
	    rman_get_start(res), filter, ihand, arg, flags, cookiep);

	return (error);
}

static int
nexus_teardown_intr(device_t dev, device_t child, struct resource *res,
    void *cookie)
{

	return (powerpc_teardown_intr(cookie));
}

#ifdef SMP
static int
nexus_bind_intr(device_t dev, device_t child, struct resource *irq, int cpu)
{

        return (powerpc_bind_intr(rman_get_start(irq), cpu));
}
#endif
        
static int
nexus_config_intr(device_t dev, int irq, enum intr_trigger trig,
    enum intr_polarity pol)
{

        return (powerpc_config_intr(irq, trig, pol));
}

/*
 * Allocate resources at the behest of a child.  This only handles interrupts,
 * since I/O resources are handled by child busses.
 */
static struct resource *
nexus_alloc_resource(device_t bus, device_t child, int type, int *rid,
    u_long start, u_long end, u_long count, u_int flags)
{
	struct nexus_softc *sc;
	struct resource *rv;

	if (type != SYS_RES_IRQ) {
		device_printf(bus, "unknown resource request from %s\n",
		    device_get_nameunit(child));
		return (NULL);
	}

	if (count == 0 || start + count - 1 != end) {
		device_printf(bus, "invalid IRQ allocation from %s\n",
		    device_get_nameunit(child));
		return (NULL);
	}

	sc = device_get_softc(bus);

	rv = rman_reserve_resource(&sc->sc_rman, start, end, count,
	    flags, child);
	if (rv == NULL) {
		device_printf(bus, "IRQ allocation failed for %s\n",
		    device_get_nameunit(child));
	} else
		rman_set_rid(rv, *rid);

	return (rv);
}

static int
nexus_activate_resource(device_t bus, device_t child, int type, int rid,
    struct resource *res)
{

	/* Not much to be done yet... */
	return (rman_activate_resource(res));
}

static int
nexus_deactivate_resource(device_t bus, device_t child, int type, int rid,
    struct resource *res)
{

	/* Not much to be done yet... */
	return (rman_deactivate_resource(res));
}

static int
nexus_release_resource(device_t bus, device_t child, int type, int rid,
    struct resource *res)
{

	if (type != SYS_RES_IRQ) {
		device_printf(bus, "unknown resource request from %s\n",
		    device_get_nameunit(child));
		return (EINVAL);
	}

	return (rman_release_resource(res));
}

static device_t
nexus_device_from_node(device_t parent, phandle_t node)
{
	device_t	cdev;
	struct		nexus_devinfo *dinfo;
	char		*name, *type, *compatible;

	OF_getprop_alloc(node, "name", 1, (void **)&name);
	OF_getprop_alloc(node, "device_type", 1, (void **)&type);
	OF_getprop_alloc(node, "compatible", 1, (void **)&compatible);
	cdev = device_add_child(parent, NULL, -1);
	if (cdev != NULL) {
		dinfo = malloc(sizeof(*dinfo), M_NEXUS, M_WAITOK);
		dinfo->ndi_node = node;
		dinfo->ndi_name = name;
		dinfo->ndi_device_type = type;
		dinfo->ndi_compatible = compatible;
		device_set_ivars(cdev, dinfo);
	} else
		free(name, M_OFWPROP);

	return (cdev);
}

static const char *
nexus_ofw_get_name(device_t bus, device_t dev)
{
	struct nexus_devinfo *dinfo;

	if ((dinfo = device_get_ivars(dev)) == NULL)
		return (NULL);
	
	return (dinfo->ndi_name);
}

static phandle_t
nexus_ofw_get_node(device_t bus, device_t dev)
{
	struct nexus_devinfo *dinfo;

	if ((dinfo = device_get_ivars(dev)) == NULL)
		return (0);
	
	return (dinfo->ndi_node);
}

static const char *
nexus_ofw_get_type(device_t bus, device_t dev)
{
	struct nexus_devinfo *dinfo;

	if ((dinfo = device_get_ivars(dev)) == NULL)
		return (NULL);
	
	return (dinfo->ndi_device_type);
}

static const char *
nexus_ofw_get_compat(device_t bus, device_t dev)
{
	struct nexus_devinfo *dinfo;

	if ((dinfo = device_get_ivars(dev)) == NULL)
		return (NULL);
	
	return (dinfo->ndi_compatible);
}<|MERGE_RESOLUTION|>--- conflicted
+++ resolved
@@ -195,12 +195,7 @@
 
 static devclass_t nexus_devclass;
 
-<<<<<<< HEAD
 EARLY_DRIVER_MODULE(nexus, root, nexus_driver, nexus_devclass, 0, 0, BUS_PASS_BUS);
-=======
-EARLY_DRIVER_MODULE(nexus, root, nexus_driver, nexus_devclass, 0, 0,
-    BUS_PASS_BUS);
->>>>>>> 476b7e3d
 
 static int
 nexus_probe(device_t dev)
