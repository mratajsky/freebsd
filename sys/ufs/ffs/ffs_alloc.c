/*-
 * Copyright (c) 2002 Networks Associates Technology, Inc.
 * All rights reserved.
 *
 * This software was developed for the FreeBSD Project by Marshall
 * Kirk McKusick and Network Associates Laboratories, the Security
 * Research Division of Network Associates, Inc. under DARPA/SPAWAR
 * contract N66001-01-C-8035 ("CBOSS"), as part of the DARPA CHATS
 * research program
 *
 * Redistribution and use in source and binary forms, with or without
 * modification, are permitted provided that the following conditions
 * are met:
 * 1. Redistributions of source code must retain the above copyright
 *    notice, this list of conditions and the following disclaimer.
 * 2. Redistributions in binary form must reproduce the above copyright
 *    notice, this list of conditions and the following disclaimer in the
 *    documentation and/or other materials provided with the distribution.
 *
 * THIS SOFTWARE IS PROVIDED BY THE AUTHOR AND CONTRIBUTORS ``AS IS'' AND
 * ANY EXPRESS OR IMPLIED WARRANTIES, INCLUDING, BUT NOT LIMITED TO, THE
 * IMPLIED WARRANTIES OF MERCHANTABILITY AND FITNESS FOR A PARTICULAR PURPOSE
 * ARE DISCLAIMED.  IN NO EVENT SHALL THE AUTHOR OR CONTRIBUTORS BE LIABLE
 * FOR ANY DIRECT, INDIRECT, INCIDENTAL, SPECIAL, EXEMPLARY, OR CONSEQUENTIAL
 * DAMAGES (INCLUDING, BUT NOT LIMITED TO, PROCUREMENT OF SUBSTITUTE GOODS
 * OR SERVICES; LOSS OF USE, DATA, OR PROFITS; OR BUSINESS INTERRUPTION)
 * HOWEVER CAUSED AND ON ANY THEORY OF LIABILITY, WHETHER IN CONTRACT, STRICT
 * LIABILITY, OR TORT (INCLUDING NEGLIGENCE OR OTHERWISE) ARISING IN ANY WAY
 * OUT OF THE USE OF THIS SOFTWARE, EVEN IF ADVISED OF THE POSSIBILITY OF
 * SUCH DAMAGE.
 *
 * Copyright (c) 1982, 1986, 1989, 1993
 *	The Regents of the University of California.  All rights reserved.
 *
 * Redistribution and use in source and binary forms, with or without
 * modification, are permitted provided that the following conditions
 * are met:
 * 1. Redistributions of source code must retain the above copyright
 *    notice, this list of conditions and the following disclaimer.
 * 2. Redistributions in binary form must reproduce the above copyright
 *    notice, this list of conditions and the following disclaimer in the
 *    documentation and/or other materials provided with the distribution.
 * 4. Neither the name of the University nor the names of its contributors
 *    may be used to endorse or promote products derived from this software
 *    without specific prior written permission.
 *
 * THIS SOFTWARE IS PROVIDED BY THE REGENTS AND CONTRIBUTORS ``AS IS'' AND
 * ANY EXPRESS OR IMPLIED WARRANTIES, INCLUDING, BUT NOT LIMITED TO, THE
 * IMPLIED WARRANTIES OF MERCHANTABILITY AND FITNESS FOR A PARTICULAR PURPOSE
 * ARE DISCLAIMED.  IN NO EVENT SHALL THE REGENTS OR CONTRIBUTORS BE LIABLE
 * FOR ANY DIRECT, INDIRECT, INCIDENTAL, SPECIAL, EXEMPLARY, OR CONSEQUENTIAL
 * DAMAGES (INCLUDING, BUT NOT LIMITED TO, PROCUREMENT OF SUBSTITUTE GOODS
 * OR SERVICES; LOSS OF USE, DATA, OR PROFITS; OR BUSINESS INTERRUPTION)
 * HOWEVER CAUSED AND ON ANY THEORY OF LIABILITY, WHETHER IN CONTRACT, STRICT
 * LIABILITY, OR TORT (INCLUDING NEGLIGENCE OR OTHERWISE) ARISING IN ANY WAY
 * OUT OF THE USE OF THIS SOFTWARE, EVEN IF ADVISED OF THE POSSIBILITY OF
 * SUCH DAMAGE.
 *
 *	@(#)ffs_alloc.c	8.18 (Berkeley) 5/26/95
 */

#include <sys/cdefs.h>
__FBSDID("$FreeBSD$");

#include "opt_quota.h"

#include <sys/param.h>
#include <sys/capability.h>
#include <sys/systm.h>
#include <sys/bio.h>
#include <sys/buf.h>
#include <sys/conf.h>
#include <sys/fcntl.h>
#include <sys/file.h>
#include <sys/filedesc.h>
#include <sys/priv.h>
#include <sys/proc.h>
#include <sys/vnode.h>
#include <sys/mount.h>
#include <sys/kernel.h>
#include <sys/syscallsubr.h>
#include <sys/sysctl.h>
#include <sys/syslog.h>
#include <sys/taskqueue.h>

#include <security/audit/audit.h>

#include <geom/geom.h>

#include <ufs/ufs/dir.h>
#include <ufs/ufs/extattr.h>
#include <ufs/ufs/quota.h>
#include <ufs/ufs/inode.h>
#include <ufs/ufs/ufs_extern.h>
#include <ufs/ufs/ufsmount.h>

#include <ufs/ffs/fs.h>
#include <ufs/ffs/ffs_extern.h>
#include <ufs/ffs/softdep.h>

typedef ufs2_daddr_t allocfcn_t(struct inode *ip, u_int cg, ufs2_daddr_t bpref,
				  int size, int rsize);

static ufs2_daddr_t ffs_alloccg(struct inode *, u_int, ufs2_daddr_t, int, int);
static ufs2_daddr_t
	      ffs_alloccgblk(struct inode *, struct buf *, ufs2_daddr_t, int);
static void	ffs_blkfree_cg(struct ufsmount *, struct fs *,
		    struct vnode *, ufs2_daddr_t, long, ino_t,
		    struct workhead *);
static void	ffs_blkfree_trim_completed(struct bio *);
static void	ffs_blkfree_trim_task(void *ctx, int pending __unused);
#ifdef INVARIANTS
static int	ffs_checkblk(struct inode *, ufs2_daddr_t, long);
#endif
static ufs2_daddr_t ffs_clusteralloc(struct inode *, u_int, ufs2_daddr_t, int,
		    int);
static ino_t	ffs_dirpref(struct inode *);
static ufs2_daddr_t ffs_fragextend(struct inode *, u_int, ufs2_daddr_t,
		    int, int);
static ufs2_daddr_t	ffs_hashalloc
		(struct inode *, u_int, ufs2_daddr_t, int, int, allocfcn_t *);
static ufs2_daddr_t ffs_nodealloccg(struct inode *, u_int, ufs2_daddr_t, int,
		    int);
static ufs1_daddr_t ffs_mapsearch(struct fs *, struct cg *, ufs2_daddr_t, int);
static int	ffs_reallocblks_ufs1(struct vop_reallocblks_args *);
static int	ffs_reallocblks_ufs2(struct vop_reallocblks_args *);

/*
 * Allocate a block in the filesystem.
 *
 * The size of the requested block is given, which must be some
 * multiple of fs_fsize and <= fs_bsize.
 * A preference may be optionally specified. If a preference is given
 * the following hierarchy is used to allocate a block:
 *   1) allocate the requested block.
 *   2) allocate a rotationally optimal block in the same cylinder.
 *   3) allocate a block in the same cylinder group.
 *   4) quadradically rehash into other cylinder groups, until an
 *      available block is located.
 * If no block preference is given the following hierarchy is used
 * to allocate a block:
 *   1) allocate a block in the cylinder group that contains the
 *      inode for the file.
 *   2) quadradically rehash into other cylinder groups, until an
 *      available block is located.
 */
int
ffs_alloc(ip, lbn, bpref, size, flags, cred, bnp)
	struct inode *ip;
	ufs2_daddr_t lbn, bpref;
	int size, flags;
	struct ucred *cred;
	ufs2_daddr_t *bnp;
{
	struct fs *fs;
	struct ufsmount *ump;
	ufs2_daddr_t bno;
	u_int cg, reclaimed;
	static struct timeval lastfail;
	static int curfail;
	int64_t delta;
#ifdef QUOTA
	int error;
#endif

	*bnp = 0;
	fs = ip->i_fs;
	ump = ip->i_ump;
	mtx_assert(UFS_MTX(ump), MA_OWNED);
#ifdef INVARIANTS
	if ((u_int)size > fs->fs_bsize || fragoff(fs, size) != 0) {
		printf("dev = %s, bsize = %ld, size = %d, fs = %s\n",
		    devtoname(ip->i_dev), (long)fs->fs_bsize, size,
		    fs->fs_fsmnt);
		panic("ffs_alloc: bad size");
	}
	if (cred == NOCRED)
		panic("ffs_alloc: missing credential");
#endif /* INVARIANTS */
	reclaimed = 0;
retry:
#ifdef QUOTA
	UFS_UNLOCK(ump);
	error = chkdq(ip, btodb(size), cred, 0);
	if (error)
		return (error);
	UFS_LOCK(ump);
#endif
	if (size == fs->fs_bsize && fs->fs_cstotal.cs_nbfree == 0)
		goto nospace;
	if (priv_check_cred(cred, PRIV_VFS_BLOCKRESERVE, 0) &&
	    freespace(fs, fs->fs_minfree) - numfrags(fs, size) < 0)
		goto nospace;
	if (bpref >= fs->fs_size)
		bpref = 0;
	if (bpref == 0)
		cg = ino_to_cg(fs, ip->i_number);
	else
		cg = dtog(fs, bpref);
	bno = ffs_hashalloc(ip, cg, bpref, size, size, ffs_alloccg);
	if (bno > 0) {
		delta = btodb(size);
		DIP_SET(ip, i_blocks, DIP(ip, i_blocks) + delta);
		if (flags & IO_EXT)
			ip->i_flag |= IN_CHANGE;
		else
			ip->i_flag |= IN_CHANGE | IN_UPDATE;
		*bnp = bno;
		return (0);
	}
nospace:
#ifdef QUOTA
	UFS_UNLOCK(ump);
	/*
	 * Restore user's disk quota because allocation failed.
	 */
	(void) chkdq(ip, -btodb(size), cred, FORCE);
	UFS_LOCK(ump);
#endif
	if (reclaimed == 0 && (flags & IO_BUFLOCKED) == 0) {
		reclaimed = 1;
		softdep_request_cleanup(fs, ITOV(ip), cred, FLUSH_BLOCKS_WAIT);
		goto retry;
	}
	UFS_UNLOCK(ump);
	if (reclaimed > 0 && ppsratecheck(&lastfail, &curfail, 1)) {
		ffs_fserr(fs, ip->i_number, "filesystem full");
		uprintf("\n%s: write failed, filesystem is full\n",
		    fs->fs_fsmnt);
	}
	return (ENOSPC);
}

/*
 * Reallocate a fragment to a bigger size
 *
 * The number and size of the old block is given, and a preference
 * and new size is also specified. The allocator attempts to extend
 * the original block. Failing that, the regular block allocator is
 * invoked to get an appropriate block.
 */
int
ffs_realloccg(ip, lbprev, bprev, bpref, osize, nsize, flags, cred, bpp)
	struct inode *ip;
	ufs2_daddr_t lbprev;
	ufs2_daddr_t bprev;
	ufs2_daddr_t bpref;
	int osize, nsize, flags;
	struct ucred *cred;
	struct buf **bpp;
{
	struct vnode *vp;
	struct fs *fs;
	struct buf *bp;
	struct ufsmount *ump;
	u_int cg, request, reclaimed;
	int error;
	ufs2_daddr_t bno;
	static struct timeval lastfail;
	static int curfail;
	int64_t delta;

	*bpp = 0;
	vp = ITOV(ip);
	fs = ip->i_fs;
	bp = NULL;
	ump = ip->i_ump;
	mtx_assert(UFS_MTX(ump), MA_OWNED);
#ifdef INVARIANTS
	if (vp->v_mount->mnt_kern_flag & MNTK_SUSPENDED)
		panic("ffs_realloccg: allocation on suspended filesystem");
	if ((u_int)osize > fs->fs_bsize || fragoff(fs, osize) != 0 ||
	    (u_int)nsize > fs->fs_bsize || fragoff(fs, nsize) != 0) {
		printf(
		"dev = %s, bsize = %ld, osize = %d, nsize = %d, fs = %s\n",
		    devtoname(ip->i_dev), (long)fs->fs_bsize, osize,
		    nsize, fs->fs_fsmnt);
		panic("ffs_realloccg: bad size");
	}
	if (cred == NOCRED)
		panic("ffs_realloccg: missing credential");
#endif /* INVARIANTS */
	reclaimed = 0;
retry:
	if (priv_check_cred(cred, PRIV_VFS_BLOCKRESERVE, 0) &&
	    freespace(fs, fs->fs_minfree) -  numfrags(fs, nsize - osize) < 0) {
		goto nospace;
	}
	if (bprev == 0) {
		printf("dev = %s, bsize = %ld, bprev = %jd, fs = %s\n",
		    devtoname(ip->i_dev), (long)fs->fs_bsize, (intmax_t)bprev,
		    fs->fs_fsmnt);
		panic("ffs_realloccg: bad bprev");
	}
	UFS_UNLOCK(ump);
	/*
	 * Allocate the extra space in the buffer.
	 */
	error = bread(vp, lbprev, osize, NOCRED, &bp);
	if (error) {
		brelse(bp);
		return (error);
	}

	if (bp->b_blkno == bp->b_lblkno) {
		if (lbprev >= NDADDR)
			panic("ffs_realloccg: lbprev out of range");
		bp->b_blkno = fsbtodb(fs, bprev);
	}

#ifdef QUOTA
	error = chkdq(ip, btodb(nsize - osize), cred, 0);
	if (error) {
		brelse(bp);
		return (error);
	}
#endif
	/*
	 * Check for extension in the existing location.
	 */
	cg = dtog(fs, bprev);
	UFS_LOCK(ump);
	bno = ffs_fragextend(ip, cg, bprev, osize, nsize);
	if (bno) {
		if (bp->b_blkno != fsbtodb(fs, bno))
			panic("ffs_realloccg: bad blockno");
		delta = btodb(nsize - osize);
		DIP_SET(ip, i_blocks, DIP(ip, i_blocks) + delta);
		if (flags & IO_EXT)
			ip->i_flag |= IN_CHANGE;
		else
			ip->i_flag |= IN_CHANGE | IN_UPDATE;
		allocbuf(bp, nsize);
		bp->b_flags |= B_DONE;
		bzero(bp->b_data + osize, nsize - osize);
		if ((bp->b_flags & (B_MALLOC | B_VMIO)) == B_VMIO)
			vfs_bio_set_valid(bp, osize, nsize - osize);
		*bpp = bp;
		return (0);
	}
	/*
	 * Allocate a new disk location.
	 */
	if (bpref >= fs->fs_size)
		bpref = 0;
	switch ((int)fs->fs_optim) {
	case FS_OPTSPACE:
		/*
		 * Allocate an exact sized fragment. Although this makes
		 * best use of space, we will waste time relocating it if
		 * the file continues to grow. If the fragmentation is
		 * less than half of the minimum free reserve, we choose
		 * to begin optimizing for time.
		 */
		request = nsize;
		if (fs->fs_minfree <= 5 ||
		    fs->fs_cstotal.cs_nffree >
		    (off_t)fs->fs_dsize * fs->fs_minfree / (2 * 100))
			break;
		log(LOG_NOTICE, "%s: optimization changed from SPACE to TIME\n",
			fs->fs_fsmnt);
		fs->fs_optim = FS_OPTTIME;
		break;
	case FS_OPTTIME:
		/*
		 * At this point we have discovered a file that is trying to
		 * grow a small fragment to a larger fragment. To save time,
		 * we allocate a full sized block, then free the unused portion.
		 * If the file continues to grow, the `ffs_fragextend' call
		 * above will be able to grow it in place without further
		 * copying. If aberrant programs cause disk fragmentation to
		 * grow within 2% of the free reserve, we choose to begin
		 * optimizing for space.
		 */
		request = fs->fs_bsize;
		if (fs->fs_cstotal.cs_nffree <
		    (off_t)fs->fs_dsize * (fs->fs_minfree - 2) / 100)
			break;
		log(LOG_NOTICE, "%s: optimization changed from TIME to SPACE\n",
			fs->fs_fsmnt);
		fs->fs_optim = FS_OPTSPACE;
		break;
	default:
		printf("dev = %s, optim = %ld, fs = %s\n",
		    devtoname(ip->i_dev), (long)fs->fs_optim, fs->fs_fsmnt);
		panic("ffs_realloccg: bad optim");
		/* NOTREACHED */
	}
	bno = ffs_hashalloc(ip, cg, bpref, request, nsize, ffs_alloccg);
	if (bno > 0) {
		bp->b_blkno = fsbtodb(fs, bno);
		if (!DOINGSOFTDEP(vp))
			ffs_blkfree(ump, fs, ip->i_devvp, bprev, (long)osize,
			    ip->i_number, vp->v_type, NULL);
		delta = btodb(nsize - osize);
		DIP_SET(ip, i_blocks, DIP(ip, i_blocks) + delta);
		if (flags & IO_EXT)
			ip->i_flag |= IN_CHANGE;
		else
			ip->i_flag |= IN_CHANGE | IN_UPDATE;
		allocbuf(bp, nsize);
		bp->b_flags |= B_DONE;
		bzero(bp->b_data + osize, nsize - osize);
		if ((bp->b_flags & (B_MALLOC | B_VMIO)) == B_VMIO)
			vfs_bio_set_valid(bp, osize, nsize - osize);
		*bpp = bp;
		return (0);
	}
#ifdef QUOTA
	UFS_UNLOCK(ump);
	/*
	 * Restore user's disk quota because allocation failed.
	 */
	(void) chkdq(ip, -btodb(nsize - osize), cred, FORCE);
	UFS_LOCK(ump);
#endif
nospace:
	/*
	 * no space available
	 */
	if (reclaimed == 0 && (flags & IO_BUFLOCKED) == 0) {
		reclaimed = 1;
		UFS_UNLOCK(ump);
		if (bp) {
			brelse(bp);
			bp = NULL;
		}
		UFS_LOCK(ump);
		softdep_request_cleanup(fs, vp, cred, FLUSH_BLOCKS_WAIT);
		goto retry;
	}
	UFS_UNLOCK(ump);
	if (bp)
		brelse(bp);
	if (reclaimed > 0 && ppsratecheck(&lastfail, &curfail, 1)) {
		ffs_fserr(fs, ip->i_number, "filesystem full");
		uprintf("\n%s: write failed, filesystem is full\n",
		    fs->fs_fsmnt);
	}
	return (ENOSPC);
}

/*
 * Reallocate a sequence of blocks into a contiguous sequence of blocks.
 *
 * The vnode and an array of buffer pointers for a range of sequential
 * logical blocks to be made contiguous is given. The allocator attempts
 * to find a range of sequential blocks starting as close as possible
 * from the end of the allocation for the logical block immediately
 * preceding the current range. If successful, the physical block numbers
 * in the buffer pointers and in the inode are changed to reflect the new
 * allocation. If unsuccessful, the allocation is left unchanged. The
 * success in doing the reallocation is returned. Note that the error
 * return is not reflected back to the user. Rather the previous block
 * allocation will be used.
 */

SYSCTL_NODE(_vfs, OID_AUTO, ffs, CTLFLAG_RW, 0, "FFS filesystem");

static int doasyncfree = 1;
SYSCTL_INT(_vfs_ffs, OID_AUTO, doasyncfree, CTLFLAG_RW, &doasyncfree, 0, "");

static int doreallocblks = 1;
SYSCTL_INT(_vfs_ffs, OID_AUTO, doreallocblks, CTLFLAG_RW, &doreallocblks, 0, "");

#ifdef DEBUG
static volatile int prtrealloc = 0;
#endif

int
ffs_reallocblks(ap)
	struct vop_reallocblks_args /* {
		struct vnode *a_vp;
		struct cluster_save *a_buflist;
	} */ *ap;
{

	if (doreallocblks == 0)
		return (ENOSPC);
	/*
	 * We can't wait in softdep prealloc as it may fsync and recurse
	 * here.  Instead we simply fail to reallocate blocks if this
	 * rare condition arises.
	 */
	if (DOINGSOFTDEP(ap->a_vp))
		if (softdep_prealloc(ap->a_vp, MNT_NOWAIT) != 0)
			return (ENOSPC);
	if (VTOI(ap->a_vp)->i_ump->um_fstype == UFS1)
		return (ffs_reallocblks_ufs1(ap));
	return (ffs_reallocblks_ufs2(ap));
}
	
static int
ffs_reallocblks_ufs1(ap)
	struct vop_reallocblks_args /* {
		struct vnode *a_vp;
		struct cluster_save *a_buflist;
	} */ *ap;
{
	struct fs *fs;
	struct inode *ip;
	struct vnode *vp;
	struct buf *sbp, *ebp;
	ufs1_daddr_t *bap, *sbap, *ebap = 0;
	struct cluster_save *buflist;
	struct ufsmount *ump;
	ufs_lbn_t start_lbn, end_lbn;
	ufs1_daddr_t soff, newblk, blkno;
	ufs2_daddr_t pref;
	struct indir start_ap[NIADDR + 1], end_ap[NIADDR + 1], *idp;
	int i, len, start_lvl, end_lvl, ssize;

	vp = ap->a_vp;
	ip = VTOI(vp);
	fs = ip->i_fs;
	ump = ip->i_ump;
	if (fs->fs_contigsumsize <= 0)
		return (ENOSPC);
	buflist = ap->a_buflist;
	len = buflist->bs_nchildren;
	start_lbn = buflist->bs_children[0]->b_lblkno;
	end_lbn = start_lbn + len - 1;
#ifdef INVARIANTS
	for (i = 0; i < len; i++)
		if (!ffs_checkblk(ip,
		   dbtofsb(fs, buflist->bs_children[i]->b_blkno), fs->fs_bsize))
			panic("ffs_reallocblks: unallocated block 1");
	for (i = 1; i < len; i++)
		if (buflist->bs_children[i]->b_lblkno != start_lbn + i)
			panic("ffs_reallocblks: non-logical cluster");
	blkno = buflist->bs_children[0]->b_blkno;
	ssize = fsbtodb(fs, fs->fs_frag);
	for (i = 1; i < len - 1; i++)
		if (buflist->bs_children[i]->b_blkno != blkno + (i * ssize))
			panic("ffs_reallocblks: non-physical cluster %d", i);
#endif
	/*
	 * If the cluster crosses the boundary for the first indirect
	 * block, leave space for the indirect block. Indirect blocks
	 * are initially laid out in a position after the last direct
	 * block. Block reallocation would usually destroy locality by
	 * moving the indirect block out of the way to make room for
	 * data blocks if we didn't compensate here. We should also do
	 * this for other indirect block boundaries, but it is only
	 * important for the first one.
	 */
	if (start_lbn < NDADDR && end_lbn >= NDADDR)
		return (ENOSPC);
	/*
	 * If the latest allocation is in a new cylinder group, assume that
	 * the filesystem has decided to move and do not force it back to
	 * the previous cylinder group.
	 */
	if (dtog(fs, dbtofsb(fs, buflist->bs_children[0]->b_blkno)) !=
	    dtog(fs, dbtofsb(fs, buflist->bs_children[len - 1]->b_blkno)))
		return (ENOSPC);
	if (ufs_getlbns(vp, start_lbn, start_ap, &start_lvl) ||
	    ufs_getlbns(vp, end_lbn, end_ap, &end_lvl))
		return (ENOSPC);
	/*
	 * Get the starting offset and block map for the first block.
	 */
	if (start_lvl == 0) {
		sbap = &ip->i_din1->di_db[0];
		soff = start_lbn;
	} else {
		idp = &start_ap[start_lvl - 1];
		if (bread(vp, idp->in_lbn, (int)fs->fs_bsize, NOCRED, &sbp)) {
			brelse(sbp);
			return (ENOSPC);
		}
		sbap = (ufs1_daddr_t *)sbp->b_data;
		soff = idp->in_off;
	}
	/*
	 * If the block range spans two block maps, get the second map.
	 */
	if (end_lvl == 0 || (idp = &end_ap[end_lvl - 1])->in_off + 1 >= len) {
		ssize = len;
	} else {
#ifdef INVARIANTS
		if (start_lvl > 0 &&
		    start_ap[start_lvl - 1].in_lbn == idp->in_lbn)
			panic("ffs_reallocblk: start == end");
#endif
		ssize = len - (idp->in_off + 1);
		if (bread(vp, idp->in_lbn, (int)fs->fs_bsize, NOCRED, &ebp))
			goto fail;
		ebap = (ufs1_daddr_t *)ebp->b_data;
	}
	/*
	 * Find the preferred location for the cluster.
	 */
	UFS_LOCK(ump);
	pref = ffs_blkpref_ufs1(ip, start_lbn, soff, sbap);
	/*
	 * Search the block map looking for an allocation of the desired size.
	 */
	if ((newblk = ffs_hashalloc(ip, dtog(fs, pref), pref,
	    len, len, ffs_clusteralloc)) == 0) {
		UFS_UNLOCK(ump);
		goto fail;
	}
	/*
	 * We have found a new contiguous block.
	 *
	 * First we have to replace the old block pointers with the new
	 * block pointers in the inode and indirect blocks associated
	 * with the file.
	 */
#ifdef DEBUG
	if (prtrealloc)
		printf("realloc: ino %ju, lbns %jd-%jd\n\told:",
		    (uintmax_t)ip->i_number,
		    (intmax_t)start_lbn, (intmax_t)end_lbn);
#endif
	blkno = newblk;
	for (bap = &sbap[soff], i = 0; i < len; i++, blkno += fs->fs_frag) {
		if (i == ssize) {
			bap = ebap;
			soff = -i;
		}
#ifdef INVARIANTS
		if (!ffs_checkblk(ip,
		   dbtofsb(fs, buflist->bs_children[i]->b_blkno), fs->fs_bsize))
			panic("ffs_reallocblks: unallocated block 2");
		if (dbtofsb(fs, buflist->bs_children[i]->b_blkno) != *bap)
			panic("ffs_reallocblks: alloc mismatch");
#endif
#ifdef DEBUG
		if (prtrealloc)
			printf(" %d,", *bap);
#endif
		if (DOINGSOFTDEP(vp)) {
			if (sbap == &ip->i_din1->di_db[0] && i < ssize)
				softdep_setup_allocdirect(ip, start_lbn + i,
				    blkno, *bap, fs->fs_bsize, fs->fs_bsize,
				    buflist->bs_children[i]);
			else
				softdep_setup_allocindir_page(ip, start_lbn + i,
				    i < ssize ? sbp : ebp, soff + i, blkno,
				    *bap, buflist->bs_children[i]);
		}
		*bap++ = blkno;
	}
	/*
	 * Next we must write out the modified inode and indirect blocks.
	 * For strict correctness, the writes should be synchronous since
	 * the old block values may have been written to disk. In practise
	 * they are almost never written, but if we are concerned about
	 * strict correctness, the `doasyncfree' flag should be set to zero.
	 *
	 * The test on `doasyncfree' should be changed to test a flag
	 * that shows whether the associated buffers and inodes have
	 * been written. The flag should be set when the cluster is
	 * started and cleared whenever the buffer or inode is flushed.
	 * We can then check below to see if it is set, and do the
	 * synchronous write only when it has been cleared.
	 */
	if (sbap != &ip->i_din1->di_db[0]) {
		if (doasyncfree)
			bdwrite(sbp);
		else
			bwrite(sbp);
	} else {
		ip->i_flag |= IN_CHANGE | IN_UPDATE;
		if (!doasyncfree)
			ffs_update(vp, 1);
	}
	if (ssize < len) {
		if (doasyncfree)
			bdwrite(ebp);
		else
			bwrite(ebp);
	}
	/*
	 * Last, free the old blocks and assign the new blocks to the buffers.
	 */
#ifdef DEBUG
	if (prtrealloc)
		printf("\n\tnew:");
#endif
	for (blkno = newblk, i = 0; i < len; i++, blkno += fs->fs_frag) {
		if (!DOINGSOFTDEP(vp))
			ffs_blkfree(ump, fs, ip->i_devvp,
			    dbtofsb(fs, buflist->bs_children[i]->b_blkno),
			    fs->fs_bsize, ip->i_number, vp->v_type, NULL);
		buflist->bs_children[i]->b_blkno = fsbtodb(fs, blkno);
#ifdef INVARIANTS
		if (!ffs_checkblk(ip,
		   dbtofsb(fs, buflist->bs_children[i]->b_blkno), fs->fs_bsize))
			panic("ffs_reallocblks: unallocated block 3");
#endif
#ifdef DEBUG
		if (prtrealloc)
			printf(" %d,", blkno);
#endif
	}
#ifdef DEBUG
	if (prtrealloc) {
		prtrealloc--;
		printf("\n");
	}
#endif
	return (0);

fail:
	if (ssize < len)
		brelse(ebp);
	if (sbap != &ip->i_din1->di_db[0])
		brelse(sbp);
	return (ENOSPC);
}

static int
ffs_reallocblks_ufs2(ap)
	struct vop_reallocblks_args /* {
		struct vnode *a_vp;
		struct cluster_save *a_buflist;
	} */ *ap;
{
	struct fs *fs;
	struct inode *ip;
	struct vnode *vp;
	struct buf *sbp, *ebp;
	ufs2_daddr_t *bap, *sbap, *ebap = 0;
	struct cluster_save *buflist;
	struct ufsmount *ump;
	ufs_lbn_t start_lbn, end_lbn;
	ufs2_daddr_t soff, newblk, blkno, pref;
	struct indir start_ap[NIADDR + 1], end_ap[NIADDR + 1], *idp;
	int i, len, start_lvl, end_lvl, ssize;

	vp = ap->a_vp;
	ip = VTOI(vp);
	fs = ip->i_fs;
	ump = ip->i_ump;
	if (fs->fs_contigsumsize <= 0)
		return (ENOSPC);
	buflist = ap->a_buflist;
	len = buflist->bs_nchildren;
	start_lbn = buflist->bs_children[0]->b_lblkno;
	end_lbn = start_lbn + len - 1;
#ifdef INVARIANTS
	for (i = 0; i < len; i++)
		if (!ffs_checkblk(ip,
		   dbtofsb(fs, buflist->bs_children[i]->b_blkno), fs->fs_bsize))
			panic("ffs_reallocblks: unallocated block 1");
	for (i = 1; i < len; i++)
		if (buflist->bs_children[i]->b_lblkno != start_lbn + i)
			panic("ffs_reallocblks: non-logical cluster");
	blkno = buflist->bs_children[0]->b_blkno;
	ssize = fsbtodb(fs, fs->fs_frag);
	for (i = 1; i < len - 1; i++)
		if (buflist->bs_children[i]->b_blkno != blkno + (i * ssize))
			panic("ffs_reallocblks: non-physical cluster %d", i);
#endif
	/*
	 * If the cluster crosses the boundary for the first indirect
	 * block, do not move anything in it. Indirect blocks are
	 * usually initially laid out in a position between the data
	 * blocks. Block reallocation would usually destroy locality by
	 * moving the indirect block out of the way to make room for
	 * data blocks if we didn't compensate here. We should also do
	 * this for other indirect block boundaries, but it is only
	 * important for the first one.
	 */
	if (start_lbn < NDADDR && end_lbn >= NDADDR)
		return (ENOSPC);
	/*
	 * If the latest allocation is in a new cylinder group, assume that
	 * the filesystem has decided to move and do not force it back to
	 * the previous cylinder group.
	 */
	if (dtog(fs, dbtofsb(fs, buflist->bs_children[0]->b_blkno)) !=
	    dtog(fs, dbtofsb(fs, buflist->bs_children[len - 1]->b_blkno)))
		return (ENOSPC);
	if (ufs_getlbns(vp, start_lbn, start_ap, &start_lvl) ||
	    ufs_getlbns(vp, end_lbn, end_ap, &end_lvl))
		return (ENOSPC);
	/*
	 * Get the starting offset and block map for the first block.
	 */
	if (start_lvl == 0) {
		sbap = &ip->i_din2->di_db[0];
		soff = start_lbn;
	} else {
		idp = &start_ap[start_lvl - 1];
		if (bread(vp, idp->in_lbn, (int)fs->fs_bsize, NOCRED, &sbp)) {
			brelse(sbp);
			return (ENOSPC);
		}
		sbap = (ufs2_daddr_t *)sbp->b_data;
		soff = idp->in_off;
	}
	/*
	 * If the block range spans two block maps, get the second map.
	 */
	if (end_lvl == 0 || (idp = &end_ap[end_lvl - 1])->in_off + 1 >= len) {
		ssize = len;
	} else {
#ifdef INVARIANTS
		if (start_lvl > 0 &&
		    start_ap[start_lvl - 1].in_lbn == idp->in_lbn)
			panic("ffs_reallocblk: start == end");
#endif
		ssize = len - (idp->in_off + 1);
		if (bread(vp, idp->in_lbn, (int)fs->fs_bsize, NOCRED, &ebp))
			goto fail;
		ebap = (ufs2_daddr_t *)ebp->b_data;
	}
	/*
	 * Find the preferred location for the cluster.
	 */
	UFS_LOCK(ump);
	pref = ffs_blkpref_ufs2(ip, start_lbn, soff, sbap);
	/*
	 * Skip a block for the first indirect block.  Indirect blocks are
	 * usually initially laid out in a good position between the data
	 * blocks, but block reallocation would usually destroy locality by
	 * moving them out of the way to make room for data blocks if we
	 * didn't compensate here.
	 */
	if (start_lbn == NDADDR)
		pref += fs->fs_frag;
	/*
	 * Search the block map looking for an allocation of the desired size.
	 */
	if ((newblk = ffs_hashalloc(ip, dtog(fs, pref), pref,
	    len, len, ffs_clusteralloc)) == 0) {
		UFS_UNLOCK(ump);
		goto fail;
	}
	/*
	 * We have found a new contiguous block.
	 *
	 * First we have to replace the old block pointers with the new
	 * block pointers in the inode and indirect blocks associated
	 * with the file.
	 */
#ifdef DEBUG
	if (prtrealloc)
		printf("realloc: ino %d, lbns %jd-%jd\n\told:", ip->i_number,
		    (intmax_t)start_lbn, (intmax_t)end_lbn);
#endif
	blkno = newblk;
	for (bap = &sbap[soff], i = 0; i < len; i++, blkno += fs->fs_frag) {
		if (i == ssize) {
			bap = ebap;
			soff = -i;
		}
#ifdef INVARIANTS
		if (!ffs_checkblk(ip,
		   dbtofsb(fs, buflist->bs_children[i]->b_blkno), fs->fs_bsize))
			panic("ffs_reallocblks: unallocated block 2");
		if (dbtofsb(fs, buflist->bs_children[i]->b_blkno) != *bap)
			panic("ffs_reallocblks: alloc mismatch");
#endif
#ifdef DEBUG
		if (prtrealloc)
			printf(" %jd,", (intmax_t)*bap);
#endif
		if (DOINGSOFTDEP(vp)) {
			if (sbap == &ip->i_din2->di_db[0] && i < ssize)
				softdep_setup_allocdirect(ip, start_lbn + i,
				    blkno, *bap, fs->fs_bsize, fs->fs_bsize,
				    buflist->bs_children[i]);
			else
				softdep_setup_allocindir_page(ip, start_lbn + i,
				    i < ssize ? sbp : ebp, soff + i, blkno,
				    *bap, buflist->bs_children[i]);
		}
		*bap++ = blkno;
	}
	/*
	 * Next we must write out the modified inode and indirect blocks.
	 * For strict correctness, the writes should be synchronous since
	 * the old block values may have been written to disk. In practise
	 * they are almost never written, but if we are concerned about
	 * strict correctness, the `doasyncfree' flag should be set to zero.
	 *
	 * The test on `doasyncfree' should be changed to test a flag
	 * that shows whether the associated buffers and inodes have
	 * been written. The flag should be set when the cluster is
	 * started and cleared whenever the buffer or inode is flushed.
	 * We can then check below to see if it is set, and do the
	 * synchronous write only when it has been cleared.
	 */
	if (sbap != &ip->i_din2->di_db[0]) {
		if (doasyncfree)
			bdwrite(sbp);
		else
			bwrite(sbp);
	} else {
		ip->i_flag |= IN_CHANGE | IN_UPDATE;
		if (!doasyncfree)
			ffs_update(vp, 1);
	}
	if (ssize < len) {
		if (doasyncfree)
			bdwrite(ebp);
		else
			bwrite(ebp);
	}
	/*
	 * Last, free the old blocks and assign the new blocks to the buffers.
	 */
#ifdef DEBUG
	if (prtrealloc)
		printf("\n\tnew:");
#endif
	for (blkno = newblk, i = 0; i < len; i++, blkno += fs->fs_frag) {
		if (!DOINGSOFTDEP(vp))
			ffs_blkfree(ump, fs, ip->i_devvp,
			    dbtofsb(fs, buflist->bs_children[i]->b_blkno),
			    fs->fs_bsize, ip->i_number, vp->v_type, NULL);
		buflist->bs_children[i]->b_blkno = fsbtodb(fs, blkno);
#ifdef INVARIANTS
		if (!ffs_checkblk(ip,
		   dbtofsb(fs, buflist->bs_children[i]->b_blkno), fs->fs_bsize))
			panic("ffs_reallocblks: unallocated block 3");
#endif
#ifdef DEBUG
		if (prtrealloc)
			printf(" %jd,", (intmax_t)blkno);
#endif
	}
#ifdef DEBUG
	if (prtrealloc) {
		prtrealloc--;
		printf("\n");
	}
#endif
	return (0);

fail:
	if (ssize < len)
		brelse(ebp);
	if (sbap != &ip->i_din2->di_db[0])
		brelse(sbp);
	return (ENOSPC);
}

/*
 * Allocate an inode in the filesystem.
 *
 * If allocating a directory, use ffs_dirpref to select the inode.
 * If allocating in a directory, the following hierarchy is followed:
 *   1) allocate the preferred inode.
 *   2) allocate an inode in the same cylinder group.
 *   3) quadradically rehash into other cylinder groups, until an
 *      available inode is located.
 * If no inode preference is given the following hierarchy is used
 * to allocate an inode:
 *   1) allocate an inode in cylinder group 0.
 *   2) quadradically rehash into other cylinder groups, until an
 *      available inode is located.
 */
int
ffs_valloc(pvp, mode, cred, vpp)
	struct vnode *pvp;
	int mode;
	struct ucred *cred;
	struct vnode **vpp;
{
	struct inode *pip;
	struct fs *fs;
	struct inode *ip;
	struct timespec ts;
	struct ufsmount *ump;
	ino_t ino, ipref;
	u_int cg;
	int error, error1, reclaimed;
	static struct timeval lastfail;
	static int curfail;

	*vpp = NULL;
	pip = VTOI(pvp);
	fs = pip->i_fs;
	ump = pip->i_ump;

	UFS_LOCK(ump);
	reclaimed = 0;
retry:
	if (fs->fs_cstotal.cs_nifree == 0)
		goto noinodes;

	if ((mode & IFMT) == IFDIR)
		ipref = ffs_dirpref(pip);
	else
		ipref = pip->i_number;
	if (ipref >= fs->fs_ncg * fs->fs_ipg)
		ipref = 0;
	cg = ino_to_cg(fs, ipref);
	/*
	 * Track number of dirs created one after another
	 * in a same cg without intervening by files.
	 */
	if ((mode & IFMT) == IFDIR) {
		if (fs->fs_contigdirs[cg] < 255)
			fs->fs_contigdirs[cg]++;
	} else {
		if (fs->fs_contigdirs[cg] > 0)
			fs->fs_contigdirs[cg]--;
	}
	ino = (ino_t)ffs_hashalloc(pip, cg, ipref, mode, 0,
					(allocfcn_t *)ffs_nodealloccg);
	if (ino == 0)
		goto noinodes;
	error = ffs_vget(pvp->v_mount, ino, LK_EXCLUSIVE, vpp);
	if (error) {
		error1 = ffs_vgetf(pvp->v_mount, ino, LK_EXCLUSIVE, vpp,
		    FFSV_FORCEINSMQ);
		ffs_vfree(pvp, ino, mode);
		if (error1 == 0) {
			ip = VTOI(*vpp);
			if (ip->i_mode)
				goto dup_alloc;
			ip->i_flag |= IN_MODIFIED;
			vput(*vpp);
		}
		return (error);
	}
	ip = VTOI(*vpp);
	if (ip->i_mode) {
dup_alloc:
		printf("mode = 0%o, inum = %lu, fs = %s\n",
		    ip->i_mode, (u_long)ip->i_number, fs->fs_fsmnt);
		panic("ffs_valloc: dup alloc");
	}
	if (DIP(ip, i_blocks) && (fs->fs_flags & FS_UNCLEAN) == 0) {  /* XXX */
		printf("free inode %s/%lu had %ld blocks\n",
		    fs->fs_fsmnt, (u_long)ino, (long)DIP(ip, i_blocks));
		DIP_SET(ip, i_blocks, 0);
	}
	ip->i_flags = 0;
	DIP_SET(ip, i_flags, 0);
	/*
	 * Set up a new generation number for this inode.
	 */
	if (ip->i_gen == 0 || ++ip->i_gen == 0)
		ip->i_gen = arc4random() / 2 + 1;
	DIP_SET(ip, i_gen, ip->i_gen);
	if (fs->fs_magic == FS_UFS2_MAGIC) {
		vfs_timestamp(&ts);
		ip->i_din2->di_birthtime = ts.tv_sec;
		ip->i_din2->di_birthnsec = ts.tv_nsec;
	}
	ufs_prepare_reclaim(*vpp);
	ip->i_flag = 0;
	(*vpp)->v_vflag = 0;
	(*vpp)->v_type = VNON;
	if (fs->fs_magic == FS_UFS2_MAGIC)
		(*vpp)->v_op = &ffs_vnodeops2;
	else
		(*vpp)->v_op = &ffs_vnodeops1;
	return (0);
noinodes:
	if (reclaimed == 0) {
		reclaimed = 1;
		softdep_request_cleanup(fs, pvp, cred, FLUSH_INODES_WAIT);
		goto retry;
	}
	UFS_UNLOCK(ump);
	if (ppsratecheck(&lastfail, &curfail, 1)) {
		ffs_fserr(fs, pip->i_number, "out of inodes");
		uprintf("\n%s: create/symlink failed, no inodes free\n",
		    fs->fs_fsmnt);
	}
	return (ENOSPC);
}

/*
 * Find a cylinder group to place a directory.
 *
 * The policy implemented by this algorithm is to allocate a
 * directory inode in the same cylinder group as its parent
 * directory, but also to reserve space for its files inodes
 * and data. Restrict the number of directories which may be
 * allocated one after another in the same cylinder group
 * without intervening allocation of files.
 *
 * If we allocate a first level directory then force allocation
 * in another cylinder group.
 */
static ino_t
ffs_dirpref(pip)
	struct inode *pip;
{
	struct fs *fs;
	u_int cg, prefcg, dirsize, cgsize;
	u_int avgifree, avgbfree, avgndir, curdirsize;
	u_int minifree, minbfree, maxndir;
	u_int mincg, minndir;
	u_int maxcontigdirs;

	mtx_assert(UFS_MTX(pip->i_ump), MA_OWNED);
	fs = pip->i_fs;

	avgifree = fs->fs_cstotal.cs_nifree / fs->fs_ncg;
	avgbfree = fs->fs_cstotal.cs_nbfree / fs->fs_ncg;
	avgndir = fs->fs_cstotal.cs_ndir / fs->fs_ncg;

	/*
	 * Force allocation in another cg if creating a first level dir.
	 */
	ASSERT_VOP_LOCKED(ITOV(pip), "ffs_dirpref");
	if (ITOV(pip)->v_vflag & VV_ROOT) {
		prefcg = arc4random() % fs->fs_ncg;
		mincg = prefcg;
		minndir = fs->fs_ipg;
		for (cg = prefcg; cg < fs->fs_ncg; cg++)
			if (fs->fs_cs(fs, cg).cs_ndir < minndir &&
			    fs->fs_cs(fs, cg).cs_nifree >= avgifree &&
			    fs->fs_cs(fs, cg).cs_nbfree >= avgbfree) {
				mincg = cg;
				minndir = fs->fs_cs(fs, cg).cs_ndir;
			}
		for (cg = 0; cg < prefcg; cg++)
			if (fs->fs_cs(fs, cg).cs_ndir < minndir &&
			    fs->fs_cs(fs, cg).cs_nifree >= avgifree &&
			    fs->fs_cs(fs, cg).cs_nbfree >= avgbfree) {
				mincg = cg;
				minndir = fs->fs_cs(fs, cg).cs_ndir;
			}
		return ((ino_t)(fs->fs_ipg * mincg));
	}

	/*
	 * Count various limits which used for
	 * optimal allocation of a directory inode.
	 */
	maxndir = min(avgndir + fs->fs_ipg / 16, fs->fs_ipg);
	minifree = avgifree - avgifree / 4;
	if (minifree < 1)
		minifree = 1;
	minbfree = avgbfree - avgbfree / 4;
	if (minbfree < 1)
		minbfree = 1;
	cgsize = fs->fs_fsize * fs->fs_fpg;
	dirsize = fs->fs_avgfilesize * fs->fs_avgfpdir;
	curdirsize = avgndir ? (cgsize - avgbfree * fs->fs_bsize) / avgndir : 0;
	if (dirsize < curdirsize)
		dirsize = curdirsize;
	if (dirsize <= 0)
		maxcontigdirs = 0;		/* dirsize overflowed */
	else
		maxcontigdirs = min((avgbfree * fs->fs_bsize) / dirsize, 255);
	if (fs->fs_avgfpdir > 0)
		maxcontigdirs = min(maxcontigdirs,
				    fs->fs_ipg / fs->fs_avgfpdir);
	if (maxcontigdirs == 0)
		maxcontigdirs = 1;

	/*
	 * Limit number of dirs in one cg and reserve space for 
	 * regular files, but only if we have no deficit in
	 * inodes or space.
	 */
	prefcg = ino_to_cg(fs, pip->i_number);
	for (cg = prefcg; cg < fs->fs_ncg; cg++)
		if (fs->fs_cs(fs, cg).cs_ndir < maxndir &&
		    fs->fs_cs(fs, cg).cs_nifree >= minifree &&
	    	    fs->fs_cs(fs, cg).cs_nbfree >= minbfree) {
			if (fs->fs_contigdirs[cg] < maxcontigdirs)
				return ((ino_t)(fs->fs_ipg * cg));
		}
	for (cg = 0; cg < prefcg; cg++)
		if (fs->fs_cs(fs, cg).cs_ndir < maxndir &&
		    fs->fs_cs(fs, cg).cs_nifree >= minifree &&
	    	    fs->fs_cs(fs, cg).cs_nbfree >= minbfree) {
			if (fs->fs_contigdirs[cg] < maxcontigdirs)
				return ((ino_t)(fs->fs_ipg * cg));
		}
	/*
	 * This is a backstop when we have deficit in space.
	 */
	for (cg = prefcg; cg < fs->fs_ncg; cg++)
		if (fs->fs_cs(fs, cg).cs_nifree >= avgifree)
			return ((ino_t)(fs->fs_ipg * cg));
	for (cg = 0; cg < prefcg; cg++)
		if (fs->fs_cs(fs, cg).cs_nifree >= avgifree)
			break;
	return ((ino_t)(fs->fs_ipg * cg));
}

/*
 * Select the desired position for the next block in a file.  The file is
 * logically divided into sections. The first section is composed of the
 * direct blocks. Each additional section contains fs_maxbpg blocks.
 *
 * If no blocks have been allocated in the first section, the policy is to
 * request a block in the same cylinder group as the inode that describes
 * the file. If no blocks have been allocated in any other section, the
 * policy is to place the section in a cylinder group with a greater than
 * average number of free blocks.  An appropriate cylinder group is found
 * by using a rotor that sweeps the cylinder groups. When a new group of
 * blocks is needed, the sweep begins in the cylinder group following the
 * cylinder group from which the previous allocation was made. The sweep
 * continues until a cylinder group with greater than the average number
 * of free blocks is found. If the allocation is for the first block in an
 * indirect block, the information on the previous allocation is unavailable;
 * here a best guess is made based upon the logical block number being
 * allocated.
 *
 * If a section is already partially allocated, the policy is to
 * contiguously allocate fs_maxcontig blocks. The end of one of these
 * contiguous blocks and the beginning of the next is laid out
 * contiguously if possible.
 */
ufs2_daddr_t
ffs_blkpref_ufs1(ip, lbn, indx, bap)
	struct inode *ip;
	ufs_lbn_t lbn;
	int indx;
	ufs1_daddr_t *bap;
{
	struct fs *fs;
	u_int cg;
	u_int avgbfree, startcg;
	ufs2_daddr_t pref;

	mtx_assert(UFS_MTX(ip->i_ump), MA_OWNED);
	fs = ip->i_fs;
	/*
	 * If we are allocating the first indirect block, try to place it
	 * immediately following the last direct block.
	 *
	 * If we are allocating the first data block in the first indirect
	 * block, try to place it immediately following the indirect block.
	 */
	if (lbn == NDADDR) {
		pref = ip->i_din1->di_db[NDADDR - 1];
		if (bap == NULL && pref != 0)
			return (pref + fs->fs_frag);
		pref = ip->i_din1->di_ib[0];
		if (pref != 0)
			return (pref + fs->fs_frag);
	}
	if (indx % fs->fs_maxbpg == 0 || bap[indx - 1] == 0) {
		if (lbn < NDADDR + NINDIR(fs)) {
			cg = ino_to_cg(fs, ip->i_number);
			return (cgbase(fs, cg) + fs->fs_frag);
		}
		/*
		 * Find a cylinder with greater than average number of
		 * unused data blocks.
		 */
		if (indx == 0 || bap[indx - 1] == 0)
			startcg =
			    ino_to_cg(fs, ip->i_number) + lbn / fs->fs_maxbpg;
		else
			startcg = dtog(fs, bap[indx - 1]) + 1;
		startcg %= fs->fs_ncg;
		avgbfree = fs->fs_cstotal.cs_nbfree / fs->fs_ncg;
		for (cg = startcg; cg < fs->fs_ncg; cg++)
			if (fs->fs_cs(fs, cg).cs_nbfree >= avgbfree) {
				fs->fs_cgrotor = cg;
				return (cgbase(fs, cg) + fs->fs_frag);
			}
		for (cg = 0; cg <= startcg; cg++)
			if (fs->fs_cs(fs, cg).cs_nbfree >= avgbfree) {
				fs->fs_cgrotor = cg;
				return (cgbase(fs, cg) + fs->fs_frag);
			}
		return (0);
	}
	/*
	 * We just always try to lay things out contiguously.
	 */
	return (bap[indx - 1] + fs->fs_frag);
}

/*
 * Same as above, but for UFS2
 */
ufs2_daddr_t
ffs_blkpref_ufs2(ip, lbn, indx, bap)
	struct inode *ip;
	ufs_lbn_t lbn;
	int indx;
	ufs2_daddr_t *bap;
{
	struct fs *fs;
	u_int cg;
	u_int avgbfree, startcg;
	ufs2_daddr_t pref;

	mtx_assert(UFS_MTX(ip->i_ump), MA_OWNED);
	fs = ip->i_fs;
	/*
	 * If we are allocating the first indirect block, try to place it
	 * immediately following the last direct block.
	 *
	 * If we are allocating the first data block in the first indirect
	 * block, try to place it immediately following the indirect block.
	 */
	if (lbn == NDADDR) {
		pref = ip->i_din1->di_db[NDADDR - 1];
		if (bap == NULL && pref != 0)
			return (pref + fs->fs_frag);
		pref = ip->i_din1->di_ib[0];
		if (pref != 0)
			return (pref + fs->fs_frag);
	}
	if (indx % fs->fs_maxbpg == 0 || bap[indx - 1] == 0) {
		if (lbn < NDADDR + NINDIR(fs)) {
			cg = ino_to_cg(fs, ip->i_number);
			return (cgbase(fs, cg) + fs->fs_frag);
		}
		/*
		 * Find a cylinder with greater than average number of
		 * unused data blocks.
		 */
		if (indx == 0 || bap[indx - 1] == 0)
			startcg =
			    ino_to_cg(fs, ip->i_number) + lbn / fs->fs_maxbpg;
		else
			startcg = dtog(fs, bap[indx - 1]) + 1;
		startcg %= fs->fs_ncg;
		avgbfree = fs->fs_cstotal.cs_nbfree / fs->fs_ncg;
		for (cg = startcg; cg < fs->fs_ncg; cg++)
			if (fs->fs_cs(fs, cg).cs_nbfree >= avgbfree) {
				fs->fs_cgrotor = cg;
				return (cgbase(fs, cg) + fs->fs_frag);
			}
		for (cg = 0; cg <= startcg; cg++)
			if (fs->fs_cs(fs, cg).cs_nbfree >= avgbfree) {
				fs->fs_cgrotor = cg;
				return (cgbase(fs, cg) + fs->fs_frag);
			}
		return (0);
	}
	/*
	 * We just always try to lay things out contiguously.
	 */
	return (bap[indx - 1] + fs->fs_frag);
}

/*
 * Implement the cylinder overflow algorithm.
 *
 * The policy implemented by this algorithm is:
 *   1) allocate the block in its requested cylinder group.
 *   2) quadradically rehash on the cylinder group number.
 *   3) brute force search for a free block.
 *
 * Must be called with the UFS lock held.  Will release the lock on success
 * and return with it held on failure.
 */
/*VARARGS5*/
static ufs2_daddr_t
ffs_hashalloc(ip, cg, pref, size, rsize, allocator)
	struct inode *ip;
	u_int cg;
	ufs2_daddr_t pref;
	int size;	/* Search size for data blocks, mode for inodes */
	int rsize;	/* Real allocated size. */
	allocfcn_t *allocator;
{
	struct fs *fs;
	ufs2_daddr_t result;
	u_int i, icg = cg;

	mtx_assert(UFS_MTX(ip->i_ump), MA_OWNED);
#ifdef INVARIANTS
	if (ITOV(ip)->v_mount->mnt_kern_flag & MNTK_SUSPENDED)
		panic("ffs_hashalloc: allocation on suspended filesystem");
#endif
	fs = ip->i_fs;
	/*
	 * 1: preferred cylinder group
	 */
	result = (*allocator)(ip, cg, pref, size, rsize);
	if (result)
		return (result);
	/*
	 * 2: quadratic rehash
	 */
	for (i = 1; i < fs->fs_ncg; i *= 2) {
		cg += i;
		if (cg >= fs->fs_ncg)
			cg -= fs->fs_ncg;
		result = (*allocator)(ip, cg, 0, size, rsize);
		if (result)
			return (result);
	}
	/*
	 * 3: brute force search
	 * Note that we start at i == 2, since 0 was checked initially,
	 * and 1 is always checked in the quadratic rehash.
	 */
	cg = (icg + 2) % fs->fs_ncg;
	for (i = 2; i < fs->fs_ncg; i++) {
		result = (*allocator)(ip, cg, 0, size, rsize);
		if (result)
			return (result);
		cg++;
		if (cg == fs->fs_ncg)
			cg = 0;
	}
	return (0);
}

/*
 * Determine whether a fragment can be extended.
 *
 * Check to see if the necessary fragments are available, and
 * if they are, allocate them.
 */
static ufs2_daddr_t
ffs_fragextend(ip, cg, bprev, osize, nsize)
	struct inode *ip;
	u_int cg;
	ufs2_daddr_t bprev;
	int osize, nsize;
{
	struct fs *fs;
	struct cg *cgp;
	struct buf *bp;
	struct ufsmount *ump;
	int nffree;
	long bno;
	int frags, bbase;
	int i, error;
	u_int8_t *blksfree;

	ump = ip->i_ump;
	fs = ip->i_fs;
	if (fs->fs_cs(fs, cg).cs_nffree < numfrags(fs, nsize - osize))
		return (0);
	frags = numfrags(fs, nsize);
	bbase = fragnum(fs, bprev);
	if (bbase > fragnum(fs, (bprev + frags - 1))) {
		/* cannot extend across a block boundary */
		return (0);
	}
	UFS_UNLOCK(ump);
	error = bread(ip->i_devvp, fsbtodb(fs, cgtod(fs, cg)),
		(int)fs->fs_cgsize, NOCRED, &bp);
	if (error)
		goto fail;
	cgp = (struct cg *)bp->b_data;
	if (!cg_chkmagic(cgp))
		goto fail;
	bp->b_xflags |= BX_BKGRDWRITE;
	cgp->cg_old_time = cgp->cg_time = time_second;
	bno = dtogd(fs, bprev);
	blksfree = cg_blksfree(cgp);
	for (i = numfrags(fs, osize); i < frags; i++)
		if (isclr(blksfree, bno + i))
			goto fail;
	/*
	 * the current fragment can be extended
	 * deduct the count on fragment being extended into
	 * increase the count on the remaining fragment (if any)
	 * allocate the extended piece
	 */
	for (i = frags; i < fs->fs_frag - bbase; i++)
		if (isclr(blksfree, bno + i))
			break;
	cgp->cg_frsum[i - numfrags(fs, osize)]--;
	if (i != frags)
		cgp->cg_frsum[i - frags]++;
	for (i = numfrags(fs, osize), nffree = 0; i < frags; i++) {
		clrbit(blksfree, bno + i);
		cgp->cg_cs.cs_nffree--;
		nffree++;
	}
	UFS_LOCK(ump);
	fs->fs_cstotal.cs_nffree -= nffree;
	fs->fs_cs(fs, cg).cs_nffree -= nffree;
	fs->fs_fmod = 1;
	ACTIVECLEAR(fs, cg);
	UFS_UNLOCK(ump);
	if (DOINGSOFTDEP(ITOV(ip)))
		softdep_setup_blkmapdep(bp, UFSTOVFS(ump), bprev,
		    frags, numfrags(fs, osize));
	bdwrite(bp);
	return (bprev);

fail:
	brelse(bp);
	UFS_LOCK(ump);
	return (0);

}

/*
 * Determine whether a block can be allocated.
 *
 * Check to see if a block of the appropriate size is available,
 * and if it is, allocate it.
 */
static ufs2_daddr_t
ffs_alloccg(ip, cg, bpref, size, rsize)
	struct inode *ip;
	u_int cg;
	ufs2_daddr_t bpref;
	int size;
	int rsize;
{
	struct fs *fs;
	struct cg *cgp;
	struct buf *bp;
	struct ufsmount *ump;
	ufs1_daddr_t bno;
	ufs2_daddr_t blkno;
	int i, allocsiz, error, frags;
	u_int8_t *blksfree;

	ump = ip->i_ump;
	fs = ip->i_fs;
	if (fs->fs_cs(fs, cg).cs_nbfree == 0 && size == fs->fs_bsize)
		return (0);
	UFS_UNLOCK(ump);
	error = bread(ip->i_devvp, fsbtodb(fs, cgtod(fs, cg)),
		(int)fs->fs_cgsize, NOCRED, &bp);
	if (error)
		goto fail;
	cgp = (struct cg *)bp->b_data;
	if (!cg_chkmagic(cgp) ||
	    (cgp->cg_cs.cs_nbfree == 0 && size == fs->fs_bsize))
		goto fail;
	bp->b_xflags |= BX_BKGRDWRITE;
	cgp->cg_old_time = cgp->cg_time = time_second;
	if (size == fs->fs_bsize) {
		UFS_LOCK(ump);
		blkno = ffs_alloccgblk(ip, bp, bpref, rsize);
		ACTIVECLEAR(fs, cg);
		UFS_UNLOCK(ump);
		bdwrite(bp);
		return (blkno);
	}
	/*
	 * check to see if any fragments are already available
	 * allocsiz is the size which will be allocated, hacking
	 * it down to a smaller size if necessary
	 */
	blksfree = cg_blksfree(cgp);
	frags = numfrags(fs, size);
	for (allocsiz = frags; allocsiz < fs->fs_frag; allocsiz++)
		if (cgp->cg_frsum[allocsiz] != 0)
			break;
	if (allocsiz == fs->fs_frag) {
		/*
		 * no fragments were available, so a block will be
		 * allocated, and hacked up
		 */
		if (cgp->cg_cs.cs_nbfree == 0)
			goto fail;
		UFS_LOCK(ump);
		blkno = ffs_alloccgblk(ip, bp, bpref, rsize);
		ACTIVECLEAR(fs, cg);
		UFS_UNLOCK(ump);
		bdwrite(bp);
		return (blkno);
	}
	KASSERT(size == rsize,
	    ("ffs_alloccg: size(%d) != rsize(%d)", size, rsize));
	bno = ffs_mapsearch(fs, cgp, bpref, allocsiz);
	if (bno < 0)
		goto fail;
	for (i = 0; i < frags; i++)
		clrbit(blksfree, bno + i);
	cgp->cg_cs.cs_nffree -= frags;
	cgp->cg_frsum[allocsiz]--;
	if (frags != allocsiz)
		cgp->cg_frsum[allocsiz - frags]++;
	UFS_LOCK(ump);
	fs->fs_cstotal.cs_nffree -= frags;
	fs->fs_cs(fs, cg).cs_nffree -= frags;
	fs->fs_fmod = 1;
	blkno = cgbase(fs, cg) + bno;
	ACTIVECLEAR(fs, cg);
	UFS_UNLOCK(ump);
	if (DOINGSOFTDEP(ITOV(ip)))
		softdep_setup_blkmapdep(bp, UFSTOVFS(ump), blkno, frags, 0);
	bdwrite(bp);
	return (blkno);

fail:
	brelse(bp);
	UFS_LOCK(ump);
	return (0);
}

/*
 * Allocate a block in a cylinder group.
 *
 * This algorithm implements the following policy:
 *   1) allocate the requested block.
 *   2) allocate a rotationally optimal block in the same cylinder.
 *   3) allocate the next available block on the block rotor for the
 *      specified cylinder group.
 * Note that this routine only allocates fs_bsize blocks; these
 * blocks may be fragmented by the routine that allocates them.
 */
static ufs2_daddr_t
ffs_alloccgblk(ip, bp, bpref, size)
	struct inode *ip;
	struct buf *bp;
	ufs2_daddr_t bpref;
	int size;
{
	struct fs *fs;
	struct cg *cgp;
	struct ufsmount *ump;
	ufs1_daddr_t bno;
	ufs2_daddr_t blkno;
	u_int8_t *blksfree;
	int i;

	fs = ip->i_fs;
	ump = ip->i_ump;
	mtx_assert(UFS_MTX(ump), MA_OWNED);
	cgp = (struct cg *)bp->b_data;
	blksfree = cg_blksfree(cgp);
	if (bpref == 0 || dtog(fs, bpref) != cgp->cg_cgx) {
		bpref = cgp->cg_rotor;
	} else {
		bpref = blknum(fs, bpref);
		bno = dtogd(fs, bpref);
		/*
		 * if the requested block is available, use it
		 */
		if (ffs_isblock(fs, blksfree, fragstoblks(fs, bno)))
			goto gotit;
	}
	/*
	 * Take the next available block in this cylinder group.
	 */
	bno = ffs_mapsearch(fs, cgp, bpref, (int)fs->fs_frag);
	if (bno < 0)
		return (0);
	cgp->cg_rotor = bno;
gotit:
	blkno = fragstoblks(fs, bno);
	ffs_clrblock(fs, blksfree, (long)blkno);
	ffs_clusteracct(fs, cgp, blkno, -1);
	cgp->cg_cs.cs_nbfree--;
	fs->fs_cstotal.cs_nbfree--;
	fs->fs_cs(fs, cgp->cg_cgx).cs_nbfree--;
	fs->fs_fmod = 1;
	blkno = cgbase(fs, cgp->cg_cgx) + bno;
	/*
	 * If the caller didn't want the whole block free the frags here.
	 */
	size = numfrags(fs, size);
	if (size != fs->fs_frag) {
		bno = dtogd(fs, blkno);
		for (i = size; i < fs->fs_frag; i++)
			setbit(blksfree, bno + i);
		i = fs->fs_frag - size;
		cgp->cg_cs.cs_nffree += i;
		fs->fs_cstotal.cs_nffree += i;
		fs->fs_cs(fs, cgp->cg_cgx).cs_nffree += i;
		fs->fs_fmod = 1;
		cgp->cg_frsum[i]++;
	}
	/* XXX Fixme. */
	UFS_UNLOCK(ump);
	if (DOINGSOFTDEP(ITOV(ip)))
		softdep_setup_blkmapdep(bp, UFSTOVFS(ump), blkno,
		    size, 0);
	UFS_LOCK(ump);
	return (blkno);
}

/*
 * Determine whether a cluster can be allocated.
 *
 * We do not currently check for optimal rotational layout if there
 * are multiple choices in the same cylinder group. Instead we just
 * take the first one that we find following bpref.
 */
static ufs2_daddr_t
ffs_clusteralloc(ip, cg, bpref, len, unused)
	struct inode *ip;
	u_int cg;
	ufs2_daddr_t bpref;
	int len;
	int unused;
{
	struct fs *fs;
	struct cg *cgp;
	struct buf *bp;
	struct ufsmount *ump;
	int i, run, bit, map, got;
	ufs2_daddr_t bno;
	u_char *mapp;
	int32_t *lp;
	u_int8_t *blksfree;

	fs = ip->i_fs;
	ump = ip->i_ump;
	if (fs->fs_maxcluster[cg] < len)
		return (0);
	UFS_UNLOCK(ump);
	if (bread(ip->i_devvp, fsbtodb(fs, cgtod(fs, cg)), (int)fs->fs_cgsize,
	    NOCRED, &bp))
		goto fail_lock;
	cgp = (struct cg *)bp->b_data;
	if (!cg_chkmagic(cgp))
		goto fail_lock;
	bp->b_xflags |= BX_BKGRDWRITE;
	/*
	 * Check to see if a cluster of the needed size (or bigger) is
	 * available in this cylinder group.
	 */
	lp = &cg_clustersum(cgp)[len];
	for (i = len; i <= fs->fs_contigsumsize; i++)
		if (*lp++ > 0)
			break;
	if (i > fs->fs_contigsumsize) {
		/*
		 * This is the first time looking for a cluster in this
		 * cylinder group. Update the cluster summary information
		 * to reflect the true maximum sized cluster so that
		 * future cluster allocation requests can avoid reading
		 * the cylinder group map only to find no clusters.
		 */
		lp = &cg_clustersum(cgp)[len - 1];
		for (i = len - 1; i > 0; i--)
			if (*lp-- > 0)
				break;
		UFS_LOCK(ump);
		fs->fs_maxcluster[cg] = i;
		goto fail;
	}
	/*
	 * Search the cluster map to find a big enough cluster.
	 * We take the first one that we find, even if it is larger
	 * than we need as we prefer to get one close to the previous
	 * block allocation. We do not search before the current
	 * preference point as we do not want to allocate a block
	 * that is allocated before the previous one (as we will
	 * then have to wait for another pass of the elevator
	 * algorithm before it will be read). We prefer to fail and
	 * be recalled to try an allocation in the next cylinder group.
	 */
	if (dtog(fs, bpref) != cg)
		bpref = 0;
	else
		bpref = fragstoblks(fs, dtogd(fs, blknum(fs, bpref)));
	mapp = &cg_clustersfree(cgp)[bpref / NBBY];
	map = *mapp++;
	bit = 1 << (bpref % NBBY);
	for (run = 0, got = bpref; got < cgp->cg_nclusterblks; got++) {
		if ((map & bit) == 0) {
			run = 0;
		} else {
			run++;
			if (run == len)
				break;
		}
		if ((got & (NBBY - 1)) != (NBBY - 1)) {
			bit <<= 1;
		} else {
			map = *mapp++;
			bit = 1;
		}
	}
	if (got >= cgp->cg_nclusterblks)
		goto fail_lock;
	/*
	 * Allocate the cluster that we have found.
	 */
	blksfree = cg_blksfree(cgp);
	for (i = 1; i <= len; i++)
		if (!ffs_isblock(fs, blksfree, got - run + i))
			panic("ffs_clusteralloc: map mismatch");
	bno = cgbase(fs, cg) + blkstofrags(fs, got - run + 1);
	if (dtog(fs, bno) != cg)
		panic("ffs_clusteralloc: allocated out of group");
	len = blkstofrags(fs, len);
	UFS_LOCK(ump);
	for (i = 0; i < len; i += fs->fs_frag)
		if (ffs_alloccgblk(ip, bp, bno + i, fs->fs_bsize) != bno + i)
			panic("ffs_clusteralloc: lost block");
	ACTIVECLEAR(fs, cg);
	UFS_UNLOCK(ump);
	bdwrite(bp);
	return (bno);

fail_lock:
	UFS_LOCK(ump);
fail:
	brelse(bp);
	return (0);
}

/*
 * Determine whether an inode can be allocated.
 *
 * Check to see if an inode is available, and if it is,
 * allocate it using the following policy:
 *   1) allocate the requested inode.
 *   2) allocate the next available inode after the requested
 *      inode in the specified cylinder group.
 */
static ufs2_daddr_t
ffs_nodealloccg(ip, cg, ipref, mode, unused)
	struct inode *ip;
	u_int cg;
	ufs2_daddr_t ipref;
	int mode;
	int unused;
{
	struct fs *fs;
	struct cg *cgp;
	struct buf *bp, *ibp;
	struct ufsmount *ump;
	u_int8_t *inosused, *loc;
	struct ufs2_dinode *dp2;
	int error, start, len, i;

	fs = ip->i_fs;
	ump = ip->i_ump;
	if (fs->fs_cs(fs, cg).cs_nifree == 0)
		return (0);
	UFS_UNLOCK(ump);
	error = bread(ip->i_devvp, fsbtodb(fs, cgtod(fs, cg)),
		(int)fs->fs_cgsize, NOCRED, &bp);
	if (error) {
		brelse(bp);
		UFS_LOCK(ump);
		return (0);
	}
	cgp = (struct cg *)bp->b_data;
	if (!cg_chkmagic(cgp) || cgp->cg_cs.cs_nifree == 0) {
		brelse(bp);
		UFS_LOCK(ump);
		return (0);
	}
	bp->b_xflags |= BX_BKGRDWRITE;
	cgp->cg_old_time = cgp->cg_time = time_second;
	inosused = cg_inosused(cgp);
	if (ipref) {
		ipref %= fs->fs_ipg;
		if (isclr(inosused, ipref))
			goto gotit;
	}
	start = cgp->cg_irotor / NBBY;
	len = howmany(fs->fs_ipg - cgp->cg_irotor, NBBY);
	loc = memcchr(&inosused[start], 0xff, len);
	if (loc == NULL) {
		len = start + 1;
		start = 0;
		loc = memcchr(&inosused[start], 0xff, len);
		if (loc == NULL) {
			printf("cg = %d, irotor = %ld, fs = %s\n",
			    cg, (long)cgp->cg_irotor, fs->fs_fsmnt);
			panic("ffs_nodealloccg: map corrupted");
			/* NOTREACHED */
		}
	}
	ipref = (loc - inosused) * NBBY + ffs(~*loc) - 1;
	cgp->cg_irotor = ipref;
gotit:
	/*
	 * Check to see if we need to initialize more inodes.
	 */
	ibp = NULL;
	if (fs->fs_magic == FS_UFS2_MAGIC &&
	    ipref + INOPB(fs) > cgp->cg_initediblk &&
	    cgp->cg_initediblk < cgp->cg_niblk) {
		ibp = getblk(ip->i_devvp, fsbtodb(fs,
		    ino_to_fsba(fs, cg * fs->fs_ipg + cgp->cg_initediblk)),
		    (int)fs->fs_bsize, 0, 0, 0);
		bzero(ibp->b_data, (int)fs->fs_bsize);
		dp2 = (struct ufs2_dinode *)(ibp->b_data);
		for (i = 0; i < INOPB(fs); i++) {
			dp2->di_gen = arc4random() / 2 + 1;
			dp2++;
		}
		cgp->cg_initediblk += INOPB(fs);
	}
	UFS_LOCK(ump);
	ACTIVECLEAR(fs, cg);
	setbit(inosused, ipref);
	cgp->cg_cs.cs_nifree--;
	fs->fs_cstotal.cs_nifree--;
	fs->fs_cs(fs, cg).cs_nifree--;
	fs->fs_fmod = 1;
	if ((mode & IFMT) == IFDIR) {
		cgp->cg_cs.cs_ndir++;
		fs->fs_cstotal.cs_ndir++;
		fs->fs_cs(fs, cg).cs_ndir++;
	}
	UFS_UNLOCK(ump);
	if (DOINGSOFTDEP(ITOV(ip)))
		softdep_setup_inomapdep(bp, ip, cg * fs->fs_ipg + ipref, mode);
	bdwrite(bp);
	if (ibp != NULL)
		bawrite(ibp);
	return ((ino_t)(cg * fs->fs_ipg + ipref));
}

/*
 * Free a block or fragment.
 *
 * The specified block or fragment is placed back in the
 * free map. If a fragment is deallocated, a possible
 * block reassembly is checked.
 */
static void
ffs_blkfree_cg(ump, fs, devvp, bno, size, inum, dephd)
	struct ufsmount *ump;
	struct fs *fs;
	struct vnode *devvp;
	ufs2_daddr_t bno;
	long size;
	ino_t inum;
	struct workhead *dephd;
{
	struct mount *mp;
	struct cg *cgp;
	struct buf *bp;
	ufs1_daddr_t fragno, cgbno;
	ufs2_daddr_t cgblkno;
	int i, blk, frags, bbase;
	u_int cg;
	u_int8_t *blksfree;
	struct cdev *dev;

	cg = dtog(fs, bno);
	if (devvp->v_type == VREG) {
		/* devvp is a snapshot */
		dev = VTOI(devvp)->i_devvp->v_rdev;
		cgblkno = fragstoblks(fs, cgtod(fs, cg));
	} else {
		/* devvp is a normal disk device */
		dev = devvp->v_rdev;
		cgblkno = fsbtodb(fs, cgtod(fs, cg));
		ASSERT_VOP_LOCKED(devvp, "ffs_blkfree_cg");
	}
#ifdef INVARIANTS
	if ((u_int)size > fs->fs_bsize || fragoff(fs, size) != 0 ||
	    fragnum(fs, bno) + numfrags(fs, size) > fs->fs_frag) {
		printf("dev=%s, bno = %jd, bsize = %ld, size = %ld, fs = %s\n",
		    devtoname(dev), (intmax_t)bno, (long)fs->fs_bsize,
		    size, fs->fs_fsmnt);
		panic("ffs_blkfree_cg: bad size");
	}
#endif
	if ((u_int)bno >= fs->fs_size) {
		printf("bad block %jd, ino %lu\n", (intmax_t)bno,
		    (u_long)inum);
		ffs_fserr(fs, inum, "bad block");
		return;
	}
	if (bread(devvp, cgblkno, (int)fs->fs_cgsize, NOCRED, &bp)) {
		brelse(bp);
		return;
	}
	cgp = (struct cg *)bp->b_data;
	if (!cg_chkmagic(cgp)) {
		brelse(bp);
		return;
	}
	bp->b_xflags |= BX_BKGRDWRITE;
	cgp->cg_old_time = cgp->cg_time = time_second;
	cgbno = dtogd(fs, bno);
	blksfree = cg_blksfree(cgp);
	UFS_LOCK(ump);
	if (size == fs->fs_bsize) {
		fragno = fragstoblks(fs, cgbno);
		if (!ffs_isfreeblock(fs, blksfree, fragno)) {
			if (devvp->v_type == VREG) {
				UFS_UNLOCK(ump);
				/* devvp is a snapshot */
				brelse(bp);
				return;
			}
			printf("dev = %s, block = %jd, fs = %s\n",
			    devtoname(dev), (intmax_t)bno, fs->fs_fsmnt);
			panic("ffs_blkfree_cg: freeing free block");
		}
		ffs_setblock(fs, blksfree, fragno);
		ffs_clusteracct(fs, cgp, fragno, 1);
		cgp->cg_cs.cs_nbfree++;
		fs->fs_cstotal.cs_nbfree++;
		fs->fs_cs(fs, cg).cs_nbfree++;
	} else {
		bbase = cgbno - fragnum(fs, cgbno);
		/*
		 * decrement the counts associated with the old frags
		 */
		blk = blkmap(fs, blksfree, bbase);
		ffs_fragacct(fs, blk, cgp->cg_frsum, -1);
		/*
		 * deallocate the fragment
		 */
		frags = numfrags(fs, size);
		for (i = 0; i < frags; i++) {
			if (isset(blksfree, cgbno + i)) {
				printf("dev = %s, block = %jd, fs = %s\n",
				    devtoname(dev), (intmax_t)(bno + i),
				    fs->fs_fsmnt);
				panic("ffs_blkfree_cg: freeing free frag");
			}
			setbit(blksfree, cgbno + i);
		}
		cgp->cg_cs.cs_nffree += i;
		fs->fs_cstotal.cs_nffree += i;
		fs->fs_cs(fs, cg).cs_nffree += i;
		/*
		 * add back in counts associated with the new frags
		 */
		blk = blkmap(fs, blksfree, bbase);
		ffs_fragacct(fs, blk, cgp->cg_frsum, 1);
		/*
		 * if a complete block has been reassembled, account for it
		 */
		fragno = fragstoblks(fs, bbase);
		if (ffs_isblock(fs, blksfree, fragno)) {
			cgp->cg_cs.cs_nffree -= fs->fs_frag;
			fs->fs_cstotal.cs_nffree -= fs->fs_frag;
			fs->fs_cs(fs, cg).cs_nffree -= fs->fs_frag;
			ffs_clusteracct(fs, cgp, fragno, 1);
			cgp->cg_cs.cs_nbfree++;
			fs->fs_cstotal.cs_nbfree++;
			fs->fs_cs(fs, cg).cs_nbfree++;
		}
	}
	fs->fs_fmod = 1;
	ACTIVECLEAR(fs, cg);
	UFS_UNLOCK(ump);
	mp = UFSTOVFS(ump);
	if (MOUNTEDSOFTDEP(mp) && devvp->v_type != VREG)
		softdep_setup_blkfree(UFSTOVFS(ump), bp, bno,
		    numfrags(fs, size), dephd);
	bdwrite(bp);
}

TASKQUEUE_DEFINE_THREAD(ffs_trim);

struct ffs_blkfree_trim_params {
	struct task task;
	struct ufsmount *ump;
	struct vnode *devvp;
	ufs2_daddr_t bno;
	long size;
	ino_t inum;
	struct workhead *pdephd;
	struct workhead dephd;
};

static void
ffs_blkfree_trim_task(ctx, pending)
	void *ctx;
	int pending;
{
	struct ffs_blkfree_trim_params *tp;

	tp = ctx;
	ffs_blkfree_cg(tp->ump, tp->ump->um_fs, tp->devvp, tp->bno, tp->size,
	    tp->inum, tp->pdephd);
	vn_finished_secondary_write(UFSTOVFS(tp->ump));
	free(tp, M_TEMP);
}

static void
ffs_blkfree_trim_completed(bip)
	struct bio *bip;
{
	struct ffs_blkfree_trim_params *tp;

	tp = bip->bio_caller2;
	g_destroy_bio(bip);
	TASK_INIT(&tp->task, 0, ffs_blkfree_trim_task, tp);
	taskqueue_enqueue(taskqueue_ffs_trim, &tp->task);
}

void
ffs_blkfree(ump, fs, devvp, bno, size, inum, vtype, dephd)
	struct ufsmount *ump;
	struct fs *fs;
	struct vnode *devvp;
	ufs2_daddr_t bno;
	long size;
	ino_t inum;
	enum vtype vtype;
	struct workhead *dephd;
{
	struct mount *mp;
	struct bio *bip;
	struct ffs_blkfree_trim_params *tp;

	/*
	 * Check to see if a snapshot wants to claim the block.
	 * Check that devvp is a normal disk device, not a snapshot,
	 * it has a snapshot(s) associated with it, and one of the
	 * snapshots wants to claim the block.
	 */
	if (devvp->v_type != VREG &&
	    (devvp->v_vflag & VV_COPYONWRITE) &&
	    ffs_snapblkfree(fs, devvp, bno, size, inum, vtype, dephd)) {
		return;
	}
	/*
	 * Nothing to delay if TRIM is disabled, or the operation is
	 * performed on the snapshot.
	 */
	if (!ump->um_candelete || devvp->v_type == VREG) {
		ffs_blkfree_cg(ump, fs, devvp, bno, size, inum, dephd);
		return;
	}

	/*
	 * Postpone the set of the free bit in the cg bitmap until the
	 * BIO_DELETE is completed.  Otherwise, due to disk queue
	 * reordering, TRIM might be issued after we reuse the block
	 * and write some new data into it.
	 */
	tp = malloc(sizeof(struct ffs_blkfree_trim_params), M_TEMP, M_WAITOK);
	tp->ump = ump;
	tp->devvp = devvp;
	tp->bno = bno;
	tp->size = size;
	tp->inum = inum;
	if (dephd != NULL) {
		LIST_INIT(&tp->dephd);
		LIST_SWAP(dephd, &tp->dephd, worklist, wk_list);
		tp->pdephd = &tp->dephd;
	} else
		tp->pdephd = NULL;

	bip = g_alloc_bio();
	bip->bio_cmd = BIO_DELETE;
	bip->bio_offset = dbtob(fsbtodb(fs, bno));
	bip->bio_done = ffs_blkfree_trim_completed;
	bip->bio_length = size;
	bip->bio_caller2 = tp;

	mp = UFSTOVFS(ump);
	vn_start_secondary_write(NULL, &mp, 0);
	g_io_request(bip, (struct g_consumer *)devvp->v_bufobj.bo_private);
}

#ifdef INVARIANTS
/*
 * Verify allocation of a block or fragment. Returns true if block or
 * fragment is allocated, false if it is free.
 */
static int
ffs_checkblk(ip, bno, size)
	struct inode *ip;
	ufs2_daddr_t bno;
	long size;
{
	struct fs *fs;
	struct cg *cgp;
	struct buf *bp;
	ufs1_daddr_t cgbno;
	int i, error, frags, free;
	u_int8_t *blksfree;

	fs = ip->i_fs;
	if ((u_int)size > fs->fs_bsize || fragoff(fs, size) != 0) {
		printf("bsize = %ld, size = %ld, fs = %s\n",
		    (long)fs->fs_bsize, size, fs->fs_fsmnt);
		panic("ffs_checkblk: bad size");
	}
	if ((u_int)bno >= fs->fs_size)
		panic("ffs_checkblk: bad block %jd", (intmax_t)bno);
	error = bread(ip->i_devvp, fsbtodb(fs, cgtod(fs, dtog(fs, bno))),
		(int)fs->fs_cgsize, NOCRED, &bp);
	if (error)
		panic("ffs_checkblk: cg bread failed");
	cgp = (struct cg *)bp->b_data;
	if (!cg_chkmagic(cgp))
		panic("ffs_checkblk: cg magic mismatch");
	bp->b_xflags |= BX_BKGRDWRITE;
	blksfree = cg_blksfree(cgp);
	cgbno = dtogd(fs, bno);
	if (size == fs->fs_bsize) {
		free = ffs_isblock(fs, blksfree, fragstoblks(fs, cgbno));
	} else {
		frags = numfrags(fs, size);
		for (free = 0, i = 0; i < frags; i++)
			if (isset(blksfree, cgbno + i))
				free++;
		if (free != 0 && free != frags)
			panic("ffs_checkblk: partially free fragment");
	}
	brelse(bp);
	return (!free);
}
#endif /* INVARIANTS */

/*
 * Free an inode.
 */
int
ffs_vfree(pvp, ino, mode)
	struct vnode *pvp;
	ino_t ino;
	int mode;
{
	struct inode *ip;

	if (DOINGSOFTDEP(pvp)) {
		softdep_freefile(pvp, ino, mode);
		return (0);
	}
	ip = VTOI(pvp);
	return (ffs_freefile(ip->i_ump, ip->i_fs, ip->i_devvp, ino, mode,
	    NULL));
}

/*
 * Do the actual free operation.
 * The specified inode is placed back in the free map.
 */
int
ffs_freefile(ump, fs, devvp, ino, mode, wkhd)
	struct ufsmount *ump;
	struct fs *fs;
	struct vnode *devvp;
	ino_t ino;
	int mode;
	struct workhead *wkhd;
{
	struct cg *cgp;
	struct buf *bp;
	ufs2_daddr_t cgbno;
	int error;
	u_int cg;
	u_int8_t *inosused;
	struct cdev *dev;

	cg = ino_to_cg(fs, ino);
	if (devvp->v_type == VREG) {
		/* devvp is a snapshot */
		dev = VTOI(devvp)->i_devvp->v_rdev;
		cgbno = fragstoblks(fs, cgtod(fs, cg));
	} else {
		/* devvp is a normal disk device */
		dev = devvp->v_rdev;
		cgbno = fsbtodb(fs, cgtod(fs, cg));
	}
	if (ino >= fs->fs_ipg * fs->fs_ncg)
		panic("ffs_freefile: range: dev = %s, ino = %ju, fs = %s",
		    devtoname(dev), (uintmax_t)ino, fs->fs_fsmnt);
	if ((error = bread(devvp, cgbno, (int)fs->fs_cgsize, NOCRED, &bp))) {
		brelse(bp);
		return (error);
	}
	cgp = (struct cg *)bp->b_data;
	if (!cg_chkmagic(cgp)) {
		brelse(bp);
		return (0);
	}
	bp->b_xflags |= BX_BKGRDWRITE;
	cgp->cg_old_time = cgp->cg_time = time_second;
	inosused = cg_inosused(cgp);
	ino %= fs->fs_ipg;
	if (isclr(inosused, ino)) {
		printf("dev = %s, ino = %ju, fs = %s\n", devtoname(dev),
		    (uintmax_t)(ino + cg * fs->fs_ipg), fs->fs_fsmnt);
		if (fs->fs_ronly == 0)
			panic("ffs_freefile: freeing free inode");
	}
	clrbit(inosused, ino);
	if (ino < cgp->cg_irotor)
		cgp->cg_irotor = ino;
	cgp->cg_cs.cs_nifree++;
	UFS_LOCK(ump);
	fs->fs_cstotal.cs_nifree++;
	fs->fs_cs(fs, cg).cs_nifree++;
	if ((mode & IFMT) == IFDIR) {
		cgp->cg_cs.cs_ndir--;
		fs->fs_cstotal.cs_ndir--;
		fs->fs_cs(fs, cg).cs_ndir--;
	}
	fs->fs_fmod = 1;
	ACTIVECLEAR(fs, cg);
	UFS_UNLOCK(ump);
	if (MOUNTEDSOFTDEP(UFSTOVFS(ump)) && devvp->v_type != VREG)
		softdep_setup_inofree(UFSTOVFS(ump), bp,
		    ino + cg * fs->fs_ipg, wkhd);
	bdwrite(bp);
	return (0);
}

/*
 * Check to see if a file is free.
 */
int
ffs_checkfreefile(fs, devvp, ino)
	struct fs *fs;
	struct vnode *devvp;
	ino_t ino;
{
	struct cg *cgp;
	struct buf *bp;
	ufs2_daddr_t cgbno;
	int ret;
	u_int cg;
	u_int8_t *inosused;

	cg = ino_to_cg(fs, ino);
	if (devvp->v_type == VREG) {
		/* devvp is a snapshot */
		cgbno = fragstoblks(fs, cgtod(fs, cg));
	} else {
		/* devvp is a normal disk device */
		cgbno = fsbtodb(fs, cgtod(fs, cg));
	}
	if (ino >= fs->fs_ipg * fs->fs_ncg)
		return (1);
	if (bread(devvp, cgbno, (int)fs->fs_cgsize, NOCRED, &bp)) {
		brelse(bp);
		return (1);
	}
	cgp = (struct cg *)bp->b_data;
	if (!cg_chkmagic(cgp)) {
		brelse(bp);
		return (1);
	}
	inosused = cg_inosused(cgp);
	ino %= fs->fs_ipg;
	ret = isclr(inosused, ino);
	brelse(bp);
	return (ret);
}

/*
 * Find a block of the specified size in the specified cylinder group.
 *
 * It is a panic if a request is made to find a block if none are
 * available.
 */
static ufs1_daddr_t
ffs_mapsearch(fs, cgp, bpref, allocsiz)
	struct fs *fs;
	struct cg *cgp;
	ufs2_daddr_t bpref;
	int allocsiz;
{
	ufs1_daddr_t bno;
	int start, len, loc, i;
	int blk, field, subfield, pos;
	u_int8_t *blksfree;

	/*
	 * find the fragment by searching through the free block
	 * map for an appropriate bit pattern
	 */
	if (bpref)
		start = dtogd(fs, bpref) / NBBY;
	else
		start = cgp->cg_frotor / NBBY;
	blksfree = cg_blksfree(cgp);
	len = howmany(fs->fs_fpg, NBBY) - start;
	loc = scanc((u_int)len, (u_char *)&blksfree[start],
		fragtbl[fs->fs_frag],
		(u_char)(1 << (allocsiz - 1 + (fs->fs_frag % NBBY))));
	if (loc == 0) {
		len = start + 1;
		start = 0;
		loc = scanc((u_int)len, (u_char *)&blksfree[0],
			fragtbl[fs->fs_frag],
			(u_char)(1 << (allocsiz - 1 + (fs->fs_frag % NBBY))));
		if (loc == 0) {
			printf("start = %d, len = %d, fs = %s\n",
			    start, len, fs->fs_fsmnt);
			panic("ffs_alloccg: map corrupted");
			/* NOTREACHED */
		}
	}
	bno = (start + len - loc) * NBBY;
	cgp->cg_frotor = bno;
	/*
	 * found the byte in the map
	 * sift through the bits to find the selected frag
	 */
	for (i = bno + NBBY; bno < i; bno += fs->fs_frag) {
		blk = blkmap(fs, blksfree, bno);
		blk <<= 1;
		field = around[allocsiz];
		subfield = inside[allocsiz];
		for (pos = 0; pos <= fs->fs_frag - allocsiz; pos++) {
			if ((blk & field) == subfield)
				return (bno + pos);
			field <<= 1;
			subfield <<= 1;
		}
	}
	printf("bno = %lu, fs = %s\n", (u_long)bno, fs->fs_fsmnt);
	panic("ffs_alloccg: block not in map");
	return (-1);
}

/*
 * Fserr prints the name of a filesystem with an error diagnostic.
 *
 * The form of the error message is:
 *	fs: error message
 */
void
ffs_fserr(fs, inum, cp)
	struct fs *fs;
	ino_t inum;
	char *cp;
{
	struct thread *td = curthread;	/* XXX */
	struct proc *p = td->td_proc;

	log(LOG_ERR, "pid %d (%s), uid %d inumber %ju on %s: %s\n",
	    p->p_pid, p->p_comm, td->td_ucred->cr_uid, (uintmax_t)inum,
	    fs->fs_fsmnt, cp);
}

/*
 * This function provides the capability for the fsck program to
 * update an active filesystem. Fourteen operations are provided:
 *
 * adjrefcnt(inode, amt) - adjusts the reference count on the
 *	specified inode by the specified amount. Under normal
 *	operation the count should always go down. Decrementing
 *	the count to zero will cause the inode to be freed.
 * adjblkcnt(inode, amt) - adjust the number of blocks used by the
 *	inode by the specified amount.
 * adjndir, adjbfree, adjifree, adjffree, adjnumclusters(amt) -
 *	adjust the superblock summary.
 * freedirs(inode, count) - directory inodes [inode..inode + count - 1]
 *	are marked as free. Inodes should never have to be marked
 *	as in use.
 * freefiles(inode, count) - file inodes [inode..inode + count - 1]
 *	are marked as free. Inodes should never have to be marked
 *	as in use.
 * freeblks(blockno, size) - blocks [blockno..blockno + size - 1]
 *	are marked as free. Blocks should never have to be marked
 *	as in use.
 * setflags(flags, set/clear) - the fs_flags field has the specified
 *	flags set (second parameter +1) or cleared (second parameter -1).
 * setcwd(dirinode) - set the current directory to dirinode in the
 *	filesystem associated with the snapshot.
 * setdotdot(oldvalue, newvalue) - Verify that the inode number for ".."
 *	in the current directory is oldvalue then change it to newvalue.
 * unlink(nameptr, oldvalue) - Verify that the inode number associated
 *	with nameptr in the current directory is oldvalue then unlink it.
 *
 * The following functions may only be used on a quiescent filesystem
 * by the soft updates journal. They are not safe to be run on an active
 * filesystem.
 *
 * setinode(inode, dip) - the specified disk inode is replaced with the
 *	contents pointed to by dip.
 * setbufoutput(fd, flags) - output associated with the specified file
 *	descriptor (which must reference the character device supporting
 *	the filesystem) switches from using physio to running through the
 *	buffer cache when flags is set to 1. The descriptor reverts to
 *	physio for output when flags is set to zero.
 */

static int sysctl_ffs_fsck(SYSCTL_HANDLER_ARGS);

SYSCTL_PROC(_vfs_ffs, FFS_ADJ_REFCNT, adjrefcnt, CTLFLAG_WR|CTLTYPE_STRUCT,
	0, 0, sysctl_ffs_fsck, "S,fsck", "Adjust Inode Reference Count");

static SYSCTL_NODE(_vfs_ffs, FFS_ADJ_BLKCNT, adjblkcnt, CTLFLAG_WR,
	sysctl_ffs_fsck, "Adjust Inode Used Blocks Count");

static SYSCTL_NODE(_vfs_ffs, FFS_ADJ_NDIR, adjndir, CTLFLAG_WR,
	sysctl_ffs_fsck, "Adjust number of directories");

static SYSCTL_NODE(_vfs_ffs, FFS_ADJ_NBFREE, adjnbfree, CTLFLAG_WR,
	sysctl_ffs_fsck, "Adjust number of free blocks");

static SYSCTL_NODE(_vfs_ffs, FFS_ADJ_NIFREE, adjnifree, CTLFLAG_WR,
	sysctl_ffs_fsck, "Adjust number of free inodes");

static SYSCTL_NODE(_vfs_ffs, FFS_ADJ_NFFREE, adjnffree, CTLFLAG_WR,
	sysctl_ffs_fsck, "Adjust number of free frags");

static SYSCTL_NODE(_vfs_ffs, FFS_ADJ_NUMCLUSTERS, adjnumclusters, CTLFLAG_WR,
	sysctl_ffs_fsck, "Adjust number of free clusters");

static SYSCTL_NODE(_vfs_ffs, FFS_DIR_FREE, freedirs, CTLFLAG_WR,
	sysctl_ffs_fsck, "Free Range of Directory Inodes");

static SYSCTL_NODE(_vfs_ffs, FFS_FILE_FREE, freefiles, CTLFLAG_WR,
	sysctl_ffs_fsck, "Free Range of File Inodes");

static SYSCTL_NODE(_vfs_ffs, FFS_BLK_FREE, freeblks, CTLFLAG_WR,
	sysctl_ffs_fsck, "Free Range of Blocks");

static SYSCTL_NODE(_vfs_ffs, FFS_SET_FLAGS, setflags, CTLFLAG_WR,
	sysctl_ffs_fsck, "Change Filesystem Flags");

static SYSCTL_NODE(_vfs_ffs, FFS_SET_CWD, setcwd, CTLFLAG_WR,
	sysctl_ffs_fsck, "Set Current Working Directory");

static SYSCTL_NODE(_vfs_ffs, FFS_SET_DOTDOT, setdotdot, CTLFLAG_WR,
	sysctl_ffs_fsck, "Change Value of .. Entry");

static SYSCTL_NODE(_vfs_ffs, FFS_UNLINK, unlink, CTLFLAG_WR,
	sysctl_ffs_fsck, "Unlink a Duplicate Name");

static SYSCTL_NODE(_vfs_ffs, FFS_SET_INODE, setinode, CTLFLAG_WR,
	sysctl_ffs_fsck, "Update an On-Disk Inode");

static SYSCTL_NODE(_vfs_ffs, FFS_SET_BUFOUTPUT, setbufoutput, CTLFLAG_WR,
	sysctl_ffs_fsck, "Set Buffered Writing for Descriptor");

#define DEBUG 1
#ifdef DEBUG
static int fsckcmds = 0;
SYSCTL_INT(_debug, OID_AUTO, fsckcmds, CTLFLAG_RW, &fsckcmds, 0, "");
#endif /* DEBUG */

static int buffered_write(struct file *, struct uio *, struct ucred *,
	int, struct thread *);

static int
sysctl_ffs_fsck(SYSCTL_HANDLER_ARGS)
{
	struct thread *td = curthread;
	struct fsck_cmd cmd;
	struct ufsmount *ump;
	struct vnode *vp, *vpold, *dvp, *fdvp;
	struct inode *ip, *dp;
	struct mount *mp;
	struct fs *fs;
	ufs2_daddr_t blkno;
	long blkcnt, blksize;
	struct filedesc *fdp;
	struct file *fp, *vfp;
	int filetype, error;
	static struct fileops *origops, bufferedops;

	if (req->newlen > sizeof cmd)
		return (EBADRPC);
	if ((error = SYSCTL_IN(req, &cmd, sizeof cmd)) != 0)
		return (error);
	if (cmd.version != FFS_CMD_VERSION)
		return (ERPCMISMATCH);
	if ((error = getvnode(td->td_proc->p_fd, cmd.handle, CAP_FSCK,
	     &fp)) != 0)
		return (error);
	vp = fp->f_data;
	if (vp->v_type != VREG && vp->v_type != VDIR) {
		fdrop(fp, td);
		return (EINVAL);
	}
	vn_start_write(vp, &mp, V_WAIT);
	if (mp == 0 || strncmp(mp->mnt_stat.f_fstypename, "ufs", MFSNAMELEN)) {
		vn_finished_write(mp);
		fdrop(fp, td);
		return (EINVAL);
	}
	ump = VFSTOUFS(mp);
	if ((mp->mnt_flag & MNT_RDONLY) &&
	    ump->um_fsckpid != td->td_proc->p_pid) {
		vn_finished_write(mp);
		fdrop(fp, td);
		return (EROFS);
	}
	fs = ump->um_fs;
	filetype = IFREG;

	switch (oidp->oid_number) {

	case FFS_SET_FLAGS:
#ifdef DEBUG
		if (fsckcmds)
			printf("%s: %s flags\n", mp->mnt_stat.f_mntonname,
			    cmd.size > 0 ? "set" : "clear");
#endif /* DEBUG */
		if (cmd.size > 0)
			fs->fs_flags |= (long)cmd.value;
		else
			fs->fs_flags &= ~(long)cmd.value;
		break;

	case FFS_ADJ_REFCNT:
#ifdef DEBUG
		if (fsckcmds) {
			printf("%s: adjust inode %jd link count by %jd\n",
			    mp->mnt_stat.f_mntonname, (intmax_t)cmd.value,
			    (intmax_t)cmd.size);
		}
#endif /* DEBUG */
		if ((error = ffs_vget(mp, (ino_t)cmd.value, LK_EXCLUSIVE, &vp)))
			break;
		ip = VTOI(vp);
		ip->i_nlink += cmd.size;
		DIP_SET(ip, i_nlink, ip->i_nlink);
		ip->i_effnlink += cmd.size;
		ip->i_flag |= IN_CHANGE | IN_MODIFIED;
		error = ffs_update(vp, 1);
		if (DOINGSOFTDEP(vp))
			softdep_change_linkcnt(ip);
		vput(vp);
		break;

	case FFS_ADJ_BLKCNT:
#ifdef DEBUG
		if (fsckcmds) {
			printf("%s: adjust inode %jd block count by %jd\n",
			    mp->mnt_stat.f_mntonname, (intmax_t)cmd.value,
			    (intmax_t)cmd.size);
		}
#endif /* DEBUG */
		if ((error = ffs_vget(mp, (ino_t)cmd.value, LK_EXCLUSIVE, &vp)))
			break;
		ip = VTOI(vp);
		DIP_SET(ip, i_blocks, DIP(ip, i_blocks) + cmd.size);
		ip->i_flag |= IN_CHANGE | IN_MODIFIED;
		error = ffs_update(vp, 1);
		vput(vp);
		break;

	case FFS_DIR_FREE:
		filetype = IFDIR;
		/* fall through */

	case FFS_FILE_FREE:
#ifdef DEBUG
		if (fsckcmds) {
			if (cmd.size == 1)
				printf("%s: free %s inode %ju\n",
				    mp->mnt_stat.f_mntonname,
				    filetype == IFDIR ? "directory" : "file",
				    (uintmax_t)cmd.value);
			else
				printf("%s: free %s inodes %ju-%ju\n",
				    mp->mnt_stat.f_mntonname,
				    filetype == IFDIR ? "directory" : "file",
				    (uintmax_t)cmd.value,
				    (uintmax_t)(cmd.value + cmd.size - 1));
		}
#endif /* DEBUG */
		while (cmd.size > 0) {
			if ((error = ffs_freefile(ump, fs, ump->um_devvp,
			    cmd.value, filetype, NULL)))
				break;
			cmd.size -= 1;
			cmd.value += 1;
		}
		break;

	case FFS_BLK_FREE:
#ifdef DEBUG
		if (fsckcmds) {
			if (cmd.size == 1)
				printf("%s: free block %jd\n",
				    mp->mnt_stat.f_mntonname,
				    (intmax_t)cmd.value);
			else
				printf("%s: free blocks %jd-%jd\n",
				    mp->mnt_stat.f_mntonname, 
				    (intmax_t)cmd.value,
				    (intmax_t)cmd.value + cmd.size - 1);
		}
#endif /* DEBUG */
		blkno = cmd.value;
		blkcnt = cmd.size;
		blksize = fs->fs_frag - (blkno % fs->fs_frag);
		while (blkcnt > 0) {
			if (blksize > blkcnt)
				blksize = blkcnt;
			ffs_blkfree(ump, fs, ump->um_devvp, blkno,
			    blksize * fs->fs_fsize, ROOTINO, VDIR, NULL);
			blkno += blksize;
			blkcnt -= blksize;
			blksize = fs->fs_frag;
		}
		break;

	/*
	 * Adjust superblock summaries.  fsck(8) is expected to
	 * submit deltas when necessary.
	 */
	case FFS_ADJ_NDIR:
#ifdef DEBUG
		if (fsckcmds) {
			printf("%s: adjust number of directories by %jd\n",
			    mp->mnt_stat.f_mntonname, (intmax_t)cmd.value);
		}
#endif /* DEBUG */
		fs->fs_cstotal.cs_ndir += cmd.value;
		break;

	case FFS_ADJ_NBFREE:
#ifdef DEBUG
		if (fsckcmds) {
			printf("%s: adjust number of free blocks by %+jd\n",
			    mp->mnt_stat.f_mntonname, (intmax_t)cmd.value);
		}
#endif /* DEBUG */
		fs->fs_cstotal.cs_nbfree += cmd.value;
		break;

	case FFS_ADJ_NIFREE:
#ifdef DEBUG
		if (fsckcmds) {
			printf("%s: adjust number of free inodes by %+jd\n",
			    mp->mnt_stat.f_mntonname, (intmax_t)cmd.value);
		}
#endif /* DEBUG */
		fs->fs_cstotal.cs_nifree += cmd.value;
		break;

	case FFS_ADJ_NFFREE:
#ifdef DEBUG
		if (fsckcmds) {
			printf("%s: adjust number of free frags by %+jd\n",
			    mp->mnt_stat.f_mntonname, (intmax_t)cmd.value);
		}
#endif /* DEBUG */
		fs->fs_cstotal.cs_nffree += cmd.value;
		break;

	case FFS_ADJ_NUMCLUSTERS:
#ifdef DEBUG
		if (fsckcmds) {
			printf("%s: adjust number of free clusters by %+jd\n",
			    mp->mnt_stat.f_mntonname, (intmax_t)cmd.value);
		}
#endif /* DEBUG */
		fs->fs_cstotal.cs_numclusters += cmd.value;
		break;

	case FFS_SET_CWD:
#ifdef DEBUG
		if (fsckcmds) {
			printf("%s: set current directory to inode %jd\n",
			    mp->mnt_stat.f_mntonname, (intmax_t)cmd.value);
		}
#endif /* DEBUG */
		if ((error = ffs_vget(mp, (ino_t)cmd.value, LK_SHARED, &vp)))
			break;
		AUDIT_ARG_VNODE1(vp);
		if ((error = change_dir(vp, td)) != 0) {
			vput(vp);
			break;
		}
		VOP_UNLOCK(vp, 0);
		fdp = td->td_proc->p_fd;
		FILEDESC_XLOCK(fdp);
		vpold = fdp->fd_cdir;
		fdp->fd_cdir = vp;
		FILEDESC_XUNLOCK(fdp);
		vrele(vpold);
		break;

	case FFS_SET_DOTDOT:
#ifdef DEBUG
		if (fsckcmds) {
			printf("%s: change .. in cwd from %jd to %jd\n",
			    mp->mnt_stat.f_mntonname, (intmax_t)cmd.value,
			    (intmax_t)cmd.size);
		}
#endif /* DEBUG */
		/*
		 * First we have to get and lock the parent directory
		 * to which ".." points.
		 */
		error = ffs_vget(mp, (ino_t)cmd.value, LK_EXCLUSIVE, &fdvp);
		if (error)
			break;
		/*
		 * Now we get and lock the child directory containing "..".
		 */
		FILEDESC_SLOCK(td->td_proc->p_fd);
		dvp = td->td_proc->p_fd->fd_cdir;
		FILEDESC_SUNLOCK(td->td_proc->p_fd);
		if ((error = vget(dvp, LK_EXCLUSIVE, td)) != 0) {
			vput(fdvp);
			break;
		}
		dp = VTOI(dvp);
		dp->i_offset = 12;	/* XXX mastertemplate.dot_reclen */
		error = ufs_dirrewrite(dp, VTOI(fdvp), (ino_t)cmd.size,
		    DT_DIR, 0);
		cache_purge(fdvp);
		cache_purge(dvp);
		vput(dvp);
		vput(fdvp);
		break;

	case FFS_UNLINK:
#ifdef DEBUG
		if (fsckcmds) {
			char buf[32];

			if (copyinstr((char *)(intptr_t)cmd.value, buf,32,NULL))
				strncpy(buf, "Name_too_long", 32);
			printf("%s: unlink %s (inode %jd)\n",
			    mp->mnt_stat.f_mntonname, buf, (intmax_t)cmd.size);
		}
#endif /* DEBUG */
		/*
		 * kern_unlinkat will do its own start/finish writes and
		 * they do not nest, so drop ours here. Setting mp == NULL
		 * indicates that vn_finished_write is not needed down below.
		 */
		vn_finished_write(mp);
		mp = NULL;
		error = kern_unlinkat(td, AT_FDCWD, (char *)(intptr_t)cmd.value,
		    UIO_USERSPACE, (ino_t)cmd.size);
		break;

	case FFS_SET_INODE:
		if (ump->um_fsckpid != td->td_proc->p_pid) {
			error = EPERM;
			break;
		}
#ifdef DEBUG
		if (fsckcmds) {
			printf("%s: update inode %jd\n",
			    mp->mnt_stat.f_mntonname, (intmax_t)cmd.value);
		}
#endif /* DEBUG */
		if ((error = ffs_vget(mp, (ino_t)cmd.value, LK_EXCLUSIVE, &vp)))
			break;
		AUDIT_ARG_VNODE1(vp);
		ip = VTOI(vp);
		if (ip->i_ump->um_fstype == UFS1)
			error = copyin((void *)(intptr_t)cmd.size, ip->i_din1,
			    sizeof(struct ufs1_dinode));
		else
			error = copyin((void *)(intptr_t)cmd.size, ip->i_din2,
			    sizeof(struct ufs2_dinode));
		if (error) {
			vput(vp);
			break;
		}
		ip->i_flag |= IN_CHANGE | IN_MODIFIED;
		error = ffs_update(vp, 1);
		vput(vp);
		break;

	case FFS_SET_BUFOUTPUT:
		if (ump->um_fsckpid != td->td_proc->p_pid) {
			error = EPERM;
			break;
		}
		if (VTOI(vp)->i_ump != ump) {
			error = EINVAL;
			break;
		}
#ifdef DEBUG
		if (fsckcmds) {
			printf("%s: %s buffered output for descriptor %jd\n",
			    mp->mnt_stat.f_mntonname,
			    cmd.size == 1 ? "enable" : "disable",
			    (intmax_t)cmd.value);
		}
#endif /* DEBUG */
		if ((error = getvnode(td->td_proc->p_fd, cmd.value,
		    CAP_FSCK, &vfp)) != 0)
			break;
		if (vfp->f_vnode->v_type != VCHR) {
			fdrop(vfp, td);
			error = EINVAL;
			break;
		}
		if (origops == NULL) {
			origops = vfp->f_ops;
			bcopy((void *)origops, (void *)&bufferedops,
			    sizeof(bufferedops));
			bufferedops.fo_write = buffered_write;
		}
		if (cmd.size == 1)
			atomic_store_rel_ptr((volatile uintptr_t *)&vfp->f_ops,
			    (uintptr_t)&bufferedops);
		else
			atomic_store_rel_ptr((volatile uintptr_t *)&vfp->f_ops,
			    (uintptr_t)origops);
		fdrop(vfp, td);
		break;

	default:
#ifdef DEBUG
		if (fsckcmds) {
			printf("Invalid request %d from fsck\n",
			    oidp->oid_number);
		}
#endif /* DEBUG */
		error = EINVAL;
		break;

	}
	fdrop(fp, td);
	vn_finished_write(mp);
	return (error);
}

/*
 * Function to switch a descriptor to use the buffer cache to stage
 * its I/O. This is needed so that writes to the filesystem device
 * will give snapshots a chance to copy modified blocks for which it
 * needs to retain copies.
 */
static int
buffered_write(fp, uio, active_cred, flags, td)
	struct file *fp;
	struct uio *uio;
	struct ucred *active_cred;
	int flags;
	struct thread *td;
{
	struct vnode *devvp;
	struct inode *ip;
	struct buf *bp;
	struct fs *fs;
	int error;
	daddr_t lbn;

	/*
	 * The devvp is associated with the /dev filesystem. To discover
	 * the filesystem with which the device is associated, we depend
	 * on the application setting the current directory to a location
	 * within the filesystem being written. Yes, this is an ugly hack.
	 */
	devvp = fp->f_vnode;
	ip = VTOI(td->td_proc->p_fd->fd_cdir);
	if (ip->i_devvp != devvp)
		return (EINVAL);
	fs = ip->i_fs;
<<<<<<< HEAD
	vfslocked = VFS_LOCK_GIANT(ip->i_vnode->v_mount);
=======
	foffset_lock_uio(fp, uio, flags);
>>>>>>> 85823a3b
	vn_lock(devvp, LK_EXCLUSIVE | LK_RETRY);
	if ((flags & FOF_OFFSET) == 0)
		uio->uio_offset = fp->f_offset;
#ifdef DEBUG
	if (fsckcmds) {
		printf("%s: buffered write for block %jd\n",
		    fs->fs_fsmnt, (intmax_t)btodb(uio->uio_offset));
	}
#endif /* DEBUG */
	/*
	 * All I/O must be contained within a filesystem block, start on
	 * a fragment boundary, and be a multiple of fragments in length.
	 */
	if (uio->uio_resid > fs->fs_bsize - (uio->uio_offset % fs->fs_bsize) ||
	    fragoff(fs, uio->uio_offset) != 0 ||
	    fragoff(fs, uio->uio_resid) != 0) {
		error = EINVAL;
		goto out;
	}
	lbn = numfrags(fs, uio->uio_offset);
	bp = getblk(devvp, lbn, uio->uio_resid, 0, 0, 0);
	bp->b_flags |= B_RELBUF;
	if ((error = uiomove((char *)bp->b_data, uio->uio_resid, uio)) != 0) {
		brelse(bp);
		goto out;
	}
	error = bwrite(bp);
	if ((flags & FOF_OFFSET) == 0)
		fp->f_offset = uio->uio_offset;
	fp->f_nextoff = uio->uio_offset;
out:
	VOP_UNLOCK(devvp, 0);
<<<<<<< HEAD
	VFS_UNLOCK_GIANT(vfslocked);
=======
	foffset_unlock_uio(fp, uio, flags | FOF_NEXTOFF);
>>>>>>> 85823a3b
	return (error);
}<|MERGE_RESOLUTION|>--- conflicted
+++ resolved
@@ -2924,14 +2924,8 @@
 	if (ip->i_devvp != devvp)
 		return (EINVAL);
 	fs = ip->i_fs;
-<<<<<<< HEAD
-	vfslocked = VFS_LOCK_GIANT(ip->i_vnode->v_mount);
-=======
 	foffset_lock_uio(fp, uio, flags);
->>>>>>> 85823a3b
 	vn_lock(devvp, LK_EXCLUSIVE | LK_RETRY);
-	if ((flags & FOF_OFFSET) == 0)
-		uio->uio_offset = fp->f_offset;
 #ifdef DEBUG
 	if (fsckcmds) {
 		printf("%s: buffered write for block %jd\n",
@@ -2956,15 +2950,8 @@
 		goto out;
 	}
 	error = bwrite(bp);
-	if ((flags & FOF_OFFSET) == 0)
-		fp->f_offset = uio->uio_offset;
-	fp->f_nextoff = uio->uio_offset;
 out:
 	VOP_UNLOCK(devvp, 0);
-<<<<<<< HEAD
-	VFS_UNLOCK_GIANT(vfslocked);
-=======
 	foffset_unlock_uio(fp, uio, flags | FOF_NEXTOFF);
->>>>>>> 85823a3b
 	return (error);
 }