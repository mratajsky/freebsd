/*-
 * Copyright (c) 1991 Regents of the University of California.
 * All rights reserved.
 * Copyright (c) 1994 John S. Dyson
 * All rights reserved.
 * Copyright (c) 1994 David Greenman
 * All rights reserved.
 * Copyright (c) 2003 Peter Wemm
 * All rights reserved.
 * Copyright (c) 2005-2010 Alan L. Cox <alc@cs.rice.edu>
 * All rights reserved.
 *
 * This code is derived from software contributed to Berkeley by
 * the Systems Programming Group of the University of Utah Computer
 * Science Department and William Jolitz of UUNET Technologies Inc.
 *
 * Redistribution and use in source and binary forms, with or without
 * modification, are permitted provided that the following conditions
 * are met:
 * 1. Redistributions of source code must retain the above copyright
 *    notice, this list of conditions and the following disclaimer.
 * 2. Redistributions in binary form must reproduce the above copyright
 *    notice, this list of conditions and the following disclaimer in the
 *    documentation and/or other materials provided with the distribution.
 * 3. All advertising materials mentioning features or use of this software
 *    must display the following acknowledgement:
 *	This product includes software developed by the University of
 *	California, Berkeley and its contributors.
 * 4. Neither the name of the University nor the names of its contributors
 *    may be used to endorse or promote products derived from this software
 *    without specific prior written permission.
 *
 * THIS SOFTWARE IS PROVIDED BY THE REGENTS AND CONTRIBUTORS ``AS IS'' AND
 * ANY EXPRESS OR IMPLIED WARRANTIES, INCLUDING, BUT NOT LIMITED TO, THE
 * IMPLIED WARRANTIES OF MERCHANTABILITY AND FITNESS FOR A PARTICULAR PURPOSE
 * ARE DISCLAIMED.  IN NO EVENT SHALL THE REGENTS OR CONTRIBUTORS BE LIABLE
 * FOR ANY DIRECT, INDIRECT, INCIDENTAL, SPECIAL, EXEMPLARY, OR CONSEQUENTIAL
 * DAMAGES (INCLUDING, BUT NOT LIMITED TO, PROCUREMENT OF SUBSTITUTE GOODS
 * OR SERVICES; LOSS OF USE, DATA, OR PROFITS; OR BUSINESS INTERRUPTION)
 * HOWEVER CAUSED AND ON ANY THEORY OF LIABILITY, WHETHER IN CONTRACT, STRICT
 * LIABILITY, OR TORT (INCLUDING NEGLIGENCE OR OTHERWISE) ARISING IN ANY WAY
 * OUT OF THE USE OF THIS SOFTWARE, EVEN IF ADVISED OF THE POSSIBILITY OF
 * SUCH DAMAGE.
 *
 *	from:	@(#)pmap.c	7.7 (Berkeley)	5/12/91
 */
/*-
 * Copyright (c) 2003 Networks Associates Technology, Inc.
 * All rights reserved.
 *
 * This software was developed for the FreeBSD Project by Jake Burkholder,
 * Safeport Network Services, and Network Associates Laboratories, the
 * Security Research Division of Network Associates, Inc. under
 * DARPA/SPAWAR contract N66001-01-C-8035 ("CBOSS"), as part of the DARPA
 * CHATS research program.
 *
 * Redistribution and use in source and binary forms, with or without
 * modification, are permitted provided that the following conditions
 * are met:
 * 1. Redistributions of source code must retain the above copyright
 *    notice, this list of conditions and the following disclaimer.
 * 2. Redistributions in binary form must reproduce the above copyright
 *    notice, this list of conditions and the following disclaimer in the
 *    documentation and/or other materials provided with the distribution.
 *
 * THIS SOFTWARE IS PROVIDED BY THE AUTHOR AND CONTRIBUTORS ``AS IS'' AND
 * ANY EXPRESS OR IMPLIED WARRANTIES, INCLUDING, BUT NOT LIMITED TO, THE
 * IMPLIED WARRANTIES OF MERCHANTABILITY AND FITNESS FOR A PARTICULAR PURPOSE
 * ARE DISCLAIMED.  IN NO EVENT SHALL THE AUTHOR OR CONTRIBUTORS BE LIABLE
 * FOR ANY DIRECT, INDIRECT, INCIDENTAL, SPECIAL, EXEMPLARY, OR CONSEQUENTIAL
 * DAMAGES (INCLUDING, BUT NOT LIMITED TO, PROCUREMENT OF SUBSTITUTE GOODS
 * OR SERVICES; LOSS OF USE, DATA, OR PROFITS; OR BUSINESS INTERRUPTION)
 * HOWEVER CAUSED AND ON ANY THEORY OF LIABILITY, WHETHER IN CONTRACT, STRICT
 * LIABILITY, OR TORT (INCLUDING NEGLIGENCE OR OTHERWISE) ARISING IN ANY WAY
 * OUT OF THE USE OF THIS SOFTWARE, EVEN IF ADVISED OF THE POSSIBILITY OF
 * SUCH DAMAGE.
 */

#include <sys/cdefs.h>
__FBSDID("$FreeBSD$");

/*
 *	Manages physical address maps.
 *
 *	Since the information managed by this module is
 *	also stored by the logical address mapping module,
 *	this module may throw away valid virtual-to-physical
 *	mappings at almost any time.  However, invalidations
 *	of virtual-to-physical mappings must be done as
 *	requested.
 *
 *	In order to cope with hardware architectures which
 *	make virtual-to-physical map invalidates expensive,
 *	this module may delay invalidate or reduced protection
 *	operations until such time as they are actually
 *	necessary.  This module is given full information as
 *	to which processors are currently using which maps,
 *	and to when physical maps must be made correct.
 */

#include "opt_pmap.h"
#include "opt_vm.h"

#include <sys/param.h>
#include <sys/bus.h>
#include <sys/systm.h>
#include <sys/kernel.h>
#include <sys/ktr.h>
#include <sys/lock.h>
#include <sys/malloc.h>
#include <sys/mman.h>
#include <sys/mutex.h>
#include <sys/proc.h>
#include <sys/rwlock.h>
#include <sys/sx.h>
#include <sys/vmmeter.h>
#include <sys/sched.h>
#include <sys/sysctl.h>
#ifdef SMP
#include <sys/smp.h>
#else
#include <sys/cpuset.h>
#endif

#include <vm/vm.h>
#include <vm/vm_param.h>
#include <vm/vm_kern.h>
#include <vm/vm_page.h>
#include <vm/vm_map.h>
#include <vm/vm_object.h>
#include <vm/vm_extern.h>
#include <vm/vm_pageout.h>
#include <vm/vm_pager.h>
#include <vm/vm_reserv.h>
#include <vm/uma.h>

#include <machine/intr_machdep.h>
#include <machine/apicvar.h>
#include <machine/cpu.h>
#include <machine/cputypes.h>
#include <machine/md_var.h>
#include <machine/pcb.h>
#include <machine/specialreg.h>
#ifdef SMP
#include <machine/smp.h>
#endif

#if !defined(DIAGNOSTIC)
#ifdef __GNUC_GNU_INLINE__
#define PMAP_INLINE	__attribute__((__gnu_inline__)) inline
#else
#define PMAP_INLINE	extern inline
#endif
#else
#define PMAP_INLINE
#endif

#ifdef PV_STATS
#define PV_STAT(x)	do { x ; } while (0)
#else
#define PV_STAT(x)	do { } while (0)
#endif

#define	pa_index(pa)	((pa) >> PDRSHIFT)
#define	pa_to_pvh(pa)	(&pv_table[pa_index(pa)])

#define	NPV_LIST_LOCKS	MAXCPU

#define	PHYS_TO_PV_LIST_LOCK(pa)	\
			(&pv_list_locks[pa_index(pa) % NPV_LIST_LOCKS])

#define	CHANGE_PV_LIST_LOCK_TO_PHYS(lockp, pa)	do {	\
	struct rwlock **_lockp = (lockp);		\
	struct rwlock *_new_lock;			\
							\
	_new_lock = PHYS_TO_PV_LIST_LOCK(pa);		\
	if (_new_lock != *_lockp) {			\
		if (*_lockp != NULL)			\
			rw_wunlock(*_lockp);		\
		*_lockp = _new_lock;			\
		rw_wlock(*_lockp);			\
	}						\
} while (0)

#define	CHANGE_PV_LIST_LOCK_TO_VM_PAGE(lockp, m)	\
			CHANGE_PV_LIST_LOCK_TO_PHYS(lockp, VM_PAGE_TO_PHYS(m))

#define	RELEASE_PV_LIST_LOCK(lockp)		do {	\
	struct rwlock **_lockp = (lockp);		\
							\
	if (*_lockp != NULL) {				\
		rw_wunlock(*_lockp);			\
		*_lockp = NULL;				\
	}						\
} while (0)

#define	VM_PAGE_TO_PV_LIST_LOCK(m)	\
			PHYS_TO_PV_LIST_LOCK(VM_PAGE_TO_PHYS(m))

struct pmap kernel_pmap_store;

vm_offset_t virtual_avail;	/* VA of first avail page (after kernel bss) */
vm_offset_t virtual_end;	/* VA of last avail page (end of kernel AS) */

static int ndmpdp;
static vm_paddr_t dmaplimit;
vm_offset_t kernel_vm_end = VM_MIN_KERNEL_ADDRESS;
pt_entry_t pg_nx;

static SYSCTL_NODE(_vm, OID_AUTO, pmap, CTLFLAG_RD, 0, "VM/pmap parameters");

static int pat_works = 1;
SYSCTL_INT(_vm_pmap, OID_AUTO, pat_works, CTLFLAG_RD, &pat_works, 1,
    "Is page attribute table fully functional?");

static int pg_ps_enabled = 1;
SYSCTL_INT(_vm_pmap, OID_AUTO, pg_ps_enabled, CTLFLAG_RDTUN, &pg_ps_enabled, 0,
    "Are large page mappings enabled?");

#define	PAT_INDEX_SIZE	8
static int pat_index[PAT_INDEX_SIZE];	/* cache mode to PAT index conversion */

static u_int64_t	KPTphys;	/* phys addr of kernel level 1 */
static u_int64_t	KPDphys;	/* phys addr of kernel level 2 */
u_int64_t		KPDPphys;	/* phys addr of kernel level 3 */
u_int64_t		KPML4phys;	/* phys addr of kernel level 4 */

static u_int64_t	DMPDphys;	/* phys addr of direct mapped level 2 */
static u_int64_t	DMPDPphys;	/* phys addr of direct mapped level 3 */

static struct rwlock_padalign pvh_global_lock;

/*
 * Data for the pv entry allocation mechanism
 */
static TAILQ_HEAD(pch, pv_chunk) pv_chunks = TAILQ_HEAD_INITIALIZER(pv_chunks);
static struct mtx pv_chunks_mutex;
static struct rwlock pv_list_locks[NPV_LIST_LOCKS];
static struct md_page *pv_table;

/*
 * All those kernel PT submaps that BSD is so fond of
 */
pt_entry_t *CMAP1 = 0;
caddr_t CADDR1 = 0;

/*
 * Crashdump maps.
 */
static caddr_t crashdumpmap;

static void	free_pv_chunk(struct pv_chunk *pc);
static void	free_pv_entry(pmap_t pmap, pv_entry_t pv);
static pv_entry_t get_pv_entry(pmap_t pmap, struct rwlock **lockp);
static int	popcnt_pc_map_elem(uint64_t elem);
static vm_page_t reclaim_pv_chunk(pmap_t locked_pmap, struct rwlock **lockp);
static void	reserve_pv_entries(pmap_t pmap, int needed,
		    struct rwlock **lockp);
static void	pmap_pv_demote_pde(pmap_t pmap, vm_offset_t va, vm_paddr_t pa,
		    struct rwlock **lockp);
static boolean_t pmap_pv_insert_pde(pmap_t pmap, vm_offset_t va, vm_paddr_t pa,
		    struct rwlock **lockp);
static void	pmap_pv_promote_pde(pmap_t pmap, vm_offset_t va, vm_paddr_t pa,
		    struct rwlock **lockp);
static void	pmap_pvh_free(struct md_page *pvh, pmap_t pmap, vm_offset_t va);
static pv_entry_t pmap_pvh_remove(struct md_page *pvh, pmap_t pmap,
		    vm_offset_t va);
static int	pmap_pvh_wired_mappings(struct md_page *pvh, int count);

static int pmap_change_attr_locked(vm_offset_t va, vm_size_t size, int mode);
static boolean_t pmap_demote_pde(pmap_t pmap, pd_entry_t *pde, vm_offset_t va);
static boolean_t pmap_demote_pde_locked(pmap_t pmap, pd_entry_t *pde,
    vm_offset_t va, struct rwlock **lockp);
static boolean_t pmap_demote_pdpe(pmap_t pmap, pdp_entry_t *pdpe,
    vm_offset_t va);
static boolean_t pmap_enter_pde(pmap_t pmap, vm_offset_t va, vm_page_t m,
    vm_prot_t prot, struct rwlock **lockp);
static vm_page_t pmap_enter_quick_locked(pmap_t pmap, vm_offset_t va,
    vm_page_t m, vm_prot_t prot, vm_page_t mpte, struct rwlock **lockp);
static void pmap_fill_ptp(pt_entry_t *firstpte, pt_entry_t newpte);
static void pmap_insert_pt_page(pmap_t pmap, vm_page_t mpte);
static boolean_t pmap_is_modified_pvh(struct md_page *pvh);
static boolean_t pmap_is_referenced_pvh(struct md_page *pvh);
static void pmap_kenter_attr(vm_offset_t va, vm_paddr_t pa, int mode);
static vm_page_t pmap_lookup_pt_page(pmap_t pmap, vm_offset_t va);
static void pmap_pde_attr(pd_entry_t *pde, int cache_bits);
static void pmap_promote_pde(pmap_t pmap, pd_entry_t *pde, vm_offset_t va,
    struct rwlock **lockp);
static boolean_t pmap_protect_pde(pmap_t pmap, pd_entry_t *pde, vm_offset_t sva,
    vm_prot_t prot);
static void pmap_pte_attr(pt_entry_t *pte, int cache_bits);
static int pmap_remove_pde(pmap_t pmap, pd_entry_t *pdq, vm_offset_t sva,
		vm_page_t *free, struct rwlock **lockp);
static int pmap_remove_pte(pmap_t pmap, pt_entry_t *ptq,
		vm_offset_t sva, pd_entry_t ptepde, vm_page_t *free,
		struct rwlock **lockp);
static void pmap_remove_pt_page(pmap_t pmap, vm_page_t mpte);
static void pmap_remove_page(pmap_t pmap, vm_offset_t va, pd_entry_t *pde,
    vm_page_t *free);
static boolean_t pmap_try_insert_pv_entry(pmap_t pmap, vm_offset_t va,
    vm_page_t m, struct rwlock **lockp);
static void pmap_update_pde(pmap_t pmap, vm_offset_t va, pd_entry_t *pde,
    pd_entry_t newpde);
static void pmap_update_pde_invalidate(vm_offset_t va, pd_entry_t newpde);
static vm_page_t pmap_vmpage_splay(vm_pindex_t pindex, vm_page_t root);

static vm_page_t _pmap_allocpte(pmap_t pmap, vm_pindex_t ptepindex,
		struct rwlock **lockp);
static vm_page_t pmap_allocpde(pmap_t pmap, vm_offset_t va,
		struct rwlock **lockp);
static vm_page_t pmap_allocpte(pmap_t pmap, vm_offset_t va,
		struct rwlock **lockp);

static void _pmap_unwire_ptp(pmap_t pmap, vm_offset_t va, vm_page_t m,
                vm_page_t *free);
static int pmap_unuse_pt(pmap_t, vm_offset_t, pd_entry_t, vm_page_t *);
static vm_offset_t pmap_kmem_choose(vm_offset_t addr);

CTASSERT(1 << PDESHIFT == sizeof(pd_entry_t));
CTASSERT(1 << PTESHIFT == sizeof(pt_entry_t));

/*
 * Move the kernel virtual free pointer to the next
 * 2MB.  This is used to help improve performance
 * by using a large (2MB) page for much of the kernel
 * (.text, .data, .bss)
 */
static vm_offset_t
pmap_kmem_choose(vm_offset_t addr)
{
	vm_offset_t newaddr = addr;

	newaddr = (addr + (NBPDR - 1)) & ~(NBPDR - 1);
	return (newaddr);
}

/********************/
/* Inline functions */
/********************/

/* Return a non-clipped PD index for a given VA */
static __inline vm_pindex_t
pmap_pde_pindex(vm_offset_t va)
{
	return (va >> PDRSHIFT);
}


/* Return various clipped indexes for a given VA */
static __inline vm_pindex_t
pmap_pte_index(vm_offset_t va)
{

	return ((va >> PAGE_SHIFT) & ((1ul << NPTEPGSHIFT) - 1));
}

static __inline vm_pindex_t
pmap_pde_index(vm_offset_t va)
{

	return ((va >> PDRSHIFT) & ((1ul << NPDEPGSHIFT) - 1));
}

static __inline vm_pindex_t
pmap_pdpe_index(vm_offset_t va)
{

	return ((va >> PDPSHIFT) & ((1ul << NPDPEPGSHIFT) - 1));
}

static __inline vm_pindex_t
pmap_pml4e_index(vm_offset_t va)
{

	return ((va >> PML4SHIFT) & ((1ul << NPML4EPGSHIFT) - 1));
}

/* Return a pointer to the PML4 slot that corresponds to a VA */
static __inline pml4_entry_t *
pmap_pml4e(pmap_t pmap, vm_offset_t va)
{

	return (&pmap->pm_pml4[pmap_pml4e_index(va)]);
}

/* Return a pointer to the PDP slot that corresponds to a VA */
static __inline pdp_entry_t *
pmap_pml4e_to_pdpe(pml4_entry_t *pml4e, vm_offset_t va)
{
	pdp_entry_t *pdpe;

	pdpe = (pdp_entry_t *)PHYS_TO_DMAP(*pml4e & PG_FRAME);
	return (&pdpe[pmap_pdpe_index(va)]);
}

/* Return a pointer to the PDP slot that corresponds to a VA */
static __inline pdp_entry_t *
pmap_pdpe(pmap_t pmap, vm_offset_t va)
{
	pml4_entry_t *pml4e;

	pml4e = pmap_pml4e(pmap, va);
	if ((*pml4e & PG_V) == 0)
		return (NULL);
	return (pmap_pml4e_to_pdpe(pml4e, va));
}

/* Return a pointer to the PD slot that corresponds to a VA */
static __inline pd_entry_t *
pmap_pdpe_to_pde(pdp_entry_t *pdpe, vm_offset_t va)
{
	pd_entry_t *pde;

	pde = (pd_entry_t *)PHYS_TO_DMAP(*pdpe & PG_FRAME);
	return (&pde[pmap_pde_index(va)]);
}

/* Return a pointer to the PD slot that corresponds to a VA */
static __inline pd_entry_t *
pmap_pde(pmap_t pmap, vm_offset_t va)
{
	pdp_entry_t *pdpe;

	pdpe = pmap_pdpe(pmap, va);
	if (pdpe == NULL || (*pdpe & PG_V) == 0)
		return (NULL);
	return (pmap_pdpe_to_pde(pdpe, va));
}

/* Return a pointer to the PT slot that corresponds to a VA */
static __inline pt_entry_t *
pmap_pde_to_pte(pd_entry_t *pde, vm_offset_t va)
{
	pt_entry_t *pte;

	pte = (pt_entry_t *)PHYS_TO_DMAP(*pde & PG_FRAME);
	return (&pte[pmap_pte_index(va)]);
}

/* Return a pointer to the PT slot that corresponds to a VA */
static __inline pt_entry_t *
pmap_pte(pmap_t pmap, vm_offset_t va)
{
	pd_entry_t *pde;

	pde = pmap_pde(pmap, va);
	if (pde == NULL || (*pde & PG_V) == 0)
		return (NULL);
	if ((*pde & PG_PS) != 0)	/* compat with i386 pmap_pte() */
		return ((pt_entry_t *)pde);
	return (pmap_pde_to_pte(pde, va));
}

static __inline void
pmap_resident_count_inc(pmap_t pmap, int count)
{

	PMAP_LOCK_ASSERT(pmap, MA_OWNED);
	pmap->pm_stats.resident_count += count;
}

static __inline void
pmap_resident_count_dec(pmap_t pmap, int count)
{

	PMAP_LOCK_ASSERT(pmap, MA_OWNED);
	pmap->pm_stats.resident_count -= count;
}

PMAP_INLINE pt_entry_t *
vtopte(vm_offset_t va)
{
	u_int64_t mask = ((1ul << (NPTEPGSHIFT + NPDEPGSHIFT + NPDPEPGSHIFT + NPML4EPGSHIFT)) - 1);

	return (PTmap + ((va >> PAGE_SHIFT) & mask));
}

static __inline pd_entry_t *
vtopde(vm_offset_t va)
{
	u_int64_t mask = ((1ul << (NPDEPGSHIFT + NPDPEPGSHIFT + NPML4EPGSHIFT)) - 1);

	return (PDmap + ((va >> PDRSHIFT) & mask));
}

static u_int64_t
allocpages(vm_paddr_t *firstaddr, int n)
{
	u_int64_t ret;

	ret = *firstaddr;
	bzero((void *)ret, n * PAGE_SIZE);
	*firstaddr += n * PAGE_SIZE;
	return (ret);
}

CTASSERT(powerof2(NDMPML4E));

static void
create_pagetables(vm_paddr_t *firstaddr)
{
	int i, j, ndm1g;

	/* Allocate pages */
	KPTphys = allocpages(firstaddr, NKPT);
	KPML4phys = allocpages(firstaddr, 1);
	KPDPphys = allocpages(firstaddr, NKPML4E);
	KPDphys = allocpages(firstaddr, NKPDPE);

	ndmpdp = (ptoa(Maxmem) + NBPDP - 1) >> PDPSHIFT;
	if (ndmpdp < 4)		/* Minimum 4GB of dirmap */
		ndmpdp = 4;
	DMPDPphys = allocpages(firstaddr, NDMPML4E);
	ndm1g = 0;
	if ((amd_feature & AMDID_PAGE1GB) != 0)
		ndm1g = ptoa(Maxmem) >> PDPSHIFT;
	if (ndm1g < ndmpdp)
		DMPDphys = allocpages(firstaddr, ndmpdp - ndm1g);
	dmaplimit = (vm_paddr_t)ndmpdp << PDPSHIFT;

	/* Fill in the underlying page table pages */
	/* Read-only from zero to physfree */
	/* XXX not fully used, underneath 2M pages */
	for (i = 0; (i << PAGE_SHIFT) < *firstaddr; i++) {
		((pt_entry_t *)KPTphys)[i] = i << PAGE_SHIFT;
		((pt_entry_t *)KPTphys)[i] |= PG_RW | PG_V | PG_G;
	}

	/* Now map the page tables at their location within PTmap */
	for (i = 0; i < NKPT; i++) {
		((pd_entry_t *)KPDphys)[i] = KPTphys + (i << PAGE_SHIFT);
		((pd_entry_t *)KPDphys)[i] |= PG_RW | PG_V;
	}

	/* Map from zero to end of allocations under 2M pages */
	/* This replaces some of the KPTphys entries above */
	for (i = 0; (i << PDRSHIFT) < *firstaddr; i++) {
		((pd_entry_t *)KPDphys)[i] = i << PDRSHIFT;
		((pd_entry_t *)KPDphys)[i] |= PG_RW | PG_V | PG_PS | PG_G;
	}

	/* And connect up the PD to the PDP */
	for (i = 0; i < NKPDPE; i++) {
		((pdp_entry_t *)KPDPphys)[i + KPDPI] = KPDphys +
		    (i << PAGE_SHIFT);
		((pdp_entry_t *)KPDPphys)[i + KPDPI] |= PG_RW | PG_V | PG_U;
	}

	/*
	 * Now, set up the direct map region using 2MB and/or 1GB pages.  If
	 * the end of physical memory is not aligned to a 1GB page boundary,
	 * then the residual physical memory is mapped with 2MB pages.  Later,
	 * if pmap_mapdev{_attr}() uses the direct map for non-write-back
	 * memory, pmap_change_attr() will demote any 2MB or 1GB page mappings
	 * that are partially used. 
	 */
	for (i = NPDEPG * ndm1g, j = 0; i < NPDEPG * ndmpdp; i++, j++) {
		((pd_entry_t *)DMPDphys)[j] = (vm_paddr_t)i << PDRSHIFT;
		/* Preset PG_M and PG_A because demotion expects it. */
		((pd_entry_t *)DMPDphys)[j] |= PG_RW | PG_V | PG_PS | PG_G |
		    PG_M | PG_A;
	}
	for (i = 0; i < ndm1g; i++) {
		((pdp_entry_t *)DMPDPphys)[i] = (vm_paddr_t)i << PDPSHIFT;
		/* Preset PG_M and PG_A because demotion expects it. */
		((pdp_entry_t *)DMPDPphys)[i] |= PG_RW | PG_V | PG_PS | PG_G |
		    PG_M | PG_A;
	}
	for (j = 0; i < ndmpdp; i++, j++) {
		((pdp_entry_t *)DMPDPphys)[i] = DMPDphys + (j << PAGE_SHIFT);
		((pdp_entry_t *)DMPDPphys)[i] |= PG_RW | PG_V | PG_U;
	}

	/* And recursively map PML4 to itself in order to get PTmap */
	((pdp_entry_t *)KPML4phys)[PML4PML4I] = KPML4phys;
	((pdp_entry_t *)KPML4phys)[PML4PML4I] |= PG_RW | PG_V | PG_U;

	/* Connect the Direct Map slot(s) up to the PML4. */
	for (i = 0; i < NDMPML4E; i++) {
		((pdp_entry_t *)KPML4phys)[DMPML4I + i] = DMPDPphys +
		    (i << PAGE_SHIFT);
		((pdp_entry_t *)KPML4phys)[DMPML4I + i] |= PG_RW | PG_V | PG_U;
	}

	/* Connect the KVA slot up to the PML4 */
	((pdp_entry_t *)KPML4phys)[KPML4I] = KPDPphys;
	((pdp_entry_t *)KPML4phys)[KPML4I] |= PG_RW | PG_V | PG_U;
}

/*
 *	Bootstrap the system enough to run with virtual memory.
 *
 *	On amd64 this is called after mapping has already been enabled
 *	and just syncs the pmap module with what has already been done.
 *	[We can't call it easily with mapping off since the kernel is not
 *	mapped with PA == VA, hence we would have to relocate every address
 *	from the linked base (virtual) address "KERNBASE" to the actual
 *	(physical) address starting relative to 0]
 */
void
pmap_bootstrap(vm_paddr_t *firstaddr)
{
	vm_offset_t va;
	pt_entry_t *pte, *unused;

	/*
	 * Create an initial set of page tables to run the kernel in.
	 */
	create_pagetables(firstaddr);

	virtual_avail = (vm_offset_t) KERNBASE + *firstaddr;
	virtual_avail = pmap_kmem_choose(virtual_avail);

	virtual_end = VM_MAX_KERNEL_ADDRESS;


	/* XXX do %cr0 as well */
	load_cr4(rcr4() | CR4_PGE | CR4_PSE);
	load_cr3(KPML4phys);
	if (cpu_stdext_feature & CPUID_STDEXT_SMEP)
		load_cr4(rcr4() | CR4_SMEP);

	/*
	 * Initialize the kernel pmap (which is statically allocated).
	 */
	PMAP_LOCK_INIT(kernel_pmap);
	kernel_pmap->pm_pml4 = (pdp_entry_t *)PHYS_TO_DMAP(KPML4phys);
	kernel_pmap->pm_root = NULL;
	CPU_FILL(&kernel_pmap->pm_active);	/* don't allow deactivation */
	TAILQ_INIT(&kernel_pmap->pm_pvchunk);

 	/*
	 * Initialize the global pv list lock.
	 */
	rw_init(&pvh_global_lock, "pmap pv global");

	/*
	 * Reserve some special page table entries/VA space for temporary
	 * mapping of pages.
	 */
#define	SYSMAP(c, p, v, n)	\
	v = (c)va; va += ((n)*PAGE_SIZE); p = pte; pte += (n);

	va = virtual_avail;
	pte = vtopte(va);

	/*
	 * CMAP1 is only used for the memory test.
	 */
	SYSMAP(caddr_t, CMAP1, CADDR1, 1)

	/*
	 * Crashdump maps.
	 */
	SYSMAP(caddr_t, unused, crashdumpmap, MAXDUMPPGS)

	virtual_avail = va;

	/* Initialize the PAT MSR. */
	pmap_init_pat();
}

/*
 * Setup the PAT MSR.
 */
void
pmap_init_pat(void)
{
	int pat_table[PAT_INDEX_SIZE];
	uint64_t pat_msr;
	u_long cr0, cr4;
	int i;

	/* Bail if this CPU doesn't implement PAT. */
	if ((cpu_feature & CPUID_PAT) == 0)
		panic("no PAT??");

	/* Set default PAT index table. */
	for (i = 0; i < PAT_INDEX_SIZE; i++)
		pat_table[i] = -1;
	pat_table[PAT_WRITE_BACK] = 0;
	pat_table[PAT_WRITE_THROUGH] = 1;
	pat_table[PAT_UNCACHEABLE] = 3;
	pat_table[PAT_WRITE_COMBINING] = 3;
	pat_table[PAT_WRITE_PROTECTED] = 3;
	pat_table[PAT_UNCACHED] = 3;

	/* Initialize default PAT entries. */
	pat_msr = PAT_VALUE(0, PAT_WRITE_BACK) |
	    PAT_VALUE(1, PAT_WRITE_THROUGH) |
	    PAT_VALUE(2, PAT_UNCACHED) |
	    PAT_VALUE(3, PAT_UNCACHEABLE) |
	    PAT_VALUE(4, PAT_WRITE_BACK) |
	    PAT_VALUE(5, PAT_WRITE_THROUGH) |
	    PAT_VALUE(6, PAT_UNCACHED) |
	    PAT_VALUE(7, PAT_UNCACHEABLE);

	if (pat_works) {
		/*
		 * Leave the indices 0-3 at the default of WB, WT, UC-, and UC.
		 * Program 5 and 6 as WP and WC.
		 * Leave 4 and 7 as WB and UC.
		 */
		pat_msr &= ~(PAT_MASK(5) | PAT_MASK(6));
		pat_msr |= PAT_VALUE(5, PAT_WRITE_PROTECTED) |
		    PAT_VALUE(6, PAT_WRITE_COMBINING);
		pat_table[PAT_UNCACHED] = 2;
		pat_table[PAT_WRITE_PROTECTED] = 5;
		pat_table[PAT_WRITE_COMBINING] = 6;
	} else {
		/*
		 * Just replace PAT Index 2 with WC instead of UC-.
		 */
		pat_msr &= ~PAT_MASK(2);
		pat_msr |= PAT_VALUE(2, PAT_WRITE_COMBINING);
		pat_table[PAT_WRITE_COMBINING] = 2;
	}

	/* Disable PGE. */
	cr4 = rcr4();
	load_cr4(cr4 & ~CR4_PGE);

	/* Disable caches (CD = 1, NW = 0). */
	cr0 = rcr0();
	load_cr0((cr0 & ~CR0_NW) | CR0_CD);

	/* Flushes caches and TLBs. */
	wbinvd();
	invltlb();

	/* Update PAT and index table. */
	wrmsr(MSR_PAT, pat_msr);
	for (i = 0; i < PAT_INDEX_SIZE; i++)
		pat_index[i] = pat_table[i];

	/* Flush caches and TLBs again. */
	wbinvd();
	invltlb();

	/* Restore caches and PGE. */
	load_cr0(cr0);
	load_cr4(cr4);
}

/*
 *	Initialize a vm_page's machine-dependent fields.
 */
void
pmap_page_init(vm_page_t m)
{

	TAILQ_INIT(&m->md.pv_list);
	m->md.pat_mode = PAT_WRITE_BACK;
}

/*
 *	Initialize the pmap module.
 *	Called by vm_init, to initialize any structures that the pmap
 *	system needs to map virtual memory.
 */
void
pmap_init(void)
{
	vm_page_t mpte;
	vm_size_t s;
	int i, pv_npg;

	/*
	 * Initialize the vm page array entries for the kernel pmap's
	 * page table pages.
	 */ 
	for (i = 0; i < NKPT; i++) {
		mpte = PHYS_TO_VM_PAGE(KPTphys + (i << PAGE_SHIFT));
		KASSERT(mpte >= vm_page_array &&
		    mpte < &vm_page_array[vm_page_array_size],
		    ("pmap_init: page table page is out of range"));
		mpte->pindex = pmap_pde_pindex(KERNBASE) + i;
		mpte->phys_addr = KPTphys + (i << PAGE_SHIFT);
	}

	/*
	 * If the kernel is running in a virtual machine on an AMD Family 10h
	 * processor, then it must assume that MCA is enabled by the virtual
	 * machine monitor.
	 */
	if (vm_guest == VM_GUEST_VM && cpu_vendor_id == CPU_VENDOR_AMD &&
	    CPUID_TO_FAMILY(cpu_id) == 0x10)
		workaround_erratum383 = 1;

	/*
	 * Are large page mappings enabled?
	 */
	TUNABLE_INT_FETCH("vm.pmap.pg_ps_enabled", &pg_ps_enabled);
	if (pg_ps_enabled) {
		KASSERT(MAXPAGESIZES > 1 && pagesizes[1] == 0,
		    ("pmap_init: can't assign to pagesizes[1]"));
		pagesizes[1] = NBPDR;
	}

	/*
	 * Initialize the pv chunk list mutex.
	 */
	mtx_init(&pv_chunks_mutex, "pmap pv chunk list", NULL, MTX_DEF);

	/*
	 * Initialize the pool of pv list locks.
	 */
	for (i = 0; i < NPV_LIST_LOCKS; i++)
		rw_init(&pv_list_locks[i], "pmap pv list");

	/*
	 * Calculate the size of the pv head table for superpages.
	 */
	for (i = 0; phys_avail[i + 1]; i += 2);
	pv_npg = round_2mpage(phys_avail[(i - 2) + 1]) / NBPDR;

	/*
	 * Allocate memory for the pv head table for superpages.
	 */
	s = (vm_size_t)(pv_npg * sizeof(struct md_page));
	s = round_page(s);
	pv_table = (struct md_page *)kmem_alloc(kernel_map, s);
	for (i = 0; i < pv_npg; i++)
		TAILQ_INIT(&pv_table[i].pv_list);
}

static SYSCTL_NODE(_vm_pmap, OID_AUTO, pde, CTLFLAG_RD, 0,
    "2MB page mapping counters");

static u_long pmap_pde_demotions;
SYSCTL_ULONG(_vm_pmap_pde, OID_AUTO, demotions, CTLFLAG_RD,
    &pmap_pde_demotions, 0, "2MB page demotions");

static u_long pmap_pde_mappings;
SYSCTL_ULONG(_vm_pmap_pde, OID_AUTO, mappings, CTLFLAG_RD,
    &pmap_pde_mappings, 0, "2MB page mappings");

static u_long pmap_pde_p_failures;
SYSCTL_ULONG(_vm_pmap_pde, OID_AUTO, p_failures, CTLFLAG_RD,
    &pmap_pde_p_failures, 0, "2MB page promotion failures");

static u_long pmap_pde_promotions;
SYSCTL_ULONG(_vm_pmap_pde, OID_AUTO, promotions, CTLFLAG_RD,
    &pmap_pde_promotions, 0, "2MB page promotions");

static SYSCTL_NODE(_vm_pmap, OID_AUTO, pdpe, CTLFLAG_RD, 0,
    "1GB page mapping counters");

static u_long pmap_pdpe_demotions;
SYSCTL_ULONG(_vm_pmap_pdpe, OID_AUTO, demotions, CTLFLAG_RD,
    &pmap_pdpe_demotions, 0, "1GB page demotions");

/***************************************************
 * Low level helper routines.....
 ***************************************************/

/*
 * Determine the appropriate bits to set in a PTE or PDE for a specified
 * caching mode.
 */
static int
pmap_cache_bits(int mode, boolean_t is_pde)
{
	int cache_bits, pat_flag, pat_idx;

	if (mode < 0 || mode >= PAT_INDEX_SIZE || pat_index[mode] < 0)
		panic("Unknown caching mode %d\n", mode);

	/* The PAT bit is different for PTE's and PDE's. */
	pat_flag = is_pde ? PG_PDE_PAT : PG_PTE_PAT;

	/* Map the caching mode to a PAT index. */
	pat_idx = pat_index[mode];

	/* Map the 3-bit index value into the PAT, PCD, and PWT bits. */
	cache_bits = 0;
	if (pat_idx & 0x4)
		cache_bits |= pat_flag;
	if (pat_idx & 0x2)
		cache_bits |= PG_NC_PCD;
	if (pat_idx & 0x1)
		cache_bits |= PG_NC_PWT;
	return (cache_bits);
}

/*
 * After changing the page size for the specified virtual address in the page
 * table, flush the corresponding entries from the processor's TLB.  Only the
 * calling processor's TLB is affected.
 *
 * The calling thread must be pinned to a processor.
 */
static void
pmap_update_pde_invalidate(vm_offset_t va, pd_entry_t newpde)
{
	u_long cr4;

	if ((newpde & PG_PS) == 0)
		/* Demotion: flush a specific 2MB page mapping. */
		invlpg(va);
	else if ((newpde & PG_G) == 0)
		/*
		 * Promotion: flush every 4KB page mapping from the TLB
		 * because there are too many to flush individually.
		 */
		invltlb();
	else {
		/*
		 * Promotion: flush every 4KB page mapping from the TLB,
		 * including any global (PG_G) mappings.
		 */
		cr4 = rcr4();
		load_cr4(cr4 & ~CR4_PGE);
		/*
		 * Although preemption at this point could be detrimental to
		 * performance, it would not lead to an error.  PG_G is simply
		 * ignored if CR4.PGE is clear.  Moreover, in case this block
		 * is re-entered, the load_cr4() either above or below will
		 * modify CR4.PGE flushing the TLB.
		 */
		load_cr4(cr4 | CR4_PGE);
	}
}
#ifdef SMP
/*
 * For SMP, these functions have to use the IPI mechanism for coherence.
 *
 * N.B.: Before calling any of the following TLB invalidation functions,
 * the calling processor must ensure that all stores updating a non-
 * kernel page table are globally performed.  Otherwise, another
 * processor could cache an old, pre-update entry without being
 * invalidated.  This can happen one of two ways: (1) The pmap becomes
 * active on another processor after its pm_active field is checked by
 * one of the following functions but before a store updating the page
 * table is globally performed. (2) The pmap becomes active on another
 * processor before its pm_active field is checked but due to
 * speculative loads one of the following functions stills reads the
 * pmap as inactive on the other processor.
 * 
 * The kernel page table is exempt because its pm_active field is
 * immutable.  The kernel page table is always active on every
 * processor.
 */
void
pmap_invalidate_page(pmap_t pmap, vm_offset_t va)
{
	cpuset_t other_cpus;
	u_int cpuid;

	sched_pin();
	if (pmap == kernel_pmap || !CPU_CMP(&pmap->pm_active, &all_cpus)) {
		invlpg(va);
		smp_invlpg(va);
	} else {
		cpuid = PCPU_GET(cpuid);
		other_cpus = all_cpus;
		CPU_CLR(cpuid, &other_cpus);
		if (CPU_ISSET(cpuid, &pmap->pm_active))
			invlpg(va);
		CPU_AND(&other_cpus, &pmap->pm_active);
		if (!CPU_EMPTY(&other_cpus))
			smp_masked_invlpg(other_cpus, va);
	}
	sched_unpin();
}

void
pmap_invalidate_range(pmap_t pmap, vm_offset_t sva, vm_offset_t eva)
{
	cpuset_t other_cpus;
	vm_offset_t addr;
	u_int cpuid;

	sched_pin();
	if (pmap == kernel_pmap || !CPU_CMP(&pmap->pm_active, &all_cpus)) {
		for (addr = sva; addr < eva; addr += PAGE_SIZE)
			invlpg(addr);
		smp_invlpg_range(sva, eva);
	} else {
		cpuid = PCPU_GET(cpuid);
		other_cpus = all_cpus;
		CPU_CLR(cpuid, &other_cpus);
		if (CPU_ISSET(cpuid, &pmap->pm_active))
			for (addr = sva; addr < eva; addr += PAGE_SIZE)
				invlpg(addr);
		CPU_AND(&other_cpus, &pmap->pm_active);
		if (!CPU_EMPTY(&other_cpus))
			smp_masked_invlpg_range(other_cpus, sva, eva);
	}
	sched_unpin();
}

void
pmap_invalidate_all(pmap_t pmap)
{
	cpuset_t other_cpus;
	u_int cpuid;

	sched_pin();
	if (pmap == kernel_pmap || !CPU_CMP(&pmap->pm_active, &all_cpus)) {
		invltlb();
		smp_invltlb();
	} else {
		cpuid = PCPU_GET(cpuid);
		other_cpus = all_cpus;
		CPU_CLR(cpuid, &other_cpus);
		if (CPU_ISSET(cpuid, &pmap->pm_active))
			invltlb();
		CPU_AND(&other_cpus, &pmap->pm_active);
		if (!CPU_EMPTY(&other_cpus))
			smp_masked_invltlb(other_cpus);
	}
	sched_unpin();
}

void
pmap_invalidate_cache(void)
{

	sched_pin();
	wbinvd();
	smp_cache_flush();
	sched_unpin();
}

struct pde_action {
	cpuset_t invalidate;	/* processors that invalidate their TLB */
	vm_offset_t va;
	pd_entry_t *pde;
	pd_entry_t newpde;
	u_int store;		/* processor that updates the PDE */
};

static void
pmap_update_pde_action(void *arg)
{
	struct pde_action *act = arg;

	if (act->store == PCPU_GET(cpuid))
		pde_store(act->pde, act->newpde);
}

static void
pmap_update_pde_teardown(void *arg)
{
	struct pde_action *act = arg;

	if (CPU_ISSET(PCPU_GET(cpuid), &act->invalidate))
		pmap_update_pde_invalidate(act->va, act->newpde);
}

/*
 * Change the page size for the specified virtual address in a way that
 * prevents any possibility of the TLB ever having two entries that map the
 * same virtual address using different page sizes.  This is the recommended
 * workaround for Erratum 383 on AMD Family 10h processors.  It prevents a
 * machine check exception for a TLB state that is improperly diagnosed as a
 * hardware error.
 */
static void
pmap_update_pde(pmap_t pmap, vm_offset_t va, pd_entry_t *pde, pd_entry_t newpde)
{
	struct pde_action act;
	cpuset_t active, other_cpus;
	u_int cpuid;

	sched_pin();
	cpuid = PCPU_GET(cpuid);
	other_cpus = all_cpus;
	CPU_CLR(cpuid, &other_cpus);
	if (pmap == kernel_pmap)
		active = all_cpus;
	else
		active = pmap->pm_active;
	if (CPU_OVERLAP(&active, &other_cpus)) { 
		act.store = cpuid;
		act.invalidate = active;
		act.va = va;
		act.pde = pde;
		act.newpde = newpde;
		CPU_SET(cpuid, &active);
		smp_rendezvous_cpus(active,
		    smp_no_rendevous_barrier, pmap_update_pde_action,
		    pmap_update_pde_teardown, &act);
	} else {
		pde_store(pde, newpde);
		if (CPU_ISSET(cpuid, &active))
			pmap_update_pde_invalidate(va, newpde);
	}
	sched_unpin();
}
#else /* !SMP */
/*
 * Normal, non-SMP, invalidation functions.
 * We inline these within pmap.c for speed.
 */
PMAP_INLINE void
pmap_invalidate_page(pmap_t pmap, vm_offset_t va)
{

	if (pmap == kernel_pmap || !CPU_EMPTY(&pmap->pm_active))
		invlpg(va);
}

PMAP_INLINE void
pmap_invalidate_range(pmap_t pmap, vm_offset_t sva, vm_offset_t eva)
{
	vm_offset_t addr;

	if (pmap == kernel_pmap || !CPU_EMPTY(&pmap->pm_active))
		for (addr = sva; addr < eva; addr += PAGE_SIZE)
			invlpg(addr);
}

PMAP_INLINE void
pmap_invalidate_all(pmap_t pmap)
{

	if (pmap == kernel_pmap || !CPU_EMPTY(&pmap->pm_active))
		invltlb();
}

PMAP_INLINE void
pmap_invalidate_cache(void)
{

	wbinvd();
}

static void
pmap_update_pde(pmap_t pmap, vm_offset_t va, pd_entry_t *pde, pd_entry_t newpde)
{

	pde_store(pde, newpde);
	if (pmap == kernel_pmap || !CPU_EMPTY(&pmap->pm_active))
		pmap_update_pde_invalidate(va, newpde);
}
#endif /* !SMP */

#define PMAP_CLFLUSH_THRESHOLD   (2 * 1024 * 1024)

void
pmap_invalidate_cache_range(vm_offset_t sva, vm_offset_t eva)
{

	KASSERT((sva & PAGE_MASK) == 0,
	    ("pmap_invalidate_cache_range: sva not page-aligned"));
	KASSERT((eva & PAGE_MASK) == 0,
	    ("pmap_invalidate_cache_range: eva not page-aligned"));

	if (cpu_feature & CPUID_SS)
		; /* If "Self Snoop" is supported, do nothing. */
	else if ((cpu_feature & CPUID_CLFSH) != 0 &&
	    eva - sva < PMAP_CLFLUSH_THRESHOLD) {

		/*
		 * XXX: Some CPUs fault, hang, or trash the local APIC
		 * registers if we use CLFLUSH on the local APIC
		 * range.  The local APIC is always uncached, so we
		 * don't need to flush for that range anyway.
		 */
		if (pmap_kextract(sva) == lapic_paddr)
			return;

		/*
		 * Otherwise, do per-cache line flush.  Use the mfence
		 * instruction to insure that previous stores are
		 * included in the write-back.  The processor
		 * propagates flush to other processors in the cache
		 * coherence domain.
		 */
		mfence();
		for (; sva < eva; sva += cpu_clflush_line_size)
			clflush(sva);
		mfence();
	} else {

		/*
		 * No targeted cache flush methods are supported by CPU,
		 * or the supplied range is bigger than 2MB.
		 * Globally invalidate cache.
		 */
		pmap_invalidate_cache();
	}
}

/*
 * Remove the specified set of pages from the data and instruction caches.
 *
 * In contrast to pmap_invalidate_cache_range(), this function does not
 * rely on the CPU's self-snoop feature, because it is intended for use
 * when moving pages into a different cache domain.
 */
void
pmap_invalidate_cache_pages(vm_page_t *pages, int count)
{
	vm_offset_t daddr, eva;
	int i;

	if (count >= PMAP_CLFLUSH_THRESHOLD / PAGE_SIZE ||
	    (cpu_feature & CPUID_CLFSH) == 0)
		pmap_invalidate_cache();
	else {
		mfence();
		for (i = 0; i < count; i++) {
			daddr = PHYS_TO_DMAP(VM_PAGE_TO_PHYS(pages[i]));
			eva = daddr + PAGE_SIZE;
			for (; daddr < eva; daddr += cpu_clflush_line_size)
				clflush(daddr);
		}
		mfence();
	}
}

/*
 * Are we current address space or kernel?
 */
static __inline int
pmap_is_current(pmap_t pmap)
{
	return (pmap == kernel_pmap ||
	    (pmap->pm_pml4[PML4PML4I] & PG_FRAME) == (PML4pml4e[0] & PG_FRAME));
}

/*
 *	Routine:	pmap_extract
 *	Function:
 *		Extract the physical page address associated
 *		with the given map/virtual_address pair.
 */
vm_paddr_t 
pmap_extract(pmap_t pmap, vm_offset_t va)
{
	pdp_entry_t *pdpe;
	pd_entry_t *pde;
	pt_entry_t *pte;
	vm_paddr_t pa;

	pa = 0;
	PMAP_LOCK(pmap);
	pdpe = pmap_pdpe(pmap, va);
	if (pdpe != NULL && (*pdpe & PG_V) != 0) {
		if ((*pdpe & PG_PS) != 0)
			pa = (*pdpe & PG_PS_FRAME) | (va & PDPMASK);
		else {
			pde = pmap_pdpe_to_pde(pdpe, va);
			if ((*pde & PG_V) != 0) {
				if ((*pde & PG_PS) != 0) {
					pa = (*pde & PG_PS_FRAME) |
					    (va & PDRMASK);
				} else {
					pte = pmap_pde_to_pte(pde, va);
					pa = (*pte & PG_FRAME) |
					    (va & PAGE_MASK);
				}
			}
		}
	}
	PMAP_UNLOCK(pmap);
	return (pa);
}

/*
 *	Routine:	pmap_extract_and_hold
 *	Function:
 *		Atomically extract and hold the physical page
 *		with the given pmap and virtual address pair
 *		if that mapping permits the given protection.
 */
vm_page_t
pmap_extract_and_hold(pmap_t pmap, vm_offset_t va, vm_prot_t prot)
{
	pd_entry_t pde, *pdep;
	pt_entry_t pte;
	vm_paddr_t pa;
	vm_page_t m;

	pa = 0;
	m = NULL;
	PMAP_LOCK(pmap);
retry:
	pdep = pmap_pde(pmap, va);
	if (pdep != NULL && (pde = *pdep)) {
		if (pde & PG_PS) {
			if ((pde & PG_RW) || (prot & VM_PROT_WRITE) == 0) {
				if (vm_page_pa_tryrelock(pmap, (pde &
				    PG_PS_FRAME) | (va & PDRMASK), &pa))
					goto retry;
				m = PHYS_TO_VM_PAGE((pde & PG_PS_FRAME) |
				    (va & PDRMASK));
				vm_page_hold(m);
			}
		} else {
			pte = *pmap_pde_to_pte(pdep, va);
			if ((pte & PG_V) &&
			    ((pte & PG_RW) || (prot & VM_PROT_WRITE) == 0)) {
				if (vm_page_pa_tryrelock(pmap, pte & PG_FRAME,
				    &pa))
					goto retry;
				m = PHYS_TO_VM_PAGE(pte & PG_FRAME);
				vm_page_hold(m);
			}
		}
	}
	PA_UNLOCK_COND(pa);
	PMAP_UNLOCK(pmap);
	return (m);
}

vm_paddr_t
pmap_kextract(vm_offset_t va)
{
	pd_entry_t pde;
	vm_paddr_t pa;

	if (va >= DMAP_MIN_ADDRESS && va < DMAP_MAX_ADDRESS) {
		pa = DMAP_TO_PHYS(va);
	} else {
		pde = *vtopde(va);
		if (pde & PG_PS) {
			pa = (pde & PG_PS_FRAME) | (va & PDRMASK);
		} else {
			/*
			 * Beware of a concurrent promotion that changes the
			 * PDE at this point!  For example, vtopte() must not
			 * be used to access the PTE because it would use the
			 * new PDE.  It is, however, safe to use the old PDE
			 * because the page table page is preserved by the
			 * promotion.
			 */
			pa = *pmap_pde_to_pte(&pde, va);
			pa = (pa & PG_FRAME) | (va & PAGE_MASK);
		}
	}
	return (pa);
}

/***************************************************
 * Low level mapping routines.....
 ***************************************************/

/*
 * Add a wired page to the kva.
 * Note: not SMP coherent.
 */
PMAP_INLINE void 
pmap_kenter(vm_offset_t va, vm_paddr_t pa)
{
	pt_entry_t *pte;

	pte = vtopte(va);
	pte_store(pte, pa | PG_RW | PG_V | PG_G);
}

static __inline void
pmap_kenter_attr(vm_offset_t va, vm_paddr_t pa, int mode)
{
	pt_entry_t *pte;

	pte = vtopte(va);
	pte_store(pte, pa | PG_RW | PG_V | PG_G | pmap_cache_bits(mode, 0));
}

/*
 * Remove a page from the kernel pagetables.
 * Note: not SMP coherent.
 */
PMAP_INLINE void
pmap_kremove(vm_offset_t va)
{
	pt_entry_t *pte;

	pte = vtopte(va);
	pte_clear(pte);
}

/*
 *	Used to map a range of physical addresses into kernel
 *	virtual address space.
 *
 *	The value passed in '*virt' is a suggested virtual address for
 *	the mapping. Architectures which can support a direct-mapped
 *	physical to virtual region can return the appropriate address
 *	within that region, leaving '*virt' unchanged. Other
 *	architectures should map the pages starting at '*virt' and
 *	update '*virt' with the first usable address after the mapped
 *	region.
 */
vm_offset_t
pmap_map(vm_offset_t *virt, vm_paddr_t start, vm_paddr_t end, int prot)
{
	return PHYS_TO_DMAP(start);
}


/*
 * Add a list of wired pages to the kva
 * this routine is only used for temporary
 * kernel mappings that do not need to have
 * page modification or references recorded.
 * Note that old mappings are simply written
 * over.  The page *must* be wired.
 * Note: SMP coherent.  Uses a ranged shootdown IPI.
 */
void
pmap_qenter(vm_offset_t sva, vm_page_t *ma, int count)
{
	pt_entry_t *endpte, oldpte, pa, *pte;
	vm_page_t m;

	oldpte = 0;
	pte = vtopte(sva);
	endpte = pte + count;
	while (pte < endpte) {
		m = *ma++;
		pa = VM_PAGE_TO_PHYS(m) | pmap_cache_bits(m->md.pat_mode, 0);
		if ((*pte & (PG_FRAME | PG_PTE_CACHE)) != pa) {
			oldpte |= *pte;
			pte_store(pte, pa | PG_G | PG_RW | PG_V);
		}
		pte++;
	}
	if (__predict_false((oldpte & PG_V) != 0))
		pmap_invalidate_range(kernel_pmap, sva, sva + count *
		    PAGE_SIZE);
}

/*
 * This routine tears out page mappings from the
 * kernel -- it is meant only for temporary mappings.
 * Note: SMP coherent.  Uses a ranged shootdown IPI.
 */
void
pmap_qremove(vm_offset_t sva, int count)
{
	vm_offset_t va;

	va = sva;
	while (count-- > 0) {
		pmap_kremove(va);
		va += PAGE_SIZE;
	}
	pmap_invalidate_range(kernel_pmap, sva, va);
}

/***************************************************
 * Page table page management routines.....
 ***************************************************/
static __inline void
pmap_free_zero_pages(vm_page_t free)
{
	vm_page_t m;

	while (free != NULL) {
		m = free;
		free = (void *)m->object;
		m->object = NULL;
		/* Preserve the page's PG_ZERO setting. */
		vm_page_free_toq(m);
	}
}

/*
 * Schedule the specified unused page table page to be freed.  Specifically,
 * add the page to the specified list of pages that will be released to the
 * physical memory manager after the TLB has been updated.
 */
static __inline void
pmap_add_delayed_free_list(vm_page_t m, vm_page_t *free, boolean_t set_PG_ZERO)
{

	if (set_PG_ZERO)
		m->flags |= PG_ZERO;
	else
		m->flags &= ~PG_ZERO;
	m->object = (void *)*free;
	*free = m;
}
	
/*
 * Inserts the specified page table page into the specified pmap's collection
 * of idle page table pages.  Each of a pmap's page table pages is responsible
 * for mapping a distinct range of virtual addresses.  The pmap's collection is
 * ordered by this virtual address range.
 */
static void
pmap_insert_pt_page(pmap_t pmap, vm_page_t mpte)
{
	vm_page_t root;

	PMAP_LOCK_ASSERT(pmap, MA_OWNED);
	root = pmap->pm_root;
	if (root == NULL) {
		mpte->md.pv_left = NULL;
		mpte->md.pv_right = NULL;
	} else {
		root = pmap_vmpage_splay(mpte->pindex, root);
		if (mpte->pindex < root->pindex) {
			mpte->md.pv_left = root->md.pv_left;
			mpte->md.pv_right = root;
			root->md.pv_left = NULL;
		} else if (mpte->pindex == root->pindex)
			panic("pmap_insert_pt_page: pindex already inserted");
		else {
			mpte->md.pv_right = root->md.pv_right;
			mpte->md.pv_left = root;
			root->md.pv_right = NULL;
		}
	}
	pmap->pm_root = mpte;
}

/*
 * Looks for a page table page mapping the specified virtual address in the
 * specified pmap's collection of idle page table pages.  Returns NULL if there
 * is no page table page corresponding to the specified virtual address.
 */
static vm_page_t
pmap_lookup_pt_page(pmap_t pmap, vm_offset_t va)
{
	vm_page_t mpte;
	vm_pindex_t pindex = pmap_pde_pindex(va);

	PMAP_LOCK_ASSERT(pmap, MA_OWNED);
	if ((mpte = pmap->pm_root) != NULL && mpte->pindex != pindex) {
		mpte = pmap_vmpage_splay(pindex, mpte);
		if ((pmap->pm_root = mpte)->pindex != pindex)
			mpte = NULL;
	}
	return (mpte);
}

/*
 * Removes the specified page table page from the specified pmap's collection
 * of idle page table pages.  The specified page table page must be a member of
 * the pmap's collection.
 */
static void
pmap_remove_pt_page(pmap_t pmap, vm_page_t mpte)
{
	vm_page_t root;

	PMAP_LOCK_ASSERT(pmap, MA_OWNED);
	if (mpte != pmap->pm_root) {
		root = pmap_vmpage_splay(mpte->pindex, pmap->pm_root);
		KASSERT(mpte == root,
		    ("pmap_remove_pt_page: mpte %p is missing from pmap %p",
		    mpte, pmap));
	}
	if (mpte->md.pv_left == NULL)
		root = mpte->md.pv_right;
	else {
		root = pmap_vmpage_splay(mpte->pindex, mpte->md.pv_left);
		root->md.pv_right = mpte->md.pv_right;
	}
	pmap->pm_root = root;

	/*
	 * Reinitialize the pv_list which could be dirty now because of the
	 * splay tree work.
	 */
	TAILQ_INIT(&mpte->md.pv_list);
}

/*
 * Decrements a page table page's wire count, which is used to record the
 * number of valid page table entries within the page.  If the wire count
 * drops to zero, then the page table page is unmapped.  Returns TRUE if the
 * page table page was unmapped and FALSE otherwise.
 */
static inline boolean_t
pmap_unwire_ptp(pmap_t pmap, vm_offset_t va, vm_page_t m, vm_page_t *free)
{

	--m->wire_count;
	if (m->wire_count == 0) {
		_pmap_unwire_ptp(pmap, va, m, free);
		return (TRUE);
	} else
		return (FALSE);
}

static void
_pmap_unwire_ptp(pmap_t pmap, vm_offset_t va, vm_page_t m, vm_page_t *free)
{

	PMAP_LOCK_ASSERT(pmap, MA_OWNED);
	/*
	 * unmap the page table page
	 */
	if (m->pindex >= (NUPDE + NUPDPE)) {
		/* PDP page */
		pml4_entry_t *pml4;
		pml4 = pmap_pml4e(pmap, va);
		*pml4 = 0;
	} else if (m->pindex >= NUPDE) {
		/* PD page */
		pdp_entry_t *pdp;
		pdp = pmap_pdpe(pmap, va);
		*pdp = 0;
	} else {
		/* PTE page */
		pd_entry_t *pd;
		pd = pmap_pde(pmap, va);
		*pd = 0;
	}
	pmap_resident_count_dec(pmap, 1);
	if (m->pindex < NUPDE) {
		/* We just released a PT, unhold the matching PD */
		vm_page_t pdpg;

		pdpg = PHYS_TO_VM_PAGE(*pmap_pdpe(pmap, va) & PG_FRAME);
		pmap_unwire_ptp(pmap, va, pdpg, free);
	}
	if (m->pindex >= NUPDE && m->pindex < (NUPDE + NUPDPE)) {
		/* We just released a PD, unhold the matching PDP */
		vm_page_t pdppg;

		pdppg = PHYS_TO_VM_PAGE(*pmap_pml4e(pmap, va) & PG_FRAME);
		pmap_unwire_ptp(pmap, va, pdppg, free);
	}

	/*
	 * This is a release store so that the ordinary store unmapping
	 * the page table page is globally performed before TLB shoot-
	 * down is begun.
	 */
	atomic_subtract_rel_int(&cnt.v_wire_count, 1);

	/* 
	 * Put page on a list so that it is released after
	 * *ALL* TLB shootdown is done
	 */
	pmap_add_delayed_free_list(m, free, TRUE);
}

/*
 *	Implements Sleator and Tarjan's top-down splay algorithm.  Returns
 *	the vm_page containing the given pindex.  If, however, that
 *	pindex is not found in the pmap, returns a vm_page that is
 *	adjacent to the pindex, coming before or after it.
 */
static vm_page_t
pmap_vmpage_splay(vm_pindex_t pindex, vm_page_t root)
{
	struct vm_page dummy;
	vm_page_t lefttreemax, righttreemin, y;

	if (root == NULL)
		return (root);
	lefttreemax = righttreemin = &dummy;
	for (;; root = y) {
		if (pindex < root->pindex) {
			if ((y = root->md.pv_left) == NULL)
				break;
			if (pindex < y->pindex) {
				/* Rotate right. */
				root->md.pv_left = y->md.pv_right;
				y->md.pv_right = root;
				root = y;
				if ((y = root->md.pv_left) == NULL)
					break;
			}
			/* Link into the new root's right tree. */
			righttreemin->md.pv_left = root;
			righttreemin = root;
		} else if (pindex > root->pindex) {
			if ((y = root->md.pv_right) == NULL)
				break;
			if (pindex > y->pindex) {
				/* Rotate left. */
				root->md.pv_right = y->md.pv_left;
				y->md.pv_left = root;
				root = y;
				if ((y = root->md.pv_right) == NULL)
					break;
			}
			/* Link into the new root's left tree. */
			lefttreemax->md.pv_right = root;
			lefttreemax = root;
		} else
			break;
	}
	/* Assemble the new root. */
	lefttreemax->md.pv_right = root->md.pv_left;
	righttreemin->md.pv_left = root->md.pv_right;
	root->md.pv_left = dummy.md.pv_right;
	root->md.pv_right = dummy.md.pv_left;
	return (root);
}

/*
 * After removing a page table entry, this routine is used to
 * conditionally free the page, and manage the hold/wire counts.
 */
static int
pmap_unuse_pt(pmap_t pmap, vm_offset_t va, pd_entry_t ptepde, vm_page_t *free)
{
	vm_page_t mpte;

	if (va >= VM_MAXUSER_ADDRESS)
		return (0);
	KASSERT(ptepde != 0, ("pmap_unuse_pt: ptepde != 0"));
	mpte = PHYS_TO_VM_PAGE(ptepde & PG_FRAME);
	return (pmap_unwire_ptp(pmap, va, mpte, free));
}

void
pmap_pinit0(pmap_t pmap)
{

	PMAP_LOCK_INIT(pmap);
	pmap->pm_pml4 = (pml4_entry_t *)PHYS_TO_DMAP(KPML4phys);
	pmap->pm_root = NULL;
	CPU_ZERO(&pmap->pm_active);
	PCPU_SET(curpmap, pmap);
	TAILQ_INIT(&pmap->pm_pvchunk);
	bzero(&pmap->pm_stats, sizeof pmap->pm_stats);
}

/*
 * Initialize a preallocated and zeroed pmap structure,
 * such as one in a vmspace structure.
 */
int
pmap_pinit(pmap_t pmap)
{
	vm_page_t pml4pg;
	int i;

	PMAP_LOCK_INIT(pmap);

	/*
	 * allocate the page directory page
	 */
	while ((pml4pg = vm_page_alloc(NULL, 0, VM_ALLOC_NORMAL |
	    VM_ALLOC_NOOBJ | VM_ALLOC_WIRED | VM_ALLOC_ZERO)) == NULL)
		VM_WAIT;

	pmap->pm_pml4 = (pml4_entry_t *)PHYS_TO_DMAP(VM_PAGE_TO_PHYS(pml4pg));

	if ((pml4pg->flags & PG_ZERO) == 0)
		pagezero(pmap->pm_pml4);

	/* Wire in kernel global address entries. */
	pmap->pm_pml4[KPML4I] = KPDPphys | PG_RW | PG_V | PG_U;
	for (i = 0; i < NDMPML4E; i++) {
		pmap->pm_pml4[DMPML4I + i] = (DMPDPphys + (i << PAGE_SHIFT)) |
		    PG_RW | PG_V | PG_U;
	}

	/* install self-referential address mapping entry(s) */
	pmap->pm_pml4[PML4PML4I] = VM_PAGE_TO_PHYS(pml4pg) | PG_V | PG_RW | PG_A | PG_M;

	pmap->pm_root = NULL;
	CPU_ZERO(&pmap->pm_active);
	TAILQ_INIT(&pmap->pm_pvchunk);
	bzero(&pmap->pm_stats, sizeof pmap->pm_stats);

	return (1);
}

/*
 * This routine is called if the desired page table page does not exist.
 *
 * If page table page allocation fails, this routine may sleep before
 * returning NULL.  It sleeps only if a lock pointer was given.
 *
 * Note: If a page allocation fails at page table level two or three,
 * one or two pages may be held during the wait, only to be released
 * afterwards.  This conservative approach is easily argued to avoid
 * race conditions.
 */
static vm_page_t
_pmap_allocpte(pmap_t pmap, vm_pindex_t ptepindex, struct rwlock **lockp)
{
	vm_page_t m, pdppg, pdpg;

	PMAP_LOCK_ASSERT(pmap, MA_OWNED);

	/*
	 * Allocate a page table page.
	 */
	if ((m = vm_page_alloc(NULL, ptepindex, VM_ALLOC_NOOBJ |
	    VM_ALLOC_WIRED | VM_ALLOC_ZERO)) == NULL) {
		if (lockp != NULL) {
			RELEASE_PV_LIST_LOCK(lockp);
			PMAP_UNLOCK(pmap);
			rw_runlock(&pvh_global_lock);
			VM_WAIT;
			rw_rlock(&pvh_global_lock);
			PMAP_LOCK(pmap);
		}

		/*
		 * Indicate the need to retry.  While waiting, the page table
		 * page may have been allocated.
		 */
		return (NULL);
	}
	if ((m->flags & PG_ZERO) == 0)
		pmap_zero_page(m);

	/*
	 * Map the pagetable page into the process address space, if
	 * it isn't already there.
	 */

	if (ptepindex >= (NUPDE + NUPDPE)) {
		pml4_entry_t *pml4;
		vm_pindex_t pml4index;

		/* Wire up a new PDPE page */
		pml4index = ptepindex - (NUPDE + NUPDPE);
		pml4 = &pmap->pm_pml4[pml4index];
		*pml4 = VM_PAGE_TO_PHYS(m) | PG_U | PG_RW | PG_V | PG_A | PG_M;

	} else if (ptepindex >= NUPDE) {
		vm_pindex_t pml4index;
		vm_pindex_t pdpindex;
		pml4_entry_t *pml4;
		pdp_entry_t *pdp;

		/* Wire up a new PDE page */
		pdpindex = ptepindex - NUPDE;
		pml4index = pdpindex >> NPML4EPGSHIFT;

		pml4 = &pmap->pm_pml4[pml4index];
		if ((*pml4 & PG_V) == 0) {
			/* Have to allocate a new pdp, recurse */
			if (_pmap_allocpte(pmap, NUPDE + NUPDPE + pml4index,
			    lockp) == NULL) {
				--m->wire_count;
				atomic_subtract_int(&cnt.v_wire_count, 1);
				vm_page_free_zero(m);
				return (NULL);
			}
		} else {
			/* Add reference to pdp page */
			pdppg = PHYS_TO_VM_PAGE(*pml4 & PG_FRAME);
			pdppg->wire_count++;
		}
		pdp = (pdp_entry_t *)PHYS_TO_DMAP(*pml4 & PG_FRAME);

		/* Now find the pdp page */
		pdp = &pdp[pdpindex & ((1ul << NPDPEPGSHIFT) - 1)];
		*pdp = VM_PAGE_TO_PHYS(m) | PG_U | PG_RW | PG_V | PG_A | PG_M;

	} else {
		vm_pindex_t pml4index;
		vm_pindex_t pdpindex;
		pml4_entry_t *pml4;
		pdp_entry_t *pdp;
		pd_entry_t *pd;

		/* Wire up a new PTE page */
		pdpindex = ptepindex >> NPDPEPGSHIFT;
		pml4index = pdpindex >> NPML4EPGSHIFT;

		/* First, find the pdp and check that its valid. */
		pml4 = &pmap->pm_pml4[pml4index];
		if ((*pml4 & PG_V) == 0) {
			/* Have to allocate a new pd, recurse */
			if (_pmap_allocpte(pmap, NUPDE + pdpindex,
			    lockp) == NULL) {
				--m->wire_count;
				atomic_subtract_int(&cnt.v_wire_count, 1);
				vm_page_free_zero(m);
				return (NULL);
			}
			pdp = (pdp_entry_t *)PHYS_TO_DMAP(*pml4 & PG_FRAME);
			pdp = &pdp[pdpindex & ((1ul << NPDPEPGSHIFT) - 1)];
		} else {
			pdp = (pdp_entry_t *)PHYS_TO_DMAP(*pml4 & PG_FRAME);
			pdp = &pdp[pdpindex & ((1ul << NPDPEPGSHIFT) - 1)];
			if ((*pdp & PG_V) == 0) {
				/* Have to allocate a new pd, recurse */
				if (_pmap_allocpte(pmap, NUPDE + pdpindex,
				    lockp) == NULL) {
					--m->wire_count;
					atomic_subtract_int(&cnt.v_wire_count,
					    1);
					vm_page_free_zero(m);
					return (NULL);
				}
			} else {
				/* Add reference to the pd page */
				pdpg = PHYS_TO_VM_PAGE(*pdp & PG_FRAME);
				pdpg->wire_count++;
			}
		}
		pd = (pd_entry_t *)PHYS_TO_DMAP(*pdp & PG_FRAME);

		/* Now we know where the page directory page is */
		pd = &pd[ptepindex & ((1ul << NPDEPGSHIFT) - 1)];
		*pd = VM_PAGE_TO_PHYS(m) | PG_U | PG_RW | PG_V | PG_A | PG_M;
	}

	pmap_resident_count_inc(pmap, 1);

	return (m);
}

static vm_page_t
pmap_allocpde(pmap_t pmap, vm_offset_t va, struct rwlock **lockp)
{
	vm_pindex_t pdpindex, ptepindex;
	pdp_entry_t *pdpe;
	vm_page_t pdpg;

retry:
	pdpe = pmap_pdpe(pmap, va);
	if (pdpe != NULL && (*pdpe & PG_V) != 0) {
		/* Add a reference to the pd page. */
		pdpg = PHYS_TO_VM_PAGE(*pdpe & PG_FRAME);
		pdpg->wire_count++;
	} else {
		/* Allocate a pd page. */
		ptepindex = pmap_pde_pindex(va);
		pdpindex = ptepindex >> NPDPEPGSHIFT;
		pdpg = _pmap_allocpte(pmap, NUPDE + pdpindex, lockp);
		if (pdpg == NULL && lockp != NULL)
			goto retry;
	}
	return (pdpg);
}

static vm_page_t
pmap_allocpte(pmap_t pmap, vm_offset_t va, struct rwlock **lockp)
{
	vm_pindex_t ptepindex;
	pd_entry_t *pd;
	vm_page_t m;

	/*
	 * Calculate pagetable page index
	 */
	ptepindex = pmap_pde_pindex(va);
retry:
	/*
	 * Get the page directory entry
	 */
	pd = pmap_pde(pmap, va);

	/*
	 * This supports switching from a 2MB page to a
	 * normal 4K page.
	 */
	if (pd != NULL && (*pd & (PG_PS | PG_V)) == (PG_PS | PG_V)) {
		if (!pmap_demote_pde_locked(pmap, pd, va, lockp)) {
			/*
			 * Invalidation of the 2MB page mapping may have caused
			 * the deallocation of the underlying PD page.
			 */
			pd = NULL;
		}
	}

	/*
	 * If the page table page is mapped, we just increment the
	 * hold count, and activate it.
	 */
	if (pd != NULL && (*pd & PG_V) != 0) {
		m = PHYS_TO_VM_PAGE(*pd & PG_FRAME);
		m->wire_count++;
	} else {
		/*
		 * Here if the pte page isn't mapped, or if it has been
		 * deallocated.
		 */
		m = _pmap_allocpte(pmap, ptepindex, lockp);
		if (m == NULL && lockp != NULL)
			goto retry;
	}
	return (m);
}


/***************************************************
 * Pmap allocation/deallocation routines.
 ***************************************************/

/*
 * Release any resources held by the given physical map.
 * Called when a pmap initialized by pmap_pinit is being released.
 * Should only be called if the map contains no valid mappings.
 */
void
pmap_release(pmap_t pmap)
{
	vm_page_t m;
	int i;

	KASSERT(pmap->pm_stats.resident_count == 0,
	    ("pmap_release: pmap resident count %ld != 0",
	    pmap->pm_stats.resident_count));
	KASSERT(pmap->pm_root == NULL,
	    ("pmap_release: pmap has reserved page table page(s)"));

	m = PHYS_TO_VM_PAGE(pmap->pm_pml4[PML4PML4I] & PG_FRAME);

	pmap->pm_pml4[KPML4I] = 0;	/* KVA */
	for (i = 0; i < NDMPML4E; i++)	/* Direct Map */
		pmap->pm_pml4[DMPML4I + i] = 0;
	pmap->pm_pml4[PML4PML4I] = 0;	/* Recursive Mapping */

	m->wire_count--;
	atomic_subtract_int(&cnt.v_wire_count, 1);
	vm_page_free_zero(m);
	PMAP_LOCK_DESTROY(pmap);
}

static int
kvm_size(SYSCTL_HANDLER_ARGS)
{
	unsigned long ksize = VM_MAX_KERNEL_ADDRESS - VM_MIN_KERNEL_ADDRESS;

	return sysctl_handle_long(oidp, &ksize, 0, req);
}
SYSCTL_PROC(_vm, OID_AUTO, kvm_size, CTLTYPE_LONG|CTLFLAG_RD, 
    0, 0, kvm_size, "LU", "Size of KVM");

static int
kvm_free(SYSCTL_HANDLER_ARGS)
{
	unsigned long kfree = VM_MAX_KERNEL_ADDRESS - kernel_vm_end;

	return sysctl_handle_long(oidp, &kfree, 0, req);
}
SYSCTL_PROC(_vm, OID_AUTO, kvm_free, CTLTYPE_LONG|CTLFLAG_RD, 
    0, 0, kvm_free, "LU", "Amount of KVM free");

/*
 * grow the number of kernel page table entries, if needed
 */
void
pmap_growkernel(vm_offset_t addr)
{
	vm_paddr_t paddr;
	vm_page_t nkpg;
	pd_entry_t *pde, newpdir;
	pdp_entry_t *pdpe;

	mtx_assert(&kernel_map->system_mtx, MA_OWNED);

	/*
	 * Return if "addr" is within the range of kernel page table pages
	 * that were preallocated during pmap bootstrap.  Moreover, leave
	 * "kernel_vm_end" and the kernel page table as they were.
	 *
	 * The correctness of this action is based on the following
	 * argument: vm_map_findspace() allocates contiguous ranges of the
	 * kernel virtual address space.  It calls this function if a range
	 * ends after "kernel_vm_end".  If the kernel is mapped between
	 * "kernel_vm_end" and "addr", then the range cannot begin at
	 * "kernel_vm_end".  In fact, its beginning address cannot be less
	 * than the kernel.  Thus, there is no immediate need to allocate
	 * any new kernel page table pages between "kernel_vm_end" and
	 * "KERNBASE".
	 */
	if (KERNBASE < addr && addr <= KERNBASE + NKPT * NBPDR)
		return;

	addr = roundup2(addr, NBPDR);
	if (addr - 1 >= kernel_map->max_offset)
		addr = kernel_map->max_offset;
	while (kernel_vm_end < addr) {
		pdpe = pmap_pdpe(kernel_pmap, kernel_vm_end);
		if ((*pdpe & PG_V) == 0) {
			/* We need a new PDP entry */
			nkpg = vm_page_alloc(NULL, kernel_vm_end >> PDPSHIFT,
			    VM_ALLOC_INTERRUPT | VM_ALLOC_NOOBJ |
			    VM_ALLOC_WIRED | VM_ALLOC_ZERO);
			if (nkpg == NULL)
				panic("pmap_growkernel: no memory to grow kernel");
			if ((nkpg->flags & PG_ZERO) == 0)
				pmap_zero_page(nkpg);
			paddr = VM_PAGE_TO_PHYS(nkpg);
			*pdpe = (pdp_entry_t)
				(paddr | PG_V | PG_RW | PG_A | PG_M);
			continue; /* try again */
		}
		pde = pmap_pdpe_to_pde(pdpe, kernel_vm_end);
		if ((*pde & PG_V) != 0) {
			kernel_vm_end = (kernel_vm_end + NBPDR) & ~PDRMASK;
			if (kernel_vm_end - 1 >= kernel_map->max_offset) {
				kernel_vm_end = kernel_map->max_offset;
				break;                       
			}
			continue;
		}

		nkpg = vm_page_alloc(NULL, pmap_pde_pindex(kernel_vm_end),
		    VM_ALLOC_INTERRUPT | VM_ALLOC_NOOBJ | VM_ALLOC_WIRED |
		    VM_ALLOC_ZERO);
		if (nkpg == NULL)
			panic("pmap_growkernel: no memory to grow kernel");
		if ((nkpg->flags & PG_ZERO) == 0)
			pmap_zero_page(nkpg);
		paddr = VM_PAGE_TO_PHYS(nkpg);
		newpdir = (pd_entry_t) (paddr | PG_V | PG_RW | PG_A | PG_M);
		pde_store(pde, newpdir);

		kernel_vm_end = (kernel_vm_end + NBPDR) & ~PDRMASK;
		if (kernel_vm_end - 1 >= kernel_map->max_offset) {
			kernel_vm_end = kernel_map->max_offset;
			break;                       
		}
	}
}


/***************************************************
 * page management routines.
 ***************************************************/

CTASSERT(sizeof(struct pv_chunk) == PAGE_SIZE);
CTASSERT(_NPCM == 3);
CTASSERT(_NPCPV == 168);

static __inline struct pv_chunk *
pv_to_chunk(pv_entry_t pv)
{

	return ((struct pv_chunk *)((uintptr_t)pv & ~(uintptr_t)PAGE_MASK));
}

#define PV_PMAP(pv) (pv_to_chunk(pv)->pc_pmap)

#define	PC_FREE0	0xfffffffffffffffful
#define	PC_FREE1	0xfffffffffffffffful
#define	PC_FREE2	0x000000fffffffffful

static const uint64_t pc_freemask[_NPCM] = { PC_FREE0, PC_FREE1, PC_FREE2 };

#ifdef PV_STATS
static int pc_chunk_count, pc_chunk_allocs, pc_chunk_frees, pc_chunk_tryfail;

SYSCTL_INT(_vm_pmap, OID_AUTO, pc_chunk_count, CTLFLAG_RD, &pc_chunk_count, 0,
	"Current number of pv entry chunks");
SYSCTL_INT(_vm_pmap, OID_AUTO, pc_chunk_allocs, CTLFLAG_RD, &pc_chunk_allocs, 0,
	"Current number of pv entry chunks allocated");
SYSCTL_INT(_vm_pmap, OID_AUTO, pc_chunk_frees, CTLFLAG_RD, &pc_chunk_frees, 0,
	"Current number of pv entry chunks frees");
SYSCTL_INT(_vm_pmap, OID_AUTO, pc_chunk_tryfail, CTLFLAG_RD, &pc_chunk_tryfail, 0,
	"Number of times tried to get a chunk page but failed.");

static long pv_entry_frees, pv_entry_allocs, pv_entry_count;
static int pv_entry_spare;

SYSCTL_LONG(_vm_pmap, OID_AUTO, pv_entry_frees, CTLFLAG_RD, &pv_entry_frees, 0,
	"Current number of pv entry frees");
SYSCTL_LONG(_vm_pmap, OID_AUTO, pv_entry_allocs, CTLFLAG_RD, &pv_entry_allocs, 0,
	"Current number of pv entry allocs");
SYSCTL_LONG(_vm_pmap, OID_AUTO, pv_entry_count, CTLFLAG_RD, &pv_entry_count, 0,
	"Current number of pv entries");
SYSCTL_INT(_vm_pmap, OID_AUTO, pv_entry_spare, CTLFLAG_RD, &pv_entry_spare, 0,
	"Current number of spare pv entries");
#endif

/*
 * We are in a serious low memory condition.  Resort to
 * drastic measures to free some pages so we can allocate
 * another pv entry chunk.
 *
 * Returns NULL if PV entries were reclaimed from the specified pmap.
 *
 * We do not, however, unmap 2mpages because subsequent accesses will
 * allocate per-page pv entries until repromotion occurs, thereby
 * exacerbating the shortage of free pv entries.
 */
static vm_page_t
reclaim_pv_chunk(pmap_t locked_pmap, struct rwlock **lockp)
{
	struct pch new_tail;
	struct pv_chunk *pc;
	struct md_page *pvh;
	pd_entry_t *pde;
	pmap_t pmap;
	pt_entry_t *pte, tpte;
	pv_entry_t pv;
	vm_offset_t va;
	vm_page_t free, m, m_pc;
	uint64_t inuse;
	int bit, field, freed;
	
	rw_assert(&pvh_global_lock, RA_LOCKED);
	PMAP_LOCK_ASSERT(locked_pmap, MA_OWNED);
	KASSERT(lockp != NULL, ("reclaim_pv_chunk: lockp is NULL"));
	pmap = NULL;
	free = m_pc = NULL;
	TAILQ_INIT(&new_tail);
	mtx_lock(&pv_chunks_mutex);
	while ((pc = TAILQ_FIRST(&pv_chunks)) != NULL && free == NULL) {
		TAILQ_REMOVE(&pv_chunks, pc, pc_lru);
		mtx_unlock(&pv_chunks_mutex);
		if (pmap != pc->pc_pmap) {
			if (pmap != NULL) {
				pmap_invalidate_all(pmap);
				if (pmap != locked_pmap)
					PMAP_UNLOCK(pmap);
			}
			pmap = pc->pc_pmap;
			/* Avoid deadlock and lock recursion. */
			if (pmap > locked_pmap) {
				RELEASE_PV_LIST_LOCK(lockp);
				PMAP_LOCK(pmap);
			} else if (pmap != locked_pmap &&
			    !PMAP_TRYLOCK(pmap)) {
				pmap = NULL;
				TAILQ_INSERT_TAIL(&new_tail, pc, pc_lru);
				mtx_lock(&pv_chunks_mutex);
				continue;
			}
		}

		/*
		 * Destroy every non-wired, 4 KB page mapping in the chunk.
		 */
		freed = 0;
		for (field = 0; field < _NPCM; field++) {
			for (inuse = ~pc->pc_map[field] & pc_freemask[field];
			    inuse != 0; inuse &= ~(1UL << bit)) {
				bit = bsfq(inuse);
				pv = &pc->pc_pventry[field * 64 + bit];
				va = pv->pv_va;
				pde = pmap_pde(pmap, va);
				if ((*pde & PG_PS) != 0)
					continue;
				pte = pmap_pde_to_pte(pde, va);
				if ((*pte & PG_W) != 0)
					continue;
				tpte = pte_load_clear(pte);
				if ((tpte & PG_G) != 0)
					pmap_invalidate_page(pmap, va);
				m = PHYS_TO_VM_PAGE(tpte & PG_FRAME);
				if ((tpte & (PG_M | PG_RW)) == (PG_M | PG_RW))
					vm_page_dirty(m);
				if ((tpte & PG_A) != 0)
					vm_page_aflag_set(m, PGA_REFERENCED);
				CHANGE_PV_LIST_LOCK_TO_VM_PAGE(lockp, m);
				TAILQ_REMOVE(&m->md.pv_list, pv, pv_next);
				if (TAILQ_EMPTY(&m->md.pv_list) &&
				    (m->flags & PG_FICTITIOUS) == 0) {
					pvh = pa_to_pvh(VM_PAGE_TO_PHYS(m));
					if (TAILQ_EMPTY(&pvh->pv_list)) {
						vm_page_aflag_clear(m,
						    PGA_WRITEABLE);
					}
				}
				pc->pc_map[field] |= 1UL << bit;
				pmap_unuse_pt(pmap, va, *pde, &free);	
				freed++;
			}
		}
		if (freed == 0) {
			TAILQ_INSERT_TAIL(&new_tail, pc, pc_lru);
			mtx_lock(&pv_chunks_mutex);
			continue;
		}
		/* Every freed mapping is for a 4 KB page. */
		pmap_resident_count_dec(pmap, freed);
		PV_STAT(atomic_add_long(&pv_entry_frees, freed));
		PV_STAT(atomic_add_int(&pv_entry_spare, freed));
		PV_STAT(atomic_subtract_long(&pv_entry_count, freed));
		TAILQ_REMOVE(&pmap->pm_pvchunk, pc, pc_list);
		if (pc->pc_map[0] == PC_FREE0 && pc->pc_map[1] == PC_FREE1 &&
		    pc->pc_map[2] == PC_FREE2) {
			PV_STAT(atomic_subtract_int(&pv_entry_spare, _NPCPV));
			PV_STAT(atomic_subtract_int(&pc_chunk_count, 1));
			PV_STAT(atomic_add_int(&pc_chunk_frees, 1));
			/* Entire chunk is free; return it. */
			m_pc = PHYS_TO_VM_PAGE(DMAP_TO_PHYS((vm_offset_t)pc));
			dump_drop_page(m_pc->phys_addr);
			mtx_lock(&pv_chunks_mutex);
			break;
		}
		TAILQ_INSERT_HEAD(&pmap->pm_pvchunk, pc, pc_list);
		TAILQ_INSERT_TAIL(&new_tail, pc, pc_lru);
		mtx_lock(&pv_chunks_mutex);
		/* One freed pv entry in locked_pmap is sufficient. */
		if (pmap == locked_pmap)
			break;
	}
	TAILQ_CONCAT(&pv_chunks, &new_tail, pc_lru);
	mtx_unlock(&pv_chunks_mutex);
	if (pmap != NULL) {
		pmap_invalidate_all(pmap);
		if (pmap != locked_pmap)
			PMAP_UNLOCK(pmap);
	}
	if (m_pc == NULL && free != NULL) {
		m_pc = free;
		free = (void *)m_pc->object;
		/* Recycle a freed page table page. */
		m_pc->wire_count = 1;
		atomic_add_int(&cnt.v_wire_count, 1);
	}
	pmap_free_zero_pages(free);
	return (m_pc);
}

/*
 * free the pv_entry back to the free list
 */
static void
free_pv_entry(pmap_t pmap, pv_entry_t pv)
{
	struct pv_chunk *pc;
	int idx, field, bit;

	rw_assert(&pvh_global_lock, RA_LOCKED);
	PMAP_LOCK_ASSERT(pmap, MA_OWNED);
	PV_STAT(atomic_add_long(&pv_entry_frees, 1));
	PV_STAT(atomic_add_int(&pv_entry_spare, 1));
	PV_STAT(atomic_subtract_long(&pv_entry_count, 1));
	pc = pv_to_chunk(pv);
	idx = pv - &pc->pc_pventry[0];
	field = idx / 64;
	bit = idx % 64;
	pc->pc_map[field] |= 1ul << bit;
	if (pc->pc_map[0] != PC_FREE0 || pc->pc_map[1] != PC_FREE1 ||
	    pc->pc_map[2] != PC_FREE2) {
		/* 98% of the time, pc is already at the head of the list. */
		if (__predict_false(pc != TAILQ_FIRST(&pmap->pm_pvchunk))) {
			TAILQ_REMOVE(&pmap->pm_pvchunk, pc, pc_list);
			TAILQ_INSERT_HEAD(&pmap->pm_pvchunk, pc, pc_list);
		}
		return;
	}
	TAILQ_REMOVE(&pmap->pm_pvchunk, pc, pc_list);
	free_pv_chunk(pc);
}

static void
free_pv_chunk(struct pv_chunk *pc)
{
	vm_page_t m;

	mtx_lock(&pv_chunks_mutex);
 	TAILQ_REMOVE(&pv_chunks, pc, pc_lru);
	mtx_unlock(&pv_chunks_mutex);
	PV_STAT(atomic_subtract_int(&pv_entry_spare, _NPCPV));
	PV_STAT(atomic_subtract_int(&pc_chunk_count, 1));
	PV_STAT(atomic_add_int(&pc_chunk_frees, 1));
	/* entire chunk is free, return it */
	m = PHYS_TO_VM_PAGE(DMAP_TO_PHYS((vm_offset_t)pc));
	dump_drop_page(m->phys_addr);
	vm_page_unwire(m, 0);
	vm_page_free(m);
}

/*
 * Returns a new PV entry, allocating a new PV chunk from the system when
 * needed.  If this PV chunk allocation fails and a PV list lock pointer was
 * given, a PV chunk is reclaimed from an arbitrary pmap.  Otherwise, NULL is
 * returned.
 *
 * The given PV list lock may be released.
 */
static pv_entry_t
get_pv_entry(pmap_t pmap, struct rwlock **lockp)
{
	int bit, field;
	pv_entry_t pv;
	struct pv_chunk *pc;
	vm_page_t m;

	rw_assert(&pvh_global_lock, RA_LOCKED);
	PMAP_LOCK_ASSERT(pmap, MA_OWNED);
	PV_STAT(atomic_add_long(&pv_entry_allocs, 1));
retry:
	pc = TAILQ_FIRST(&pmap->pm_pvchunk);
	if (pc != NULL) {
		for (field = 0; field < _NPCM; field++) {
			if (pc->pc_map[field]) {
				bit = bsfq(pc->pc_map[field]);
				break;
			}
		}
		if (field < _NPCM) {
			pv = &pc->pc_pventry[field * 64 + bit];
			pc->pc_map[field] &= ~(1ul << bit);
			/* If this was the last item, move it to tail */
			if (pc->pc_map[0] == 0 && pc->pc_map[1] == 0 &&
			    pc->pc_map[2] == 0) {
				TAILQ_REMOVE(&pmap->pm_pvchunk, pc, pc_list);
				TAILQ_INSERT_TAIL(&pmap->pm_pvchunk, pc,
				    pc_list);
			}
			PV_STAT(atomic_add_long(&pv_entry_count, 1));
			PV_STAT(atomic_subtract_int(&pv_entry_spare, 1));
			return (pv);
		}
	}
	/* No free items, allocate another chunk */
	m = vm_page_alloc(NULL, 0, VM_ALLOC_NORMAL | VM_ALLOC_NOOBJ |
	    VM_ALLOC_WIRED);
	if (m == NULL) {
		if (lockp == NULL) {
			PV_STAT(pc_chunk_tryfail++);
			return (NULL);
		}
		m = reclaim_pv_chunk(pmap, lockp);
		if (m == NULL)
			goto retry;
	}
	PV_STAT(atomic_add_int(&pc_chunk_count, 1));
	PV_STAT(atomic_add_int(&pc_chunk_allocs, 1));
	dump_add_page(m->phys_addr);
	pc = (void *)PHYS_TO_DMAP(m->phys_addr);
	pc->pc_pmap = pmap;
	pc->pc_map[0] = PC_FREE0 & ~1ul;	/* preallocated bit 0 */
	pc->pc_map[1] = PC_FREE1;
	pc->pc_map[2] = PC_FREE2;
	mtx_lock(&pv_chunks_mutex);
	TAILQ_INSERT_TAIL(&pv_chunks, pc, pc_lru);
	mtx_unlock(&pv_chunks_mutex);
	pv = &pc->pc_pventry[0];
	TAILQ_INSERT_HEAD(&pmap->pm_pvchunk, pc, pc_list);
	PV_STAT(atomic_add_long(&pv_entry_count, 1));
	PV_STAT(atomic_add_int(&pv_entry_spare, _NPCPV - 1));
	return (pv);
}

/*
 * Returns the number of one bits within the given PV chunk map element.
 */
static int
popcnt_pc_map_elem(uint64_t elem)
{
	int count;

	/*
	 * This simple method of counting the one bits performs well because
	 * the given element typically contains more zero bits than one bits.
	 */
	count = 0;
	for (; elem != 0; elem &= elem - 1)
		count++;
	return (count);
}

/*
 * Ensure that the number of spare PV entries in the specified pmap meets or
 * exceeds the given count, "needed".
 *
 * The given PV list lock may be released.
 */
static void
reserve_pv_entries(pmap_t pmap, int needed, struct rwlock **lockp)
{
	struct pch new_tail;
	struct pv_chunk *pc;
	int avail, free;
	vm_page_t m;

	rw_assert(&pvh_global_lock, RA_LOCKED);
	PMAP_LOCK_ASSERT(pmap, MA_OWNED);
	KASSERT(lockp != NULL, ("reserve_pv_entries: lockp is NULL"));

	/*
	 * Newly allocated PV chunks must be stored in a private list until
	 * the required number of PV chunks have been allocated.  Otherwise,
	 * reclaim_pv_chunk() could recycle one of these chunks.  In
	 * contrast, these chunks must be added to the pmap upon allocation.
	 */
	TAILQ_INIT(&new_tail);
retry:
	avail = 0;
	TAILQ_FOREACH(pc, &pmap->pm_pvchunk, pc_list) {
		if ((cpu_feature2 & CPUID2_POPCNT) == 0) {
			free = popcnt_pc_map_elem(pc->pc_map[0]);
			free += popcnt_pc_map_elem(pc->pc_map[1]);
			free += popcnt_pc_map_elem(pc->pc_map[2]);
		} else {
			free = popcntq(pc->pc_map[0]);
			free += popcntq(pc->pc_map[1]);
			free += popcntq(pc->pc_map[2]);
		}
		if (free == 0)
			break;
		avail += free;
		if (avail >= needed)
			break;
	}
	for (; avail < needed; avail += _NPCPV) {
		m = vm_page_alloc(NULL, 0, VM_ALLOC_NORMAL | VM_ALLOC_NOOBJ |
		    VM_ALLOC_WIRED);
		if (m == NULL) {
			m = reclaim_pv_chunk(pmap, lockp);
			if (m == NULL)
				goto retry;
		}
		PV_STAT(atomic_add_int(&pc_chunk_count, 1));
		PV_STAT(atomic_add_int(&pc_chunk_allocs, 1));
		dump_add_page(m->phys_addr);
		pc = (void *)PHYS_TO_DMAP(m->phys_addr);
		pc->pc_pmap = pmap;
		pc->pc_map[0] = PC_FREE0;
		pc->pc_map[1] = PC_FREE1;
		pc->pc_map[2] = PC_FREE2;
		TAILQ_INSERT_HEAD(&pmap->pm_pvchunk, pc, pc_list);
		TAILQ_INSERT_TAIL(&new_tail, pc, pc_lru);
		PV_STAT(atomic_add_int(&pv_entry_spare, _NPCPV));
	}
	if (!TAILQ_EMPTY(&new_tail)) {
		mtx_lock(&pv_chunks_mutex);
		TAILQ_CONCAT(&pv_chunks, &new_tail, pc_lru);
		mtx_unlock(&pv_chunks_mutex);
	}
}

/*
 * First find and then remove the pv entry for the specified pmap and virtual
 * address from the specified pv list.  Returns the pv entry if found and NULL
 * otherwise.  This operation can be performed on pv lists for either 4KB or
 * 2MB page mappings.
 */
static __inline pv_entry_t
pmap_pvh_remove(struct md_page *pvh, pmap_t pmap, vm_offset_t va)
{
	pv_entry_t pv;

	rw_assert(&pvh_global_lock, RA_LOCKED);
	TAILQ_FOREACH(pv, &pvh->pv_list, pv_next) {
		if (pmap == PV_PMAP(pv) && va == pv->pv_va) {
			TAILQ_REMOVE(&pvh->pv_list, pv, pv_next);
			break;
		}
	}
	return (pv);
}

/*
 * After demotion from a 2MB page mapping to 512 4KB page mappings,
 * destroy the pv entry for the 2MB page mapping and reinstantiate the pv
 * entries for each of the 4KB page mappings.
 */
static void
pmap_pv_demote_pde(pmap_t pmap, vm_offset_t va, vm_paddr_t pa,
    struct rwlock **lockp)
{
	struct md_page *pvh;
	struct pv_chunk *pc;
	pv_entry_t pv;
	vm_offset_t va_last;
	vm_page_t m;
	int bit, field;

	rw_assert(&pvh_global_lock, RA_LOCKED);
	PMAP_LOCK_ASSERT(pmap, MA_OWNED);
	KASSERT((pa & PDRMASK) == 0,
	    ("pmap_pv_demote_pde: pa is not 2mpage aligned"));
	CHANGE_PV_LIST_LOCK_TO_PHYS(lockp, pa);

	/*
	 * Transfer the 2mpage's pv entry for this mapping to the first
	 * page's pv list.  Once this transfer begins, the pv list lock
	 * must not be released until the last pv entry is reinstantiated.
	 */
	pvh = pa_to_pvh(pa);
	va = trunc_2mpage(va);
	pv = pmap_pvh_remove(pvh, pmap, va);
	KASSERT(pv != NULL, ("pmap_pv_demote_pde: pv not found"));
	m = PHYS_TO_VM_PAGE(pa);
	TAILQ_INSERT_TAIL(&m->md.pv_list, pv, pv_next);
	/* Instantiate the remaining NPTEPG - 1 pv entries. */
	PV_STAT(atomic_add_long(&pv_entry_allocs, NPTEPG - 1));
	va_last = va + NBPDR - PAGE_SIZE;
	for (;;) {
		pc = TAILQ_FIRST(&pmap->pm_pvchunk);
		KASSERT(pc->pc_map[0] != 0 || pc->pc_map[1] != 0 ||
		    pc->pc_map[2] != 0, ("pmap_pv_demote_pde: missing spare"));
		for (field = 0; field < _NPCM; field++) {
			while (pc->pc_map[field]) {
				bit = bsfq(pc->pc_map[field]);
				pc->pc_map[field] &= ~(1ul << bit);
				pv = &pc->pc_pventry[field * 64 + bit];
				va += PAGE_SIZE;
				pv->pv_va = va;
				m++;
				KASSERT((m->oflags & VPO_UNMANAGED) == 0,
			    ("pmap_pv_demote_pde: page %p is not managed", m));
				TAILQ_INSERT_TAIL(&m->md.pv_list, pv, pv_next);
				if (va == va_last)
					goto out;
			}
		}
		TAILQ_REMOVE(&pmap->pm_pvchunk, pc, pc_list);
		TAILQ_INSERT_TAIL(&pmap->pm_pvchunk, pc, pc_list);
	}
out:
	if (pc->pc_map[0] == 0 && pc->pc_map[1] == 0 && pc->pc_map[2] == 0) {
		TAILQ_REMOVE(&pmap->pm_pvchunk, pc, pc_list);
		TAILQ_INSERT_TAIL(&pmap->pm_pvchunk, pc, pc_list);
	}
	PV_STAT(atomic_add_long(&pv_entry_count, NPTEPG - 1));
	PV_STAT(atomic_subtract_int(&pv_entry_spare, NPTEPG - 1));
}

/*
 * After promotion from 512 4KB page mappings to a single 2MB page mapping,
 * replace the many pv entries for the 4KB page mappings by a single pv entry
 * for the 2MB page mapping.
 */
static void
pmap_pv_promote_pde(pmap_t pmap, vm_offset_t va, vm_paddr_t pa,
    struct rwlock **lockp)
{
	struct md_page *pvh;
	pv_entry_t pv;
	vm_offset_t va_last;
	vm_page_t m;

	rw_assert(&pvh_global_lock, RA_LOCKED);
	KASSERT((pa & PDRMASK) == 0,
	    ("pmap_pv_promote_pde: pa is not 2mpage aligned"));
	CHANGE_PV_LIST_LOCK_TO_PHYS(lockp, pa);

	/*
	 * Transfer the first page's pv entry for this mapping to the 2mpage's
	 * pv list.  Aside from avoiding the cost of a call to get_pv_entry(),
	 * a transfer avoids the possibility that get_pv_entry() calls
	 * reclaim_pv_chunk() and that reclaim_pv_chunk() removes one of the
	 * mappings that is being promoted.
	 */
	m = PHYS_TO_VM_PAGE(pa);
	va = trunc_2mpage(va);
	pv = pmap_pvh_remove(&m->md, pmap, va);
	KASSERT(pv != NULL, ("pmap_pv_promote_pde: pv not found"));
	pvh = pa_to_pvh(pa);
	TAILQ_INSERT_TAIL(&pvh->pv_list, pv, pv_next);
	/* Free the remaining NPTEPG - 1 pv entries. */
	va_last = va + NBPDR - PAGE_SIZE;
	do {
		m++;
		va += PAGE_SIZE;
		pmap_pvh_free(&m->md, pmap, va);
	} while (va < va_last);
}

/*
 * First find and then destroy the pv entry for the specified pmap and virtual
 * address.  This operation can be performed on pv lists for either 4KB or 2MB
 * page mappings.
 */
static void
pmap_pvh_free(struct md_page *pvh, pmap_t pmap, vm_offset_t va)
{
	pv_entry_t pv;

	pv = pmap_pvh_remove(pvh, pmap, va);
	KASSERT(pv != NULL, ("pmap_pvh_free: pv not found"));
	free_pv_entry(pmap, pv);
}

/*
 * Conditionally create the PV entry for a 4KB page mapping if the required
 * memory can be allocated without resorting to reclamation.
 */
static boolean_t
pmap_try_insert_pv_entry(pmap_t pmap, vm_offset_t va, vm_page_t m,
    struct rwlock **lockp)
{
	pv_entry_t pv;

	rw_assert(&pvh_global_lock, RA_LOCKED);
	PMAP_LOCK_ASSERT(pmap, MA_OWNED);
	/* Pass NULL instead of the lock pointer to disable reclamation. */
	if ((pv = get_pv_entry(pmap, NULL)) != NULL) {
		pv->pv_va = va;
		CHANGE_PV_LIST_LOCK_TO_VM_PAGE(lockp, m);
		TAILQ_INSERT_TAIL(&m->md.pv_list, pv, pv_next);
		return (TRUE);
	} else
		return (FALSE);
}

/*
 * Conditionally create the PV entry for a 2MB page mapping if the required
 * memory can be allocated without resorting to reclamation.
 */
static boolean_t
pmap_pv_insert_pde(pmap_t pmap, vm_offset_t va, vm_paddr_t pa,
    struct rwlock **lockp)
{
	struct md_page *pvh;
	pv_entry_t pv;

	rw_assert(&pvh_global_lock, RA_LOCKED);
	PMAP_LOCK_ASSERT(pmap, MA_OWNED);
	/* Pass NULL instead of the lock pointer to disable reclamation. */
	if ((pv = get_pv_entry(pmap, NULL)) != NULL) {
		pv->pv_va = va;
		CHANGE_PV_LIST_LOCK_TO_PHYS(lockp, pa);
		pvh = pa_to_pvh(pa);
		TAILQ_INSERT_TAIL(&pvh->pv_list, pv, pv_next);
		return (TRUE);
	} else
		return (FALSE);
}

/*
 * Fills a page table page with mappings to consecutive physical pages.
 */
static void
pmap_fill_ptp(pt_entry_t *firstpte, pt_entry_t newpte)
{
	pt_entry_t *pte;

	for (pte = firstpte; pte < firstpte + NPTEPG; pte++) {
		*pte = newpte;
		newpte += PAGE_SIZE;
	}
}

/*
 * Tries to demote a 2MB page mapping.  If demotion fails, the 2MB page
 * mapping is invalidated.
 */
static boolean_t
pmap_demote_pde(pmap_t pmap, pd_entry_t *pde, vm_offset_t va)
{
	struct rwlock *lock;
	boolean_t rv;

	lock = NULL;
	rv = pmap_demote_pde_locked(pmap, pde, va, &lock);
	if (lock != NULL)
		rw_wunlock(lock);
	return (rv);
}

static boolean_t
pmap_demote_pde_locked(pmap_t pmap, pd_entry_t *pde, vm_offset_t va,
    struct rwlock **lockp)
{
	pd_entry_t newpde, oldpde;
	pt_entry_t *firstpte, newpte;
	vm_paddr_t mptepa;
	vm_page_t free, mpte;

	PMAP_LOCK_ASSERT(pmap, MA_OWNED);
	oldpde = *pde;
	KASSERT((oldpde & (PG_PS | PG_V)) == (PG_PS | PG_V),
	    ("pmap_demote_pde: oldpde is missing PG_PS and/or PG_V"));
	mpte = pmap_lookup_pt_page(pmap, va);
	if (mpte != NULL)
		pmap_remove_pt_page(pmap, mpte);
	else {
		KASSERT((oldpde & PG_W) == 0,
		    ("pmap_demote_pde: page table page for a wired mapping"
		    " is missing"));

		/*
		 * Invalidate the 2MB page mapping and return "failure" if the
		 * mapping was never accessed or the allocation of the new
		 * page table page fails.  If the 2MB page mapping belongs to
		 * the direct map region of the kernel's address space, then
		 * the page allocation request specifies the highest possible
		 * priority (VM_ALLOC_INTERRUPT).  Otherwise, the priority is
		 * normal.  Page table pages are preallocated for every other
		 * part of the kernel address space, so the direct map region
		 * is the only part of the kernel address space that must be
		 * handled here.
		 */
		if ((oldpde & PG_A) == 0 || (mpte = vm_page_alloc(NULL,
		    pmap_pde_pindex(va), (va >= DMAP_MIN_ADDRESS && va <
		    DMAP_MAX_ADDRESS ? VM_ALLOC_INTERRUPT : VM_ALLOC_NORMAL) |
		    VM_ALLOC_NOOBJ | VM_ALLOC_WIRED)) == NULL) {
			free = NULL;
			pmap_remove_pde(pmap, pde, trunc_2mpage(va), &free,
			    lockp);
			pmap_invalidate_page(pmap, trunc_2mpage(va));
			pmap_free_zero_pages(free);
			CTR2(KTR_PMAP, "pmap_demote_pde: failure for va %#lx"
			    " in pmap %p", va, pmap);
			return (FALSE);
		}
		if (va < VM_MAXUSER_ADDRESS)
			pmap_resident_count_inc(pmap, 1);
	}
	mptepa = VM_PAGE_TO_PHYS(mpte);
	firstpte = (pt_entry_t *)PHYS_TO_DMAP(mptepa);
	newpde = mptepa | PG_M | PG_A | (oldpde & PG_U) | PG_RW | PG_V;
	KASSERT((oldpde & PG_A) != 0,
	    ("pmap_demote_pde: oldpde is missing PG_A"));
	KASSERT((oldpde & (PG_M | PG_RW)) != PG_RW,
	    ("pmap_demote_pde: oldpde is missing PG_M"));
	newpte = oldpde & ~PG_PS;
	if ((newpte & PG_PDE_PAT) != 0)
		newpte ^= PG_PDE_PAT | PG_PTE_PAT;

	/*
	 * If the page table page is new, initialize it.
	 */
	if (mpte->wire_count == 1) {
		mpte->wire_count = NPTEPG;
		pmap_fill_ptp(firstpte, newpte);
	}
	KASSERT((*firstpte & PG_FRAME) == (newpte & PG_FRAME),
	    ("pmap_demote_pde: firstpte and newpte map different physical"
	    " addresses"));

	/*
	 * If the mapping has changed attributes, update the page table
	 * entries.
	 */
	if ((*firstpte & PG_PTE_PROMOTE) != (newpte & PG_PTE_PROMOTE))
		pmap_fill_ptp(firstpte, newpte);

	/*
	 * The spare PV entries must be reserved prior to demoting the
	 * mapping, that is, prior to changing the PDE.  Otherwise, the state
	 * of the PDE and the PV lists will be inconsistent, which can result
	 * in reclaim_pv_chunk() attempting to remove a PV entry from the
	 * wrong PV list and pmap_pv_demote_pde() failing to find the expected
	 * PV entry for the 2MB page mapping that is being demoted.
	 */
	if ((oldpde & PG_MANAGED) != 0)
		reserve_pv_entries(pmap, NPTEPG - 1, lockp);

	/*
	 * Demote the mapping.  This pmap is locked.  The old PDE has
	 * PG_A set.  If the old PDE has PG_RW set, it also has PG_M
	 * set.  Thus, there is no danger of a race with another
	 * processor changing the setting of PG_A and/or PG_M between
	 * the read above and the store below. 
	 */
	if (workaround_erratum383)
		pmap_update_pde(pmap, va, pde, newpde);
	else
		pde_store(pde, newpde);

	/*
	 * Invalidate a stale recursive mapping of the page table page.
	 */
	if (va >= VM_MAXUSER_ADDRESS)
		pmap_invalidate_page(pmap, (vm_offset_t)vtopte(va));

	/*
	 * Demote the PV entry.
	 */
	if ((oldpde & PG_MANAGED) != 0)
		pmap_pv_demote_pde(pmap, va, oldpde & PG_PS_FRAME, lockp);

	atomic_add_long(&pmap_pde_demotions, 1);
	CTR2(KTR_PMAP, "pmap_demote_pde: success for va %#lx"
	    " in pmap %p", va, pmap);
	return (TRUE);
}

/*
 * pmap_remove_pde: do the things to unmap a superpage in a process
 */
static int
pmap_remove_pde(pmap_t pmap, pd_entry_t *pdq, vm_offset_t sva,
    vm_page_t *free, struct rwlock **lockp)
{
	struct md_page *pvh;
	pd_entry_t oldpde;
	vm_offset_t eva, va;
	vm_page_t m, mpte;

	PMAP_LOCK_ASSERT(pmap, MA_OWNED);
	KASSERT((sva & PDRMASK) == 0,
	    ("pmap_remove_pde: sva is not 2mpage aligned"));
	oldpde = pte_load_clear(pdq);
	if (oldpde & PG_W)
		pmap->pm_stats.wired_count -= NBPDR / PAGE_SIZE;

	/*
	 * Machines that don't support invlpg, also don't support
	 * PG_G.
	 */
	if (oldpde & PG_G)
		pmap_invalidate_page(kernel_pmap, sva);
	pmap_resident_count_dec(pmap, NBPDR / PAGE_SIZE);
	if (oldpde & PG_MANAGED) {
		CHANGE_PV_LIST_LOCK_TO_PHYS(lockp, oldpde & PG_PS_FRAME);
		pvh = pa_to_pvh(oldpde & PG_PS_FRAME);
		pmap_pvh_free(pvh, pmap, sva);
		eva = sva + NBPDR;
		for (va = sva, m = PHYS_TO_VM_PAGE(oldpde & PG_PS_FRAME);
		    va < eva; va += PAGE_SIZE, m++) {
			if ((oldpde & (PG_M | PG_RW)) == (PG_M | PG_RW))
				vm_page_dirty(m);
			if (oldpde & PG_A)
				vm_page_aflag_set(m, PGA_REFERENCED);
			if (TAILQ_EMPTY(&m->md.pv_list) &&
			    TAILQ_EMPTY(&pvh->pv_list))
				vm_page_aflag_clear(m, PGA_WRITEABLE);
		}
	}
	if (pmap == kernel_pmap) {
		if (!pmap_demote_pde_locked(pmap, pdq, sva, lockp))
			panic("pmap_remove_pde: failed demotion");
	} else {
		mpte = pmap_lookup_pt_page(pmap, sva);
		if (mpte != NULL) {
			pmap_remove_pt_page(pmap, mpte);
			pmap_resident_count_dec(pmap, 1);
			KASSERT(mpte->wire_count == NPTEPG,
			    ("pmap_remove_pde: pte page wire count error"));
			mpte->wire_count = 0;
			pmap_add_delayed_free_list(mpte, free, FALSE);
			atomic_subtract_int(&cnt.v_wire_count, 1);
		}
	}
	return (pmap_unuse_pt(pmap, sva, *pmap_pdpe(pmap, sva), free));
}

/*
 * pmap_remove_pte: do the things to unmap a page in a process
 */
static int
pmap_remove_pte(pmap_t pmap, pt_entry_t *ptq, vm_offset_t va, 
    pd_entry_t ptepde, vm_page_t *free, struct rwlock **lockp)
{
	struct md_page *pvh;
	pt_entry_t oldpte;
	vm_page_t m;

	PMAP_LOCK_ASSERT(pmap, MA_OWNED);
	oldpte = pte_load_clear(ptq);
	if (oldpte & PG_W)
		pmap->pm_stats.wired_count -= 1;
	pmap_resident_count_dec(pmap, 1);
	if (oldpte & PG_MANAGED) {
		m = PHYS_TO_VM_PAGE(oldpte & PG_FRAME);
		if ((oldpte & (PG_M | PG_RW)) == (PG_M | PG_RW))
			vm_page_dirty(m);
		if (oldpte & PG_A)
			vm_page_aflag_set(m, PGA_REFERENCED);
		CHANGE_PV_LIST_LOCK_TO_VM_PAGE(lockp, m);
		pmap_pvh_free(&m->md, pmap, va);
		if (TAILQ_EMPTY(&m->md.pv_list) &&
		    (m->flags & PG_FICTITIOUS) == 0) {
			pvh = pa_to_pvh(VM_PAGE_TO_PHYS(m));
			if (TAILQ_EMPTY(&pvh->pv_list))
				vm_page_aflag_clear(m, PGA_WRITEABLE);
		}
	}
	return (pmap_unuse_pt(pmap, va, ptepde, free));
}

/*
 * Remove a single page from a process address space
 */
static void
pmap_remove_page(pmap_t pmap, vm_offset_t va, pd_entry_t *pde, vm_page_t *free)
{
	struct rwlock *lock;
	pt_entry_t *pte;

	PMAP_LOCK_ASSERT(pmap, MA_OWNED);
	if ((*pde & PG_V) == 0)
		return;
	pte = pmap_pde_to_pte(pde, va);
	if ((*pte & PG_V) == 0)
		return;
	lock = NULL;
	pmap_remove_pte(pmap, pte, va, *pde, free, &lock);
	if (lock != NULL)
		rw_wunlock(lock);
	pmap_invalidate_page(pmap, va);
}

/*
 *	Remove the given range of addresses from the specified map.
 *
 *	It is assumed that the start and end are properly
 *	rounded to the page size.
 */
void
pmap_remove(pmap_t pmap, vm_offset_t sva, vm_offset_t eva)
{
	struct rwlock *lock;
	vm_offset_t va, va_next;
	pml4_entry_t *pml4e;
	pdp_entry_t *pdpe;
	pd_entry_t ptpaddr, *pde;
	pt_entry_t *pte;
	vm_page_t free = NULL;
	int anyvalid;

	/*
	 * Perform an unsynchronized read.  This is, however, safe.
	 */
	if (pmap->pm_stats.resident_count == 0)
		return;

	anyvalid = 0;

	rw_rlock(&pvh_global_lock);
	PMAP_LOCK(pmap);

	/*
	 * special handling of removing one page.  a very
	 * common operation and easy to short circuit some
	 * code.
	 */
	if (sva + PAGE_SIZE == eva) {
		pde = pmap_pde(pmap, sva);
		if (pde && (*pde & PG_PS) == 0) {
			pmap_remove_page(pmap, sva, pde, &free);
			goto out;
		}
	}

	lock = NULL;
	for (; sva < eva; sva = va_next) {

		if (pmap->pm_stats.resident_count == 0)
			break;

		pml4e = pmap_pml4e(pmap, sva);
		if ((*pml4e & PG_V) == 0) {
			va_next = (sva + NBPML4) & ~PML4MASK;
			if (va_next < sva)
				va_next = eva;
			continue;
		}

		pdpe = pmap_pml4e_to_pdpe(pml4e, sva);
		if ((*pdpe & PG_V) == 0) {
			va_next = (sva + NBPDP) & ~PDPMASK;
			if (va_next < sva)
				va_next = eva;
			continue;
		}

		/*
		 * Calculate index for next page table.
		 */
		va_next = (sva + NBPDR) & ~PDRMASK;
		if (va_next < sva)
			va_next = eva;

		pde = pmap_pdpe_to_pde(pdpe, sva);
		ptpaddr = *pde;

		/*
		 * Weed out invalid mappings.
		 */
		if (ptpaddr == 0)
			continue;

		/*
		 * Check for large page.
		 */
		if ((ptpaddr & PG_PS) != 0) {
			/*
			 * Are we removing the entire large page?  If not,
			 * demote the mapping and fall through.
			 */
			if (sva + NBPDR == va_next && eva >= va_next) {
				/*
				 * The TLB entry for a PG_G mapping is
				 * invalidated by pmap_remove_pde().
				 */
				if ((ptpaddr & PG_G) == 0)
					anyvalid = 1;
				pmap_remove_pde(pmap, pde, sva, &free, &lock);
				continue;
			} else if (!pmap_demote_pde_locked(pmap, pde, sva,
			    &lock)) {
				/* The large page mapping was destroyed. */
				continue;
			} else
				ptpaddr = *pde;
		}

		/*
		 * Limit our scan to either the end of the va represented
		 * by the current page table page, or to the end of the
		 * range being removed.
		 */
		if (va_next > eva)
			va_next = eva;

		va = va_next;
		for (pte = pmap_pde_to_pte(pde, sva); sva != va_next; pte++,
		    sva += PAGE_SIZE) {
			if (*pte == 0) {
				if (va != va_next) {
					pmap_invalidate_range(pmap, va, sva);
					va = va_next;
				}
				continue;
			}
			if ((*pte & PG_G) == 0)
				anyvalid = 1;
			else if (va == va_next)
				va = sva;
			if (pmap_remove_pte(pmap, pte, sva, ptpaddr, &free,
			    &lock)) {
				sva += PAGE_SIZE;
				break;
			}
		}
		if (va != va_next)
			pmap_invalidate_range(pmap, va, sva);
	}
	if (lock != NULL)
		rw_wunlock(lock);
out:
	if (anyvalid)
		pmap_invalidate_all(pmap);
	rw_runlock(&pvh_global_lock);	
	PMAP_UNLOCK(pmap);
	pmap_free_zero_pages(free);
}

/*
 *	Routine:	pmap_remove_all
 *	Function:
 *		Removes this physical page from
 *		all physical maps in which it resides.
 *		Reflects back modify bits to the pager.
 *
 *	Notes:
 *		Original versions of this routine were very
 *		inefficient because they iteratively called
 *		pmap_remove (slow...)
 */

void
pmap_remove_all(vm_page_t m)
{
	struct md_page *pvh;
	pv_entry_t pv;
	pmap_t pmap;
	pt_entry_t *pte, tpte;
	pd_entry_t *pde;
	vm_offset_t va;
	vm_page_t free;

	KASSERT((m->oflags & VPO_UNMANAGED) == 0,
	    ("pmap_remove_all: page %p is not managed", m));
	free = NULL;
	rw_wlock(&pvh_global_lock);
	if ((m->flags & PG_FICTITIOUS) != 0)
		goto small_mappings;
	pvh = pa_to_pvh(VM_PAGE_TO_PHYS(m));
	while ((pv = TAILQ_FIRST(&pvh->pv_list)) != NULL) {
		pmap = PV_PMAP(pv);
		PMAP_LOCK(pmap);
		va = pv->pv_va;
		pde = pmap_pde(pmap, va);
		(void)pmap_demote_pde(pmap, pde, va);
		PMAP_UNLOCK(pmap);
	}
small_mappings:
	while ((pv = TAILQ_FIRST(&m->md.pv_list)) != NULL) {
		pmap = PV_PMAP(pv);
		PMAP_LOCK(pmap);
		pmap_resident_count_dec(pmap, 1);
		pde = pmap_pde(pmap, pv->pv_va);
		KASSERT((*pde & PG_PS) == 0, ("pmap_remove_all: found"
		    " a 2mpage in page %p's pv list", m));
		pte = pmap_pde_to_pte(pde, pv->pv_va);
		tpte = pte_load_clear(pte);
		if (tpte & PG_W)
			pmap->pm_stats.wired_count--;
		if (tpte & PG_A)
			vm_page_aflag_set(m, PGA_REFERENCED);

		/*
		 * Update the vm_page_t clean and reference bits.
		 */
		if ((tpte & (PG_M | PG_RW)) == (PG_M | PG_RW))
			vm_page_dirty(m);
		pmap_unuse_pt(pmap, pv->pv_va, *pde, &free);
		pmap_invalidate_page(pmap, pv->pv_va);
		TAILQ_REMOVE(&m->md.pv_list, pv, pv_next);
		free_pv_entry(pmap, pv);
		PMAP_UNLOCK(pmap);
	}
	vm_page_aflag_clear(m, PGA_WRITEABLE);
	rw_wunlock(&pvh_global_lock);
	pmap_free_zero_pages(free);
}

/*
 * pmap_protect_pde: do the things to protect a 2mpage in a process
 */
static boolean_t
pmap_protect_pde(pmap_t pmap, pd_entry_t *pde, vm_offset_t sva, vm_prot_t prot)
{
	pd_entry_t newpde, oldpde;
	vm_offset_t eva, va;
	vm_page_t m;
	boolean_t anychanged;

	PMAP_LOCK_ASSERT(pmap, MA_OWNED);
	KASSERT((sva & PDRMASK) == 0,
	    ("pmap_protect_pde: sva is not 2mpage aligned"));
	anychanged = FALSE;
retry:
	oldpde = newpde = *pde;
	if (oldpde & PG_MANAGED) {
		eva = sva + NBPDR;
		for (va = sva, m = PHYS_TO_VM_PAGE(oldpde & PG_PS_FRAME);
		    va < eva; va += PAGE_SIZE, m++)
			if ((oldpde & (PG_M | PG_RW)) == (PG_M | PG_RW))
				vm_page_dirty(m);
	}
	if ((prot & VM_PROT_WRITE) == 0)
		newpde &= ~(PG_RW | PG_M);
	if ((prot & VM_PROT_EXECUTE) == 0)
		newpde |= pg_nx;
	if (newpde != oldpde) {
		if (!atomic_cmpset_long(pde, oldpde, newpde))
			goto retry;
		if (oldpde & PG_G)
			pmap_invalidate_page(pmap, sva);
		else
			anychanged = TRUE;
	}
	return (anychanged);
}

/*
 *	Set the physical protection on the
 *	specified range of this map as requested.
 */
void
pmap_protect(pmap_t pmap, vm_offset_t sva, vm_offset_t eva, vm_prot_t prot)
{
	vm_offset_t va_next;
	pml4_entry_t *pml4e;
	pdp_entry_t *pdpe;
	pd_entry_t ptpaddr, *pde;
	pt_entry_t *pte;
	boolean_t anychanged, pv_lists_locked;

	if ((prot & VM_PROT_READ) == VM_PROT_NONE) {
		pmap_remove(pmap, sva, eva);
		return;
	}

	if ((prot & (VM_PROT_WRITE|VM_PROT_EXECUTE)) ==
	    (VM_PROT_WRITE|VM_PROT_EXECUTE))
		return;

	pv_lists_locked = FALSE;
resume:
	anychanged = FALSE;

	PMAP_LOCK(pmap);
	for (; sva < eva; sva = va_next) {

		pml4e = pmap_pml4e(pmap, sva);
		if ((*pml4e & PG_V) == 0) {
			va_next = (sva + NBPML4) & ~PML4MASK;
			if (va_next < sva)
				va_next = eva;
			continue;
		}

		pdpe = pmap_pml4e_to_pdpe(pml4e, sva);
		if ((*pdpe & PG_V) == 0) {
			va_next = (sva + NBPDP) & ~PDPMASK;
			if (va_next < sva)
				va_next = eva;
			continue;
		}

		va_next = (sva + NBPDR) & ~PDRMASK;
		if (va_next < sva)
			va_next = eva;

		pde = pmap_pdpe_to_pde(pdpe, sva);
		ptpaddr = *pde;

		/*
		 * Weed out invalid mappings.
		 */
		if (ptpaddr == 0)
			continue;

		/*
		 * Check for large page.
		 */
		if ((ptpaddr & PG_PS) != 0) {
			/*
			 * Are we protecting the entire large page?  If not,
			 * demote the mapping and fall through.
			 */
			if (sva + NBPDR == va_next && eva >= va_next) {
				/*
				 * The TLB entry for a PG_G mapping is
				 * invalidated by pmap_protect_pde().
				 */
				if (pmap_protect_pde(pmap, pde, sva, prot))
					anychanged = TRUE;
				continue;
			} else {
				if (!pv_lists_locked) {
					pv_lists_locked = TRUE;
					if (!rw_try_rlock(&pvh_global_lock)) {
						if (anychanged)
							pmap_invalidate_all(
							    pmap);
						PMAP_UNLOCK(pmap);
						rw_rlock(&pvh_global_lock);
						goto resume;
					}
				}
				if (!pmap_demote_pde(pmap, pde, sva)) {
					/*
					 * The large page mapping was
					 * destroyed.
					 */
					continue;
				}
			}
		}

		if (va_next > eva)
			va_next = eva;

		for (pte = pmap_pde_to_pte(pde, sva); sva != va_next; pte++,
		    sva += PAGE_SIZE) {
			pt_entry_t obits, pbits;
			vm_page_t m;

retry:
			obits = pbits = *pte;
			if ((pbits & PG_V) == 0)
				continue;

			if ((prot & VM_PROT_WRITE) == 0) {
				if ((pbits & (PG_MANAGED | PG_M | PG_RW)) ==
				    (PG_MANAGED | PG_M | PG_RW)) {
					m = PHYS_TO_VM_PAGE(pbits & PG_FRAME);
					vm_page_dirty(m);
				}
				pbits &= ~(PG_RW | PG_M);
			}
			if ((prot & VM_PROT_EXECUTE) == 0)
				pbits |= pg_nx;

			if (pbits != obits) {
				if (!atomic_cmpset_long(pte, obits, pbits))
					goto retry;
				if (obits & PG_G)
					pmap_invalidate_page(pmap, sva);
				else
					anychanged = TRUE;
			}
		}
	}
	if (anychanged)
		pmap_invalidate_all(pmap);
	if (pv_lists_locked)
		rw_runlock(&pvh_global_lock);
	PMAP_UNLOCK(pmap);
}

/*
 * Tries to promote the 512, contiguous 4KB page mappings that are within a
 * single page table page (PTP) to a single 2MB page mapping.  For promotion
 * to occur, two conditions must be met: (1) the 4KB page mappings must map
 * aligned, contiguous physical memory and (2) the 4KB page mappings must have
 * identical characteristics. 
 */
static void
pmap_promote_pde(pmap_t pmap, pd_entry_t *pde, vm_offset_t va,
    struct rwlock **lockp)
{
	pd_entry_t newpde;
	pt_entry_t *firstpte, oldpte, pa, *pte;
	vm_offset_t oldpteva;
	vm_page_t mpte;

	PMAP_LOCK_ASSERT(pmap, MA_OWNED);

	/*
	 * Examine the first PTE in the specified PTP.  Abort if this PTE is
	 * either invalid, unused, or does not map the first 4KB physical page
	 * within a 2MB page. 
	 */
	firstpte = (pt_entry_t *)PHYS_TO_DMAP(*pde & PG_FRAME);
setpde:
	newpde = *firstpte;
	if ((newpde & ((PG_FRAME & PDRMASK) | PG_A | PG_V)) != (PG_A | PG_V)) {
		atomic_add_long(&pmap_pde_p_failures, 1);
		CTR2(KTR_PMAP, "pmap_promote_pde: failure for va %#lx"
		    " in pmap %p", va, pmap);
		return;
	}
	if ((newpde & (PG_M | PG_RW)) == PG_RW) {
		/*
		 * When PG_M is already clear, PG_RW can be cleared without
		 * a TLB invalidation.
		 */
		if (!atomic_cmpset_long(firstpte, newpde, newpde & ~PG_RW))
			goto setpde;
		newpde &= ~PG_RW;
	}

	/*
	 * Examine each of the other PTEs in the specified PTP.  Abort if this
	 * PTE maps an unexpected 4KB physical page or does not have identical
	 * characteristics to the first PTE.
	 */
	pa = (newpde & (PG_PS_FRAME | PG_A | PG_V)) + NBPDR - PAGE_SIZE;
	for (pte = firstpte + NPTEPG - 1; pte > firstpte; pte--) {
setpte:
		oldpte = *pte;
		if ((oldpte & (PG_FRAME | PG_A | PG_V)) != pa) {
			atomic_add_long(&pmap_pde_p_failures, 1);
			CTR2(KTR_PMAP, "pmap_promote_pde: failure for va %#lx"
			    " in pmap %p", va, pmap);
			return;
		}
		if ((oldpte & (PG_M | PG_RW)) == PG_RW) {
			/*
			 * When PG_M is already clear, PG_RW can be cleared
			 * without a TLB invalidation.
			 */
			if (!atomic_cmpset_long(pte, oldpte, oldpte & ~PG_RW))
				goto setpte;
			oldpte &= ~PG_RW;
			oldpteva = (oldpte & PG_FRAME & PDRMASK) |
			    (va & ~PDRMASK);
			CTR2(KTR_PMAP, "pmap_promote_pde: protect for va %#lx"
			    " in pmap %p", oldpteva, pmap);
		}
		if ((oldpte & PG_PTE_PROMOTE) != (newpde & PG_PTE_PROMOTE)) {
			atomic_add_long(&pmap_pde_p_failures, 1);
			CTR2(KTR_PMAP, "pmap_promote_pde: failure for va %#lx"
			    " in pmap %p", va, pmap);
			return;
		}
		pa -= PAGE_SIZE;
	}

	/*
	 * Save the page table page in its current state until the PDE
	 * mapping the superpage is demoted by pmap_demote_pde() or
	 * destroyed by pmap_remove_pde(). 
	 */
	mpte = PHYS_TO_VM_PAGE(*pde & PG_FRAME);
	KASSERT(mpte >= vm_page_array &&
	    mpte < &vm_page_array[vm_page_array_size],
	    ("pmap_promote_pde: page table page is out of range"));
	KASSERT(mpte->pindex == pmap_pde_pindex(va),
	    ("pmap_promote_pde: page table page's pindex is wrong"));
	pmap_insert_pt_page(pmap, mpte);

	/*
	 * Promote the pv entries.
	 */
	if ((newpde & PG_MANAGED) != 0)
		pmap_pv_promote_pde(pmap, va, newpde & PG_PS_FRAME, lockp);

	/*
	 * Propagate the PAT index to its proper position.
	 */
	if ((newpde & PG_PTE_PAT) != 0)
		newpde ^= PG_PDE_PAT | PG_PTE_PAT;

	/*
	 * Map the superpage.
	 */
	if (workaround_erratum383)
		pmap_update_pde(pmap, va, pde, PG_PS | newpde);
	else
		pde_store(pde, PG_PS | newpde);

	atomic_add_long(&pmap_pde_promotions, 1);
	CTR2(KTR_PMAP, "pmap_promote_pde: success for va %#lx"
	    " in pmap %p", va, pmap);
}

/*
 *	Insert the given physical page (p) at
 *	the specified virtual address (v) in the
 *	target physical map with the protection requested.
 *
 *	If specified, the page will be wired down, meaning
 *	that the related pte can not be reclaimed.
 *
 *	NB:  This is the only routine which MAY NOT lazy-evaluate
 *	or lose information.  That is, this routine must actually
 *	insert this page into the given map NOW.
 */
void
pmap_enter(pmap_t pmap, vm_offset_t va, vm_prot_t access, vm_page_t m,
    vm_prot_t prot, boolean_t wired)
{
	struct rwlock *lock;
	pd_entry_t *pde;
	pt_entry_t *pte;
	pt_entry_t newpte, origpte;
	pv_entry_t pv;
	vm_paddr_t opa, pa;
	vm_page_t mpte, om;

	va = trunc_page(va);
	KASSERT(va <= VM_MAX_KERNEL_ADDRESS, ("pmap_enter: toobig"));
	KASSERT(va < UPT_MIN_ADDRESS || va >= UPT_MAX_ADDRESS,
	    ("pmap_enter: invalid to pmap_enter page table pages (va: 0x%lx)",
	    va));
	KASSERT((m->oflags & VPO_UNMANAGED) != 0 || va < kmi.clean_sva ||
	    va >= kmi.clean_eva,
	    ("pmap_enter: managed mapping within the clean submap"));
	KASSERT((m->oflags & (VPO_UNMANAGED | VPO_BUSY)) != 0 ||
	    VM_OBJECT_LOCKED(m->object),
	    ("pmap_enter: page %p is not busy", m));
	pa = VM_PAGE_TO_PHYS(m);
	newpte = (pt_entry_t)(pa | PG_A | PG_V);
	if ((access & VM_PROT_WRITE) != 0)
		newpte |= PG_M;
	if ((prot & VM_PROT_WRITE) != 0)
		newpte |= PG_RW;
	KASSERT((newpte & (PG_M | PG_RW)) != PG_M,
	    ("pmap_enter: access includes VM_PROT_WRITE but prot doesn't"));
	if ((prot & VM_PROT_EXECUTE) == 0)
		newpte |= pg_nx;
	if (wired)
		newpte |= PG_W;
	if (va < VM_MAXUSER_ADDRESS)
		newpte |= PG_U;
	if (pmap == kernel_pmap)
		newpte |= PG_G;
	newpte |= pmap_cache_bits(m->md.pat_mode, 0);

	mpte = NULL;

	lock = NULL;
	rw_rlock(&pvh_global_lock);
	PMAP_LOCK(pmap);

	/*
	 * In the case that a page table page is not
	 * resident, we are creating it here.
	 */
retry:
	pde = pmap_pde(pmap, va);
	if (pde != NULL && (*pde & PG_V) != 0 && ((*pde & PG_PS) == 0 ||
	    pmap_demote_pde_locked(pmap, pde, va, &lock))) {
		pte = pmap_pde_to_pte(pde, va);
		if (va < VM_MAXUSER_ADDRESS && mpte == NULL) {
			mpte = PHYS_TO_VM_PAGE(*pde & PG_FRAME);
			mpte->wire_count++;
		}
	} else if (va < VM_MAXUSER_ADDRESS) {
		/*
		 * Here if the pte page isn't mapped, or if it has been
		 * deallocated.
		 */
		mpte = _pmap_allocpte(pmap, pmap_pde_pindex(va), &lock);
		goto retry;
	} else
		panic("pmap_enter: invalid page directory va=%#lx", va);

	origpte = *pte;

	/*
	 * Is the specified virtual address already mapped?
	 */
	if ((origpte & PG_V) != 0) {
		/*
		 * Wiring change, just update stats. We don't worry about
		 * wiring PT pages as they remain resident as long as there
		 * are valid mappings in them. Hence, if a user page is wired,
		 * the PT page will be also.
		 */
		if ((newpte & PG_W) != 0 && (origpte & PG_W) == 0)
			pmap->pm_stats.wired_count++;
		else if ((newpte & PG_W) == 0 && (origpte & PG_W) != 0)
			pmap->pm_stats.wired_count--;

		/*
		 * Remove the extra PT page reference.
		 */
		if (mpte != NULL) {
			mpte->wire_count--;
			KASSERT(mpte->wire_count > 0,
			    ("pmap_enter: missing reference to page table page,"
			     " va: 0x%lx", va));
		}

		/*
		 * Has the physical page changed?
		 */
		opa = origpte & PG_FRAME;
		if (opa == pa) {
			/*
			 * No, might be a protection or wiring change.
			 */
			if ((origpte & PG_MANAGED) != 0) {
				newpte |= PG_MANAGED;
				if ((newpte & PG_RW) != 0)
					vm_page_aflag_set(m, PGA_WRITEABLE);
			}
			if (((origpte ^ newpte) & ~(PG_M | PG_A)) == 0)
				goto unchanged;
			goto validate;
		}
	} else {
		/*
		 * Increment the counters.
		 */
		if ((newpte & PG_W) != 0)
			pmap->pm_stats.wired_count++;
		pmap_resident_count_inc(pmap, 1);
	}

	/*
	 * Enter on the PV list if part of our managed memory.
	 */
	if ((m->oflags & VPO_UNMANAGED) == 0) {
		newpte |= PG_MANAGED;
		pv = get_pv_entry(pmap, &lock);
		pv->pv_va = va;
		CHANGE_PV_LIST_LOCK_TO_PHYS(&lock, pa);
<<<<<<< HEAD
		TAILQ_INSERT_TAIL(&m->md.pv_list, pv, pv_next);
=======
		TAILQ_INSERT_TAIL(&m->md.pv_list, pv, pv_list);
		if ((newpte & PG_RW) != 0)
			vm_page_aflag_set(m, PGA_WRITEABLE);
>>>>>>> 0d3b58ae
	}

	/*
	 * Update the PTE.
	 */
	if ((origpte & PG_V) != 0) {
validate:
		origpte = pte_load_store(pte, newpte);
		opa = origpte & PG_FRAME;
		if (opa != pa) {
			if ((origpte & PG_MANAGED) != 0) {
				om = PHYS_TO_VM_PAGE(opa);
				if ((origpte & (PG_M | PG_RW)) == (PG_M |
				    PG_RW))
					vm_page_dirty(om);
				if ((origpte & PG_A) != 0)
					vm_page_aflag_set(om, PGA_REFERENCED);
				CHANGE_PV_LIST_LOCK_TO_PHYS(&lock, opa);
				pmap_pvh_free(&om->md, pmap, va);
				if ((om->aflags & PGA_WRITEABLE) != 0 &&
				    TAILQ_EMPTY(&om->md.pv_list) &&
				    ((om->flags & PG_FICTITIOUS) != 0 ||
				    TAILQ_EMPTY(&pa_to_pvh(opa)->pv_list)))
					vm_page_aflag_clear(om, PGA_WRITEABLE);
			}
		} else if ((newpte & PG_M) == 0 && (origpte & (PG_M |
		    PG_RW)) == (PG_M | PG_RW)) {
			if ((origpte & PG_MANAGED) != 0)
				vm_page_dirty(m);

			/*
			 * Although the PTE may still have PG_RW set, TLB
			 * invalidation may nonetheless be required because
			 * the PTE no longer has PG_M set.
			 */
		} else if ((origpte & PG_NX) != 0 || (newpte & PG_NX) == 0) {
			/*
			 * This PTE change does not require TLB invalidation.
			 */
			goto unchanged;
		}
		if ((origpte & PG_A) != 0)
			pmap_invalidate_page(pmap, va);
	} else
		pte_store(pte, newpte);

unchanged:

	/*
	 * If both the page table page and the reservation are fully
	 * populated, then attempt promotion.
	 */
	if ((mpte == NULL || mpte->wire_count == NPTEPG) &&
	    pg_ps_enabled && (m->flags & PG_FICTITIOUS) == 0 &&
	    vm_reserv_level_iffullpop(m) == 0)
		pmap_promote_pde(pmap, pde, va, &lock);

	if (lock != NULL)
		rw_wunlock(lock);
	rw_runlock(&pvh_global_lock);
	PMAP_UNLOCK(pmap);
}

/*
 * Tries to create a 2MB page mapping.  Returns TRUE if successful and FALSE
 * otherwise.  Fails if (1) a page table page cannot be allocated without
 * blocking, (2) a mapping already exists at the specified virtual address, or
 * (3) a pv entry cannot be allocated without reclaiming another pv entry. 
 */
static boolean_t
pmap_enter_pde(pmap_t pmap, vm_offset_t va, vm_page_t m, vm_prot_t prot,
    struct rwlock **lockp)
{
	pd_entry_t *pde, newpde;
	vm_page_t free, mpde;

	rw_assert(&pvh_global_lock, RA_LOCKED);
	PMAP_LOCK_ASSERT(pmap, MA_OWNED);
	if ((mpde = pmap_allocpde(pmap, va, NULL)) == NULL) {
		CTR2(KTR_PMAP, "pmap_enter_pde: failure for va %#lx"
		    " in pmap %p", va, pmap);
		return (FALSE);
	}
	pde = (pd_entry_t *)PHYS_TO_DMAP(VM_PAGE_TO_PHYS(mpde));
	pde = &pde[pmap_pde_index(va)];
	if ((*pde & PG_V) != 0) {
		KASSERT(mpde->wire_count > 1,
		    ("pmap_enter_pde: mpde's wire count is too low"));
		mpde->wire_count--;
		CTR2(KTR_PMAP, "pmap_enter_pde: failure for va %#lx"
		    " in pmap %p", va, pmap);
		return (FALSE);
	}
	newpde = VM_PAGE_TO_PHYS(m) | pmap_cache_bits(m->md.pat_mode, 1) |
	    PG_PS | PG_V;
	if ((m->oflags & VPO_UNMANAGED) == 0) {
		newpde |= PG_MANAGED;

		/*
		 * Abort this mapping if its PV entry could not be created.
		 */
		if (!pmap_pv_insert_pde(pmap, va, VM_PAGE_TO_PHYS(m),
		    lockp)) {
			free = NULL;
			if (pmap_unwire_ptp(pmap, va, mpde, &free)) {
				pmap_invalidate_page(pmap, va);
				pmap_free_zero_pages(free);
			}
			CTR2(KTR_PMAP, "pmap_enter_pde: failure for va %#lx"
			    " in pmap %p", va, pmap);
			return (FALSE);
		}
	}
	if ((prot & VM_PROT_EXECUTE) == 0)
		newpde |= pg_nx;
	if (va < VM_MAXUSER_ADDRESS)
		newpde |= PG_U;

	/*
	 * Increment counters.
	 */
	pmap_resident_count_inc(pmap, NBPDR / PAGE_SIZE);

	/*
	 * Map the superpage.
	 */
	pde_store(pde, newpde);

	atomic_add_long(&pmap_pde_mappings, 1);
	CTR2(KTR_PMAP, "pmap_enter_pde: success for va %#lx"
	    " in pmap %p", va, pmap);
	return (TRUE);
}

/*
 * Maps a sequence of resident pages belonging to the same object.
 * The sequence begins with the given page m_start.  This page is
 * mapped at the given virtual address start.  Each subsequent page is
 * mapped at a virtual address that is offset from start by the same
 * amount as the page is offset from m_start within the object.  The
 * last page in the sequence is the page with the largest offset from
 * m_start that can be mapped at a virtual address less than the given
 * virtual address end.  Not every virtual page between start and end
 * is mapped; only those for which a resident page exists with the
 * corresponding offset from m_start are mapped.
 */
void
pmap_enter_object(pmap_t pmap, vm_offset_t start, vm_offset_t end,
    vm_page_t m_start, vm_prot_t prot)
{
	struct rwlock *lock;
	vm_offset_t va;
	vm_page_t m, mpte;
	vm_pindex_t diff, psize;

	VM_OBJECT_LOCK_ASSERT(m_start->object, MA_OWNED);
	psize = atop(end - start);
	mpte = NULL;
	m = m_start;
	lock = NULL;
	rw_rlock(&pvh_global_lock);
	PMAP_LOCK(pmap);
	while (m != NULL && (diff = m->pindex - m_start->pindex) < psize) {
		va = start + ptoa(diff);
		if ((va & PDRMASK) == 0 && va + NBPDR <= end &&
		    (VM_PAGE_TO_PHYS(m) & PDRMASK) == 0 &&
		    pg_ps_enabled && vm_reserv_level_iffullpop(m) == 0 &&
		    pmap_enter_pde(pmap, va, m, prot, &lock))
			m = &m[NBPDR / PAGE_SIZE - 1];
		else
			mpte = pmap_enter_quick_locked(pmap, va, m, prot,
			    mpte, &lock);
		m = TAILQ_NEXT(m, listq);
	}
	if (lock != NULL)
		rw_wunlock(lock);
	rw_runlock(&pvh_global_lock);
	PMAP_UNLOCK(pmap);
}

/*
 * this code makes some *MAJOR* assumptions:
 * 1. Current pmap & pmap exists.
 * 2. Not wired.
 * 3. Read access.
 * 4. No page table pages.
 * but is *MUCH* faster than pmap_enter...
 */

void
pmap_enter_quick(pmap_t pmap, vm_offset_t va, vm_page_t m, vm_prot_t prot)
{
	struct rwlock *lock;

	lock = NULL;
	rw_rlock(&pvh_global_lock);
	PMAP_LOCK(pmap);
	(void)pmap_enter_quick_locked(pmap, va, m, prot, NULL, &lock);
	if (lock != NULL)
		rw_wunlock(lock);
	rw_runlock(&pvh_global_lock);
	PMAP_UNLOCK(pmap);
}

static vm_page_t
pmap_enter_quick_locked(pmap_t pmap, vm_offset_t va, vm_page_t m,
    vm_prot_t prot, vm_page_t mpte, struct rwlock **lockp)
{
	vm_page_t free;
	pt_entry_t *pte;
	vm_paddr_t pa;

	KASSERT(va < kmi.clean_sva || va >= kmi.clean_eva ||
	    (m->oflags & VPO_UNMANAGED) != 0,
	    ("pmap_enter_quick_locked: managed mapping within the clean submap"));
	rw_assert(&pvh_global_lock, RA_LOCKED);
	PMAP_LOCK_ASSERT(pmap, MA_OWNED);

	/*
	 * In the case that a page table page is not
	 * resident, we are creating it here.
	 */
	if (va < VM_MAXUSER_ADDRESS) {
		vm_pindex_t ptepindex;
		pd_entry_t *ptepa;

		/*
		 * Calculate pagetable page index
		 */
		ptepindex = pmap_pde_pindex(va);
		if (mpte && (mpte->pindex == ptepindex)) {
			mpte->wire_count++;
		} else {
			/*
			 * Get the page directory entry
			 */
			ptepa = pmap_pde(pmap, va);

			/*
			 * If the page table page is mapped, we just increment
			 * the hold count, and activate it.  Otherwise, we
			 * attempt to allocate a page table page.  If this
			 * attempt fails, we don't retry.  Instead, we give up.
			 */
			if (ptepa && (*ptepa & PG_V) != 0) {
				if (*ptepa & PG_PS)
					return (NULL);
				mpte = PHYS_TO_VM_PAGE(*ptepa & PG_FRAME);
				mpte->wire_count++;
			} else {
				/*
				 * Pass NULL instead of the PV list lock
				 * pointer, because we don't intend to sleep.
				 */
				mpte = _pmap_allocpte(pmap, ptepindex, NULL);
				if (mpte == NULL)
					return (mpte);
			}
		}
		pte = (pt_entry_t *)PHYS_TO_DMAP(VM_PAGE_TO_PHYS(mpte));
		pte = &pte[pmap_pte_index(va)];
	} else {
		mpte = NULL;
		pte = vtopte(va);
	}
	if (*pte) {
		if (mpte != NULL) {
			mpte->wire_count--;
			mpte = NULL;
		}
		return (mpte);
	}

	/*
	 * Enter on the PV list if part of our managed memory.
	 */
	if ((m->oflags & VPO_UNMANAGED) == 0 &&
	    !pmap_try_insert_pv_entry(pmap, va, m, lockp)) {
		if (mpte != NULL) {
			free = NULL;
			if (pmap_unwire_ptp(pmap, va, mpte, &free)) {
				pmap_invalidate_page(pmap, va);
				pmap_free_zero_pages(free);
			}
			mpte = NULL;
		}
		return (mpte);
	}

	/*
	 * Increment counters
	 */
	pmap_resident_count_inc(pmap, 1);

	pa = VM_PAGE_TO_PHYS(m) | pmap_cache_bits(m->md.pat_mode, 0);
	if ((prot & VM_PROT_EXECUTE) == 0)
		pa |= pg_nx;

	/*
	 * Now validate mapping with RO protection
	 */
	if ((m->oflags & VPO_UNMANAGED) != 0)
		pte_store(pte, pa | PG_V | PG_U);
	else
		pte_store(pte, pa | PG_V | PG_U | PG_MANAGED);
	return (mpte);
}

/*
 * Make a temporary mapping for a physical address.  This is only intended
 * to be used for panic dumps.
 */
void *
pmap_kenter_temporary(vm_paddr_t pa, int i)
{
	vm_offset_t va;

	va = (vm_offset_t)crashdumpmap + (i * PAGE_SIZE);
	pmap_kenter(va, pa);
	invlpg(va);
	return ((void *)crashdumpmap);
}

/*
 * This code maps large physical mmap regions into the
 * processor address space.  Note that some shortcuts
 * are taken, but the code works.
 */
void
pmap_object_init_pt(pmap_t pmap, vm_offset_t addr, vm_object_t object,
    vm_pindex_t pindex, vm_size_t size)
{
	pd_entry_t *pde;
	vm_paddr_t pa, ptepa;
	vm_page_t p, pdpg;
	int pat_mode;

	VM_OBJECT_LOCK_ASSERT(object, MA_OWNED);
	KASSERT(object->type == OBJT_DEVICE || object->type == OBJT_SG,
	    ("pmap_object_init_pt: non-device object"));
	if ((addr & (NBPDR - 1)) == 0 && (size & (NBPDR - 1)) == 0) {
		if (!vm_object_populate(object, pindex, pindex + atop(size)))
			return;
		p = vm_page_lookup(object, pindex);
		KASSERT(p->valid == VM_PAGE_BITS_ALL,
		    ("pmap_object_init_pt: invalid page %p", p));
		pat_mode = p->md.pat_mode;

		/*
		 * Abort the mapping if the first page is not physically
		 * aligned to a 2MB page boundary.
		 */
		ptepa = VM_PAGE_TO_PHYS(p);
		if (ptepa & (NBPDR - 1))
			return;

		/*
		 * Skip the first page.  Abort the mapping if the rest of
		 * the pages are not physically contiguous or have differing
		 * memory attributes.
		 */
		p = TAILQ_NEXT(p, listq);
		for (pa = ptepa + PAGE_SIZE; pa < ptepa + size;
		    pa += PAGE_SIZE) {
			KASSERT(p->valid == VM_PAGE_BITS_ALL,
			    ("pmap_object_init_pt: invalid page %p", p));
			if (pa != VM_PAGE_TO_PHYS(p) ||
			    pat_mode != p->md.pat_mode)
				return;
			p = TAILQ_NEXT(p, listq);
		}

		/*
		 * Map using 2MB pages.  Since "ptepa" is 2M aligned and
		 * "size" is a multiple of 2M, adding the PAT setting to "pa"
		 * will not affect the termination of this loop.
		 */ 
		PMAP_LOCK(pmap);
		for (pa = ptepa | pmap_cache_bits(pat_mode, 1); pa < ptepa +
		    size; pa += NBPDR) {
			pdpg = pmap_allocpde(pmap, addr, NULL);
			if (pdpg == NULL) {
				/*
				 * The creation of mappings below is only an
				 * optimization.  If a page directory page
				 * cannot be allocated without blocking,
				 * continue on to the next mapping rather than
				 * blocking.
				 */
				addr += NBPDR;
				continue;
			}
			pde = (pd_entry_t *)PHYS_TO_DMAP(VM_PAGE_TO_PHYS(pdpg));
			pde = &pde[pmap_pde_index(addr)];
			if ((*pde & PG_V) == 0) {
				pde_store(pde, pa | PG_PS | PG_M | PG_A |
				    PG_U | PG_RW | PG_V);
				pmap_resident_count_inc(pmap, NBPDR / PAGE_SIZE);
				atomic_add_long(&pmap_pde_mappings, 1);
			} else {
				/* Continue on if the PDE is already valid. */
				pdpg->wire_count--;
				KASSERT(pdpg->wire_count > 0,
				    ("pmap_object_init_pt: missing reference "
				    "to page directory page, va: 0x%lx", addr));
			}
			addr += NBPDR;
		}
		PMAP_UNLOCK(pmap);
	}
}

/*
 *	Routine:	pmap_change_wiring
 *	Function:	Change the wiring attribute for a map/virtual-address
 *			pair.
 *	In/out conditions:
 *			The mapping must already exist in the pmap.
 */
void
pmap_change_wiring(pmap_t pmap, vm_offset_t va, boolean_t wired)
{
	pd_entry_t *pde;
	pt_entry_t *pte;
	boolean_t pv_lists_locked;

	pv_lists_locked = FALSE;

	/*
	 * Wiring is not a hardware characteristic so there is no need to
	 * invalidate TLB.
	 */
retry:
	PMAP_LOCK(pmap);
	pde = pmap_pde(pmap, va);
	if ((*pde & PG_PS) != 0) {
		if (!wired != ((*pde & PG_W) == 0)) {
			if (!pv_lists_locked) {
				pv_lists_locked = TRUE;
				if (!rw_try_rlock(&pvh_global_lock)) {
					PMAP_UNLOCK(pmap);
					rw_rlock(&pvh_global_lock);
					goto retry;
				}
			}
			if (!pmap_demote_pde(pmap, pde, va))
				panic("pmap_change_wiring: demotion failed");
		} else
			goto out;
	}
	pte = pmap_pde_to_pte(pde, va);
	if (wired && (*pte & PG_W) == 0) {
		pmap->pm_stats.wired_count++;
		atomic_set_long(pte, PG_W);
	} else if (!wired && (*pte & PG_W) != 0) {
		pmap->pm_stats.wired_count--;
		atomic_clear_long(pte, PG_W);
	}
out:
	if (pv_lists_locked)
		rw_runlock(&pvh_global_lock);
	PMAP_UNLOCK(pmap);
}

/*
 *	Copy the range specified by src_addr/len
 *	from the source map to the range dst_addr/len
 *	in the destination map.
 *
 *	This routine is only advisory and need not do anything.
 */

void
pmap_copy(pmap_t dst_pmap, pmap_t src_pmap, vm_offset_t dst_addr, vm_size_t len,
    vm_offset_t src_addr)
{
	struct rwlock *lock;
	vm_page_t   free;
	vm_offset_t addr;
	vm_offset_t end_addr = src_addr + len;
	vm_offset_t va_next;

	if (dst_addr != src_addr)
		return;

	lock = NULL;
	rw_rlock(&pvh_global_lock);
	if (dst_pmap < src_pmap) {
		PMAP_LOCK(dst_pmap);
		PMAP_LOCK(src_pmap);
	} else {
		PMAP_LOCK(src_pmap);
		PMAP_LOCK(dst_pmap);
	}
	for (addr = src_addr; addr < end_addr; addr = va_next) {
		pt_entry_t *src_pte, *dst_pte;
		vm_page_t dstmpde, dstmpte, srcmpte;
		pml4_entry_t *pml4e;
		pdp_entry_t *pdpe;
		pd_entry_t srcptepaddr, *pde;

		KASSERT(addr < UPT_MIN_ADDRESS,
		    ("pmap_copy: invalid to pmap_copy page tables"));

		pml4e = pmap_pml4e(src_pmap, addr);
		if ((*pml4e & PG_V) == 0) {
			va_next = (addr + NBPML4) & ~PML4MASK;
			if (va_next < addr)
				va_next = end_addr;
			continue;
		}

		pdpe = pmap_pml4e_to_pdpe(pml4e, addr);
		if ((*pdpe & PG_V) == 0) {
			va_next = (addr + NBPDP) & ~PDPMASK;
			if (va_next < addr)
				va_next = end_addr;
			continue;
		}

		va_next = (addr + NBPDR) & ~PDRMASK;
		if (va_next < addr)
			va_next = end_addr;

		pde = pmap_pdpe_to_pde(pdpe, addr);
		srcptepaddr = *pde;
		if (srcptepaddr == 0)
			continue;
			
		if (srcptepaddr & PG_PS) {
			dstmpde = pmap_allocpde(dst_pmap, addr, NULL);
			if (dstmpde == NULL)
				break;
			pde = (pd_entry_t *)
			    PHYS_TO_DMAP(VM_PAGE_TO_PHYS(dstmpde));
			pde = &pde[pmap_pde_index(addr)];
			if (*pde == 0 && ((srcptepaddr & PG_MANAGED) == 0 ||
			    pmap_pv_insert_pde(dst_pmap, addr, srcptepaddr &
			    PG_PS_FRAME, &lock))) {
				*pde = srcptepaddr & ~PG_W;
				pmap_resident_count_inc(dst_pmap, NBPDR / PAGE_SIZE);
			} else
				dstmpde->wire_count--;
			continue;
		}

		srcptepaddr &= PG_FRAME;
		srcmpte = PHYS_TO_VM_PAGE(srcptepaddr);
		KASSERT(srcmpte->wire_count > 0,
		    ("pmap_copy: source page table page is unused"));

		if (va_next > end_addr)
			va_next = end_addr;

		src_pte = (pt_entry_t *)PHYS_TO_DMAP(srcptepaddr);
		src_pte = &src_pte[pmap_pte_index(addr)];
		dstmpte = NULL;
		while (addr < va_next) {
			pt_entry_t ptetemp;
			ptetemp = *src_pte;
			/*
			 * we only virtual copy managed pages
			 */
			if ((ptetemp & PG_MANAGED) != 0) {
				if (dstmpte != NULL &&
				    dstmpte->pindex == pmap_pde_pindex(addr))
					dstmpte->wire_count++;
				else if ((dstmpte = pmap_allocpte(dst_pmap,
				    addr, NULL)) == NULL)
					goto out;
				dst_pte = (pt_entry_t *)
				    PHYS_TO_DMAP(VM_PAGE_TO_PHYS(dstmpte));
				dst_pte = &dst_pte[pmap_pte_index(addr)];
				if (*dst_pte == 0 &&
				    pmap_try_insert_pv_entry(dst_pmap, addr,
				    PHYS_TO_VM_PAGE(ptetemp & PG_FRAME),
				    &lock)) {
					/*
					 * Clear the wired, modified, and
					 * accessed (referenced) bits
					 * during the copy.
					 */
					*dst_pte = ptetemp & ~(PG_W | PG_M |
					    PG_A);
					pmap_resident_count_inc(dst_pmap, 1);
	 			} else {
					free = NULL;
					if (pmap_unwire_ptp(dst_pmap, addr,
					    dstmpte, &free)) {
					    	pmap_invalidate_page(dst_pmap,
					 	    addr);
				    	    	pmap_free_zero_pages(free);
					}
					goto out;
				}
				if (dstmpte->wire_count >= srcmpte->wire_count)
					break;
			}
			addr += PAGE_SIZE;
			src_pte++;
		}
	}
out:
	if (lock != NULL)
		rw_wunlock(lock);
	rw_runlock(&pvh_global_lock);
	PMAP_UNLOCK(src_pmap);
	PMAP_UNLOCK(dst_pmap);
}	

/*
 *	pmap_zero_page zeros the specified hardware page by mapping 
 *	the page into KVM and using bzero to clear its contents.
 */
void
pmap_zero_page(vm_page_t m)
{
	vm_offset_t va = PHYS_TO_DMAP(VM_PAGE_TO_PHYS(m));

	pagezero((void *)va);
}

/*
 *	pmap_zero_page_area zeros the specified hardware page by mapping 
 *	the page into KVM and using bzero to clear its contents.
 *
 *	off and size may not cover an area beyond a single hardware page.
 */
void
pmap_zero_page_area(vm_page_t m, int off, int size)
{
	vm_offset_t va = PHYS_TO_DMAP(VM_PAGE_TO_PHYS(m));

	if (off == 0 && size == PAGE_SIZE)
		pagezero((void *)va);
	else
		bzero((char *)va + off, size);
}

/*
 *	pmap_zero_page_idle zeros the specified hardware page by mapping 
 *	the page into KVM and using bzero to clear its contents.  This
 *	is intended to be called from the vm_pagezero process only and
 *	outside of Giant.
 */
void
pmap_zero_page_idle(vm_page_t m)
{
	vm_offset_t va = PHYS_TO_DMAP(VM_PAGE_TO_PHYS(m));

	pagezero((void *)va);
}

/*
 *	pmap_copy_page copies the specified (machine independent)
 *	page by mapping the page into virtual memory and using
 *	bcopy to copy the page, one machine dependent page at a
 *	time.
 */
void
pmap_copy_page(vm_page_t msrc, vm_page_t mdst)
{
	vm_offset_t src = PHYS_TO_DMAP(VM_PAGE_TO_PHYS(msrc));
	vm_offset_t dst = PHYS_TO_DMAP(VM_PAGE_TO_PHYS(mdst));

	pagecopy((void *)src, (void *)dst);
}

/*
 * Returns true if the pmap's pv is one of the first
 * 16 pvs linked to from this page.  This count may
 * be changed upwards or downwards in the future; it
 * is only necessary that true be returned for a small
 * subset of pmaps for proper page aging.
 */
boolean_t
pmap_page_exists_quick(pmap_t pmap, vm_page_t m)
{
	struct md_page *pvh;
	struct rwlock *lock;
	pv_entry_t pv;
	int loops = 0;
	boolean_t rv;

	KASSERT((m->oflags & VPO_UNMANAGED) == 0,
	    ("pmap_page_exists_quick: page %p is not managed", m));
	rv = FALSE;
	rw_rlock(&pvh_global_lock);
	lock = VM_PAGE_TO_PV_LIST_LOCK(m);
	rw_rlock(lock);
	TAILQ_FOREACH(pv, &m->md.pv_list, pv_next) {
		if (PV_PMAP(pv) == pmap) {
			rv = TRUE;
			break;
		}
		loops++;
		if (loops >= 16)
			break;
	}
	if (!rv && loops < 16 && (m->flags & PG_FICTITIOUS) == 0) {
		pvh = pa_to_pvh(VM_PAGE_TO_PHYS(m));
		TAILQ_FOREACH(pv, &pvh->pv_list, pv_next) {
			if (PV_PMAP(pv) == pmap) {
				rv = TRUE;
				break;
			}
			loops++;
			if (loops >= 16)
				break;
		}
	}
	rw_runlock(lock);
	rw_runlock(&pvh_global_lock);
	return (rv);
}

/*
 *	pmap_page_wired_mappings:
 *
 *	Return the number of managed mappings to the given physical page
 *	that are wired.
 */
int
pmap_page_wired_mappings(vm_page_t m)
{
	int count;

	count = 0;
	if ((m->oflags & VPO_UNMANAGED) != 0)
		return (count);
	rw_wlock(&pvh_global_lock);
	count = pmap_pvh_wired_mappings(&m->md, count);
	if ((m->flags & PG_FICTITIOUS) == 0) {
	    count = pmap_pvh_wired_mappings(pa_to_pvh(VM_PAGE_TO_PHYS(m)),
	        count);
	}
	rw_wunlock(&pvh_global_lock);
	return (count);
}

/*
 *	pmap_pvh_wired_mappings:
 *
 *	Return the updated number "count" of managed mappings that are wired.
 */
static int
pmap_pvh_wired_mappings(struct md_page *pvh, int count)
{
	pmap_t pmap;
	pt_entry_t *pte;
	pv_entry_t pv;

	rw_assert(&pvh_global_lock, RA_WLOCKED);
	TAILQ_FOREACH(pv, &pvh->pv_list, pv_next) {
		pmap = PV_PMAP(pv);
		PMAP_LOCK(pmap);
		pte = pmap_pte(pmap, pv->pv_va);
		if ((*pte & PG_W) != 0)
			count++;
		PMAP_UNLOCK(pmap);
	}
	return (count);
}

/*
 * Returns TRUE if the given page is mapped individually or as part of
 * a 2mpage.  Otherwise, returns FALSE.
 */
boolean_t
pmap_page_is_mapped(vm_page_t m)
{
	struct rwlock *lock;
	boolean_t rv;

	if ((m->oflags & VPO_UNMANAGED) != 0)
		return (FALSE);
	rw_rlock(&pvh_global_lock);
	lock = VM_PAGE_TO_PV_LIST_LOCK(m);
	rw_rlock(lock);
	rv = !TAILQ_EMPTY(&m->md.pv_list) ||
	    ((m->flags & PG_FICTITIOUS) == 0 &&
	    !TAILQ_EMPTY(&pa_to_pvh(VM_PAGE_TO_PHYS(m))->pv_list));
	rw_runlock(lock);
	rw_runlock(&pvh_global_lock);
	return (rv);
}

/*
 * Remove all pages from specified address space
 * this aids process exit speeds.  Also, this code
 * is special cased for current process only, but
 * can have the more generic (and slightly slower)
 * mode enabled.  This is much faster than pmap_remove
 * in the case of running down an entire address space.
 */
void
pmap_remove_pages(pmap_t pmap)
{
	pd_entry_t ptepde;
	pt_entry_t *pte, tpte;
	vm_page_t free = NULL;
	vm_page_t m, mpte, mt;
	pv_entry_t pv;
	struct md_page *pvh;
	struct pv_chunk *pc, *npc;
	struct rwlock *lock;
	int64_t bit;
	uint64_t inuse, bitmask;
	int allfree, field, freed, idx;

	if (pmap != PCPU_GET(curpmap)) {
		printf("warning: pmap_remove_pages called with non-current pmap\n");
		return;
	}
	lock = NULL;
	rw_rlock(&pvh_global_lock);
	PMAP_LOCK(pmap);
	TAILQ_FOREACH_SAFE(pc, &pmap->pm_pvchunk, pc_list, npc) {
		allfree = 1;
		freed = 0;
		for (field = 0; field < _NPCM; field++) {
			inuse = ~pc->pc_map[field] & pc_freemask[field];
			while (inuse != 0) {
				bit = bsfq(inuse);
				bitmask = 1UL << bit;
				idx = field * 64 + bit;
				pv = &pc->pc_pventry[idx];
				inuse &= ~bitmask;

				pte = pmap_pdpe(pmap, pv->pv_va);
				ptepde = *pte;
				pte = pmap_pdpe_to_pde(pte, pv->pv_va);
				tpte = *pte;
				if ((tpte & (PG_PS | PG_V)) == PG_V) {
					ptepde = tpte;
					pte = (pt_entry_t *)PHYS_TO_DMAP(tpte &
					    PG_FRAME);
					pte = &pte[pmap_pte_index(pv->pv_va)];
					tpte = *pte & ~PG_PTE_PAT;
				}
				if ((tpte & PG_V) == 0)
					panic("bad pte");

/*
 * We cannot remove wired pages from a process' mapping at this time
 */
				if (tpte & PG_W) {
					allfree = 0;
					continue;
				}

				m = PHYS_TO_VM_PAGE(tpte & PG_FRAME);
				KASSERT(m->phys_addr == (tpte & PG_FRAME),
				    ("vm_page_t %p phys_addr mismatch %016jx %016jx",
				    m, (uintmax_t)m->phys_addr,
				    (uintmax_t)tpte));

				KASSERT((m->flags & PG_FICTITIOUS) != 0 ||
				    m < &vm_page_array[vm_page_array_size],
				    ("pmap_remove_pages: bad tpte %#jx",
				    (uintmax_t)tpte));

				pte_clear(pte);

				/*
				 * Update the vm_page_t clean/reference bits.
				 */
				if ((tpte & (PG_M | PG_RW)) == (PG_M | PG_RW)) {
					if ((tpte & PG_PS) != 0) {
						for (mt = m; mt < &m[NBPDR / PAGE_SIZE]; mt++)
							vm_page_dirty(mt);
					} else
						vm_page_dirty(m);
				}

				CHANGE_PV_LIST_LOCK_TO_VM_PAGE(&lock, m);

				/* Mark free */
				pc->pc_map[field] |= bitmask;
				if ((tpte & PG_PS) != 0) {
					pmap_resident_count_dec(pmap, NBPDR / PAGE_SIZE);
					pvh = pa_to_pvh(tpte & PG_PS_FRAME);
					TAILQ_REMOVE(&pvh->pv_list, pv, pv_next);
					if (TAILQ_EMPTY(&pvh->pv_list)) {
						for (mt = m; mt < &m[NBPDR / PAGE_SIZE]; mt++)
							if ((mt->aflags & PGA_WRITEABLE) != 0 &&
							    TAILQ_EMPTY(&mt->md.pv_list))
								vm_page_aflag_clear(mt, PGA_WRITEABLE);
					}
					mpte = pmap_lookup_pt_page(pmap, pv->pv_va);
					if (mpte != NULL) {
						pmap_remove_pt_page(pmap, mpte);
						pmap_resident_count_dec(pmap, 1);
						KASSERT(mpte->wire_count == NPTEPG,
						    ("pmap_remove_pages: pte page wire count error"));
						mpte->wire_count = 0;
						pmap_add_delayed_free_list(mpte, &free, FALSE);
						atomic_subtract_int(&cnt.v_wire_count, 1);
					}
				} else {
					pmap_resident_count_dec(pmap, 1);
					TAILQ_REMOVE(&m->md.pv_list, pv, pv_next);
					if ((m->aflags & PGA_WRITEABLE) != 0 &&
					    TAILQ_EMPTY(&m->md.pv_list) &&
					    (m->flags & PG_FICTITIOUS) == 0) {
						pvh = pa_to_pvh(VM_PAGE_TO_PHYS(m));
						if (TAILQ_EMPTY(&pvh->pv_list))
							vm_page_aflag_clear(m, PGA_WRITEABLE);
					}
				}
				pmap_unuse_pt(pmap, pv->pv_va, ptepde, &free);
				freed++;
			}
		}
		PV_STAT(atomic_add_long(&pv_entry_frees, freed));
		PV_STAT(atomic_add_int(&pv_entry_spare, freed));
		PV_STAT(atomic_subtract_long(&pv_entry_count, freed));
		if (allfree) {
			TAILQ_REMOVE(&pmap->pm_pvchunk, pc, pc_list);
			free_pv_chunk(pc);
		}
	}
	if (lock != NULL)
		rw_wunlock(lock);
	pmap_invalidate_all(pmap);
	rw_runlock(&pvh_global_lock);
	PMAP_UNLOCK(pmap);
	pmap_free_zero_pages(free);
}

/*
 *	pmap_is_modified:
 *
 *	Return whether or not the specified physical page was modified
 *	in any physical maps.
 */
boolean_t
pmap_is_modified(vm_page_t m)
{
	boolean_t rv;

	KASSERT((m->oflags & VPO_UNMANAGED) == 0,
	    ("pmap_is_modified: page %p is not managed", m));

	/*
	 * If the page is not VPO_BUSY, then PGA_WRITEABLE cannot be
	 * concurrently set while the object is locked.  Thus, if PGA_WRITEABLE
	 * is clear, no PTEs can have PG_M set.
	 */
	VM_OBJECT_LOCK_ASSERT(m->object, MA_OWNED);
	if ((m->oflags & VPO_BUSY) == 0 &&
	    (m->aflags & PGA_WRITEABLE) == 0)
		return (FALSE);
	rw_wlock(&pvh_global_lock);
	rv = pmap_is_modified_pvh(&m->md) ||
	    ((m->flags & PG_FICTITIOUS) == 0 &&
	    pmap_is_modified_pvh(pa_to_pvh(VM_PAGE_TO_PHYS(m))));
	rw_wunlock(&pvh_global_lock);
	return (rv);
}

/*
 * Returns TRUE if any of the given mappings were used to modify
 * physical memory.  Otherwise, returns FALSE.  Both page and 2mpage
 * mappings are supported.
 */
static boolean_t
pmap_is_modified_pvh(struct md_page *pvh)
{
	pv_entry_t pv;
	pt_entry_t *pte;
	pmap_t pmap;
	boolean_t rv;

	rw_assert(&pvh_global_lock, RA_WLOCKED);
	rv = FALSE;
	TAILQ_FOREACH(pv, &pvh->pv_list, pv_next) {
		pmap = PV_PMAP(pv);
		PMAP_LOCK(pmap);
		pte = pmap_pte(pmap, pv->pv_va);
		rv = (*pte & (PG_M | PG_RW)) == (PG_M | PG_RW);
		PMAP_UNLOCK(pmap);
		if (rv)
			break;
	}
	return (rv);
}

/*
 *	pmap_is_prefaultable:
 *
 *	Return whether or not the specified virtual address is elgible
 *	for prefault.
 */
boolean_t
pmap_is_prefaultable(pmap_t pmap, vm_offset_t addr)
{
	pd_entry_t *pde;
	pt_entry_t *pte;
	boolean_t rv;

	rv = FALSE;
	PMAP_LOCK(pmap);
	pde = pmap_pde(pmap, addr);
	if (pde != NULL && (*pde & (PG_PS | PG_V)) == PG_V) {
		pte = pmap_pde_to_pte(pde, addr);
		rv = (*pte & PG_V) == 0;
	}
	PMAP_UNLOCK(pmap);
	return (rv);
}

/*
 *	pmap_is_referenced:
 *
 *	Return whether or not the specified physical page was referenced
 *	in any physical maps.
 */
boolean_t
pmap_is_referenced(vm_page_t m)
{
	boolean_t rv;

	KASSERT((m->oflags & VPO_UNMANAGED) == 0,
	    ("pmap_is_referenced: page %p is not managed", m));
	rw_wlock(&pvh_global_lock);
	rv = pmap_is_referenced_pvh(&m->md) ||
	    ((m->flags & PG_FICTITIOUS) == 0 &&
	    pmap_is_referenced_pvh(pa_to_pvh(VM_PAGE_TO_PHYS(m))));
	rw_wunlock(&pvh_global_lock);
	return (rv);
}

/*
 * Returns TRUE if any of the given mappings were referenced and FALSE
 * otherwise.  Both page and 2mpage mappings are supported.
 */
static boolean_t
pmap_is_referenced_pvh(struct md_page *pvh)
{
	pv_entry_t pv;
	pt_entry_t *pte;
	pmap_t pmap;
	boolean_t rv;

	rw_assert(&pvh_global_lock, RA_WLOCKED);
	rv = FALSE;
	TAILQ_FOREACH(pv, &pvh->pv_list, pv_next) {
		pmap = PV_PMAP(pv);
		PMAP_LOCK(pmap);
		pte = pmap_pte(pmap, pv->pv_va);
		rv = (*pte & (PG_A | PG_V)) == (PG_A | PG_V);
		PMAP_UNLOCK(pmap);
		if (rv)
			break;
	}
	return (rv);
}

/*
 * Clear the write and modified bits in each of the given page's mappings.
 */
void
pmap_remove_write(vm_page_t m)
{
	struct md_page *pvh;
	pmap_t pmap;
	pv_entry_t next_pv, pv;
	pd_entry_t *pde;
	pt_entry_t oldpte, *pte;
	vm_offset_t va;

	KASSERT((m->oflags & VPO_UNMANAGED) == 0,
	    ("pmap_remove_write: page %p is not managed", m));

	/*
	 * If the page is not VPO_BUSY, then PGA_WRITEABLE cannot be set by
	 * another thread while the object is locked.  Thus, if PGA_WRITEABLE
	 * is clear, no page table entries need updating.
	 */
	VM_OBJECT_LOCK_ASSERT(m->object, MA_OWNED);
	if ((m->oflags & VPO_BUSY) == 0 &&
	    (m->aflags & PGA_WRITEABLE) == 0)
		return;
	rw_wlock(&pvh_global_lock);
	if ((m->flags & PG_FICTITIOUS) != 0)
		goto small_mappings;
	pvh = pa_to_pvh(VM_PAGE_TO_PHYS(m));
	TAILQ_FOREACH_SAFE(pv, &pvh->pv_list, pv_next, next_pv) {
		pmap = PV_PMAP(pv);
		PMAP_LOCK(pmap);
		va = pv->pv_va;
		pde = pmap_pde(pmap, va);
		if ((*pde & PG_RW) != 0)
			(void)pmap_demote_pde(pmap, pde, va);
		PMAP_UNLOCK(pmap);
	}
small_mappings:
	TAILQ_FOREACH(pv, &m->md.pv_list, pv_next) {
		pmap = PV_PMAP(pv);
		PMAP_LOCK(pmap);
		pde = pmap_pde(pmap, pv->pv_va);
		KASSERT((*pde & PG_PS) == 0,
		    ("pmap_remove_write: found a 2mpage in page %p's pv list",
		    m));
		pte = pmap_pde_to_pte(pde, pv->pv_va);
retry:
		oldpte = *pte;
		if (oldpte & PG_RW) {
			if (!atomic_cmpset_long(pte, oldpte, oldpte &
			    ~(PG_RW | PG_M)))
				goto retry;
			if ((oldpte & PG_M) != 0)
				vm_page_dirty(m);
			pmap_invalidate_page(pmap, pv->pv_va);
		}
		PMAP_UNLOCK(pmap);
	}
	vm_page_aflag_clear(m, PGA_WRITEABLE);
	rw_wunlock(&pvh_global_lock);
}

/*
 *	pmap_ts_referenced:
 *
 *	Return a count of reference bits for a page, clearing those bits.
 *	It is not necessary for every reference bit to be cleared, but it
 *	is necessary that 0 only be returned when there are truly no
 *	reference bits set.
 *
 *	XXX: The exact number of bits to check and clear is a matter that
 *	should be tested and standardized at some point in the future for
 *	optimal aging of shared pages.
 */
int
pmap_ts_referenced(vm_page_t m)
{
	struct md_page *pvh;
	pv_entry_t pv, pvf, pvn;
	pmap_t pmap;
	pd_entry_t oldpde, *pde;
	pt_entry_t *pte;
	vm_offset_t va;
	int rtval = 0;

	KASSERT((m->oflags & VPO_UNMANAGED) == 0,
	    ("pmap_ts_referenced: page %p is not managed", m));
	rw_wlock(&pvh_global_lock);
	if ((m->flags & PG_FICTITIOUS) != 0)
		goto small_mappings;
	pvh = pa_to_pvh(VM_PAGE_TO_PHYS(m));
	TAILQ_FOREACH_SAFE(pv, &pvh->pv_list, pv_next, pvn) {
		pmap = PV_PMAP(pv);
		PMAP_LOCK(pmap);
		va = pv->pv_va;
		pde = pmap_pde(pmap, va);
		oldpde = *pde;
		if ((oldpde & PG_A) != 0) {
			if (pmap_demote_pde(pmap, pde, va)) {
				if ((oldpde & PG_W) == 0) {
					/*
					 * Remove the mapping to a single page
					 * so that a subsequent access may
					 * repromote.  Since the underlying
					 * page table page is fully populated,
					 * this removal never frees a page
					 * table page.
					 */
					va += VM_PAGE_TO_PHYS(m) - (oldpde &
					    PG_PS_FRAME);
					pmap_remove_page(pmap, va, pde, NULL);
					rtval++;
					if (rtval > 4) {
						PMAP_UNLOCK(pmap);
						goto out;
					}
				}
			}
		}
		PMAP_UNLOCK(pmap);
	}
small_mappings:
	if ((pv = TAILQ_FIRST(&m->md.pv_list)) != NULL) {
		pvf = pv;
		do {
			pvn = TAILQ_NEXT(pv, pv_next);
			TAILQ_REMOVE(&m->md.pv_list, pv, pv_next);
			TAILQ_INSERT_TAIL(&m->md.pv_list, pv, pv_next);
			pmap = PV_PMAP(pv);
			PMAP_LOCK(pmap);
			pde = pmap_pde(pmap, pv->pv_va);
			KASSERT((*pde & PG_PS) == 0, ("pmap_ts_referenced:"
			    " found a 2mpage in page %p's pv list", m));
			pte = pmap_pde_to_pte(pde, pv->pv_va);
			if ((*pte & PG_A) != 0) {
				atomic_clear_long(pte, PG_A);
				pmap_invalidate_page(pmap, pv->pv_va);
				rtval++;
				if (rtval > 4)
					pvn = NULL;
			}
			PMAP_UNLOCK(pmap);
		} while ((pv = pvn) != NULL && pv != pvf);
	}
out:
	rw_wunlock(&pvh_global_lock);
	return (rtval);
}

/*
 *	Clear the modify bits on the specified physical page.
 */
void
pmap_clear_modify(vm_page_t m)
{
	struct md_page *pvh;
	pmap_t pmap;
	pv_entry_t next_pv, pv;
	pd_entry_t oldpde, *pde;
	pt_entry_t oldpte, *pte;
	vm_offset_t va;

	KASSERT((m->oflags & VPO_UNMANAGED) == 0,
	    ("pmap_clear_modify: page %p is not managed", m));
	VM_OBJECT_LOCK_ASSERT(m->object, MA_OWNED);
	KASSERT((m->oflags & VPO_BUSY) == 0,
	    ("pmap_clear_modify: page %p is busy", m));

	/*
	 * If the page is not PGA_WRITEABLE, then no PTEs can have PG_M set.
	 * If the object containing the page is locked and the page is not
	 * VPO_BUSY, then PGA_WRITEABLE cannot be concurrently set.
	 */
	if ((m->aflags & PGA_WRITEABLE) == 0)
		return;
	rw_wlock(&pvh_global_lock);
	if ((m->flags & PG_FICTITIOUS) != 0)
		goto small_mappings;
	pvh = pa_to_pvh(VM_PAGE_TO_PHYS(m));
	TAILQ_FOREACH_SAFE(pv, &pvh->pv_list, pv_next, next_pv) {
		pmap = PV_PMAP(pv);
		PMAP_LOCK(pmap);
		va = pv->pv_va;
		pde = pmap_pde(pmap, va);
		oldpde = *pde;
		if ((oldpde & PG_RW) != 0) {
			if (pmap_demote_pde(pmap, pde, va)) {
				if ((oldpde & PG_W) == 0) {
					/*
					 * Write protect the mapping to a
					 * single page so that a subsequent
					 * write access may repromote.
					 */
					va += VM_PAGE_TO_PHYS(m) - (oldpde &
					    PG_PS_FRAME);
					pte = pmap_pde_to_pte(pde, va);
					oldpte = *pte;
					if ((oldpte & PG_V) != 0) {
						while (!atomic_cmpset_long(pte,
						    oldpte,
						    oldpte & ~(PG_M | PG_RW)))
							oldpte = *pte;
						vm_page_dirty(m);
						pmap_invalidate_page(pmap, va);
					}
				}
			}
		}
		PMAP_UNLOCK(pmap);
	}
small_mappings:
	TAILQ_FOREACH(pv, &m->md.pv_list, pv_next) {
		pmap = PV_PMAP(pv);
		PMAP_LOCK(pmap);
		pde = pmap_pde(pmap, pv->pv_va);
		KASSERT((*pde & PG_PS) == 0, ("pmap_clear_modify: found"
		    " a 2mpage in page %p's pv list", m));
		pte = pmap_pde_to_pte(pde, pv->pv_va);
		if ((*pte & (PG_M | PG_RW)) == (PG_M | PG_RW)) {
			atomic_clear_long(pte, PG_M);
			pmap_invalidate_page(pmap, pv->pv_va);
		}
		PMAP_UNLOCK(pmap);
	}
	rw_wunlock(&pvh_global_lock);
}

/*
 *	pmap_clear_reference:
 *
 *	Clear the reference bit on the specified physical page.
 */
void
pmap_clear_reference(vm_page_t m)
{
	struct md_page *pvh;
	pmap_t pmap;
	pv_entry_t next_pv, pv;
	pd_entry_t oldpde, *pde;
	pt_entry_t *pte;
	vm_offset_t va;

	KASSERT((m->oflags & VPO_UNMANAGED) == 0,
	    ("pmap_clear_reference: page %p is not managed", m));
	rw_wlock(&pvh_global_lock);
	if ((m->flags & PG_FICTITIOUS) != 0)
		goto small_mappings;
	pvh = pa_to_pvh(VM_PAGE_TO_PHYS(m));
	TAILQ_FOREACH_SAFE(pv, &pvh->pv_list, pv_next, next_pv) {
		pmap = PV_PMAP(pv);
		PMAP_LOCK(pmap);
		va = pv->pv_va;
		pde = pmap_pde(pmap, va);
		oldpde = *pde;
		if ((oldpde & PG_A) != 0) {
			if (pmap_demote_pde(pmap, pde, va)) {
				/*
				 * Remove the mapping to a single page so
				 * that a subsequent access may repromote.
				 * Since the underlying page table page is
				 * fully populated, this removal never frees
				 * a page table page.
				 */
				va += VM_PAGE_TO_PHYS(m) - (oldpde &
				    PG_PS_FRAME);
				pmap_remove_page(pmap, va, pde, NULL);
			}
		}
		PMAP_UNLOCK(pmap);
	}
small_mappings:
	TAILQ_FOREACH(pv, &m->md.pv_list, pv_next) {
		pmap = PV_PMAP(pv);
		PMAP_LOCK(pmap);
		pde = pmap_pde(pmap, pv->pv_va);
		KASSERT((*pde & PG_PS) == 0, ("pmap_clear_reference: found"
		    " a 2mpage in page %p's pv list", m));
		pte = pmap_pde_to_pte(pde, pv->pv_va);
		if (*pte & PG_A) {
			atomic_clear_long(pte, PG_A);
			pmap_invalidate_page(pmap, pv->pv_va);
		}
		PMAP_UNLOCK(pmap);
	}
	rw_wunlock(&pvh_global_lock);
}

/*
 * Miscellaneous support routines follow
 */

/* Adjust the cache mode for a 4KB page mapped via a PTE. */
static __inline void
pmap_pte_attr(pt_entry_t *pte, int cache_bits)
{
	u_int opte, npte;

	/*
	 * The cache mode bits are all in the low 32-bits of the
	 * PTE, so we can just spin on updating the low 32-bits.
	 */
	do {
		opte = *(u_int *)pte;
		npte = opte & ~PG_PTE_CACHE;
		npte |= cache_bits;
	} while (npte != opte && !atomic_cmpset_int((u_int *)pte, opte, npte));
}

/* Adjust the cache mode for a 2MB page mapped via a PDE. */
static __inline void
pmap_pde_attr(pd_entry_t *pde, int cache_bits)
{
	u_int opde, npde;

	/*
	 * The cache mode bits are all in the low 32-bits of the
	 * PDE, so we can just spin on updating the low 32-bits.
	 */
	do {
		opde = *(u_int *)pde;
		npde = opde & ~PG_PDE_CACHE;
		npde |= cache_bits;
	} while (npde != opde && !atomic_cmpset_int((u_int *)pde, opde, npde));
}

/*
 * Map a set of physical memory pages into the kernel virtual
 * address space. Return a pointer to where it is mapped. This
 * routine is intended to be used for mapping device memory,
 * NOT real memory.
 */
void *
pmap_mapdev_attr(vm_paddr_t pa, vm_size_t size, int mode)
{
	vm_offset_t va, offset;
	vm_size_t tmpsize;

	/*
	 * If the specified range of physical addresses fits within the direct
	 * map window, use the direct map. 
	 */
	if (pa < dmaplimit && pa + size < dmaplimit) {
		va = PHYS_TO_DMAP(pa);
		if (!pmap_change_attr(va, size, mode))
			return ((void *)va);
	}
	offset = pa & PAGE_MASK;
	size = roundup(offset + size, PAGE_SIZE);
	va = kmem_alloc_nofault(kernel_map, size);
	if (!va)
		panic("pmap_mapdev: Couldn't alloc kernel virtual memory");
	pa = trunc_page(pa);
	for (tmpsize = 0; tmpsize < size; tmpsize += PAGE_SIZE)
		pmap_kenter_attr(va + tmpsize, pa + tmpsize, mode);
	pmap_invalidate_range(kernel_pmap, va, va + tmpsize);
	pmap_invalidate_cache_range(va, va + tmpsize);
	return ((void *)(va + offset));
}

void *
pmap_mapdev(vm_paddr_t pa, vm_size_t size)
{

	return (pmap_mapdev_attr(pa, size, PAT_UNCACHEABLE));
}

void *
pmap_mapbios(vm_paddr_t pa, vm_size_t size)
{

	return (pmap_mapdev_attr(pa, size, PAT_WRITE_BACK));
}

void
pmap_unmapdev(vm_offset_t va, vm_size_t size)
{
	vm_offset_t base, offset;

	/* If we gave a direct map region in pmap_mapdev, do nothing */
	if (va >= DMAP_MIN_ADDRESS && va < DMAP_MAX_ADDRESS)
		return;
	base = trunc_page(va);
	offset = va & PAGE_MASK;
	size = roundup(offset + size, PAGE_SIZE);
	kmem_free(kernel_map, base, size);
}

/*
 * Tries to demote a 1GB page mapping.
 */
static boolean_t
pmap_demote_pdpe(pmap_t pmap, pdp_entry_t *pdpe, vm_offset_t va)
{
	pdp_entry_t newpdpe, oldpdpe;
	pd_entry_t *firstpde, newpde, *pde;
	vm_paddr_t mpdepa;
	vm_page_t mpde;

	PMAP_LOCK_ASSERT(pmap, MA_OWNED);
	oldpdpe = *pdpe;
	KASSERT((oldpdpe & (PG_PS | PG_V)) == (PG_PS | PG_V),
	    ("pmap_demote_pdpe: oldpdpe is missing PG_PS and/or PG_V"));
	if ((mpde = vm_page_alloc(NULL, va >> PDPSHIFT, VM_ALLOC_INTERRUPT |
	    VM_ALLOC_NOOBJ | VM_ALLOC_WIRED)) == NULL) {
		CTR2(KTR_PMAP, "pmap_demote_pdpe: failure for va %#lx"
		    " in pmap %p", va, pmap);
		return (FALSE);
	}
	mpdepa = VM_PAGE_TO_PHYS(mpde);
	firstpde = (pd_entry_t *)PHYS_TO_DMAP(mpdepa);
	newpdpe = mpdepa | PG_M | PG_A | (oldpdpe & PG_U) | PG_RW | PG_V;
	KASSERT((oldpdpe & PG_A) != 0,
	    ("pmap_demote_pdpe: oldpdpe is missing PG_A"));
	KASSERT((oldpdpe & (PG_M | PG_RW)) != PG_RW,
	    ("pmap_demote_pdpe: oldpdpe is missing PG_M"));
	newpde = oldpdpe;

	/*
	 * Initialize the page directory page.
	 */
	for (pde = firstpde; pde < firstpde + NPDEPG; pde++) {
		*pde = newpde;
		newpde += NBPDR;
	}

	/*
	 * Demote the mapping.
	 */
	*pdpe = newpdpe;

	/*
	 * Invalidate a stale recursive mapping of the page directory page.
	 */
	pmap_invalidate_page(pmap, (vm_offset_t)vtopde(va));

	pmap_pdpe_demotions++;
	CTR2(KTR_PMAP, "pmap_demote_pdpe: success for va %#lx"
	    " in pmap %p", va, pmap);
	return (TRUE);
}

/*
 * Sets the memory attribute for the specified page.
 */
void
pmap_page_set_memattr(vm_page_t m, vm_memattr_t ma)
{

	m->md.pat_mode = ma;

	/*
	 * If "m" is a normal page, update its direct mapping.  This update
	 * can be relied upon to perform any cache operations that are
	 * required for data coherence.
	 */
	if ((m->flags & PG_FICTITIOUS) == 0 &&
	    pmap_change_attr(PHYS_TO_DMAP(VM_PAGE_TO_PHYS(m)), PAGE_SIZE,
	    m->md.pat_mode))
		panic("memory attribute change on the direct map failed");
}

/*
 * Changes the specified virtual address range's memory type to that given by
 * the parameter "mode".  The specified virtual address range must be
 * completely contained within either the direct map or the kernel map.  If
 * the virtual address range is contained within the kernel map, then the
 * memory type for each of the corresponding ranges of the direct map is also
 * changed.  (The corresponding ranges of the direct map are those ranges that
 * map the same physical pages as the specified virtual address range.)  These
 * changes to the direct map are necessary because Intel describes the
 * behavior of their processors as "undefined" if two or more mappings to the
 * same physical page have different memory types.
 *
 * Returns zero if the change completed successfully, and either EINVAL or
 * ENOMEM if the change failed.  Specifically, EINVAL is returned if some part
 * of the virtual address range was not mapped, and ENOMEM is returned if
 * there was insufficient memory available to complete the change.  In the
 * latter case, the memory type may have been changed on some part of the
 * virtual address range or the direct map.
 */
int
pmap_change_attr(vm_offset_t va, vm_size_t size, int mode)
{
	int error;

	PMAP_LOCK(kernel_pmap);
	error = pmap_change_attr_locked(va, size, mode);
	PMAP_UNLOCK(kernel_pmap);
	return (error);
}

static int
pmap_change_attr_locked(vm_offset_t va, vm_size_t size, int mode)
{
	vm_offset_t base, offset, tmpva;
	vm_paddr_t pa_start, pa_end;
	pdp_entry_t *pdpe;
	pd_entry_t *pde;
	pt_entry_t *pte;
	int cache_bits_pte, cache_bits_pde, error;
	boolean_t changed;

	PMAP_LOCK_ASSERT(kernel_pmap, MA_OWNED);
	base = trunc_page(va);
	offset = va & PAGE_MASK;
	size = roundup(offset + size, PAGE_SIZE);

	/*
	 * Only supported on kernel virtual addresses, including the direct
	 * map but excluding the recursive map.
	 */
	if (base < DMAP_MIN_ADDRESS)
		return (EINVAL);

	cache_bits_pde = pmap_cache_bits(mode, 1);
	cache_bits_pte = pmap_cache_bits(mode, 0);
	changed = FALSE;

	/*
	 * Pages that aren't mapped aren't supported.  Also break down 2MB pages
	 * into 4KB pages if required.
	 */
	for (tmpva = base; tmpva < base + size; ) {
		pdpe = pmap_pdpe(kernel_pmap, tmpva);
		if (*pdpe == 0)
			return (EINVAL);
		if (*pdpe & PG_PS) {
			/*
			 * If the current 1GB page already has the required
			 * memory type, then we need not demote this page. Just
			 * increment tmpva to the next 1GB page frame.
			 */
			if ((*pdpe & PG_PDE_CACHE) == cache_bits_pde) {
				tmpva = trunc_1gpage(tmpva) + NBPDP;
				continue;
			}

			/*
			 * If the current offset aligns with a 1GB page frame
			 * and there is at least 1GB left within the range, then
			 * we need not break down this page into 2MB pages.
			 */
			if ((tmpva & PDPMASK) == 0 &&
			    tmpva + PDPMASK < base + size) {
				tmpva += NBPDP;
				continue;
			}
			if (!pmap_demote_pdpe(kernel_pmap, pdpe, tmpva))
				return (ENOMEM);
		}
		pde = pmap_pdpe_to_pde(pdpe, tmpva);
		if (*pde == 0)
			return (EINVAL);
		if (*pde & PG_PS) {
			/*
			 * If the current 2MB page already has the required
			 * memory type, then we need not demote this page. Just
			 * increment tmpva to the next 2MB page frame.
			 */
			if ((*pde & PG_PDE_CACHE) == cache_bits_pde) {
				tmpva = trunc_2mpage(tmpva) + NBPDR;
				continue;
			}

			/*
			 * If the current offset aligns with a 2MB page frame
			 * and there is at least 2MB left within the range, then
			 * we need not break down this page into 4KB pages.
			 */
			if ((tmpva & PDRMASK) == 0 &&
			    tmpva + PDRMASK < base + size) {
				tmpva += NBPDR;
				continue;
			}
			if (!pmap_demote_pde(kernel_pmap, pde, tmpva))
				return (ENOMEM);
		}
		pte = pmap_pde_to_pte(pde, tmpva);
		if (*pte == 0)
			return (EINVAL);
		tmpva += PAGE_SIZE;
	}
	error = 0;

	/*
	 * Ok, all the pages exist, so run through them updating their
	 * cache mode if required.
	 */
	pa_start = pa_end = 0;
	for (tmpva = base; tmpva < base + size; ) {
		pdpe = pmap_pdpe(kernel_pmap, tmpva);
		if (*pdpe & PG_PS) {
			if ((*pdpe & PG_PDE_CACHE) != cache_bits_pde) {
				pmap_pde_attr(pdpe, cache_bits_pde);
				changed = TRUE;
			}
			if (tmpva >= VM_MIN_KERNEL_ADDRESS) {
				if (pa_start == pa_end) {
					/* Start physical address run. */
					pa_start = *pdpe & PG_PS_FRAME;
					pa_end = pa_start + NBPDP;
				} else if (pa_end == (*pdpe & PG_PS_FRAME))
					pa_end += NBPDP;
				else {
					/* Run ended, update direct map. */
					error = pmap_change_attr_locked(
					    PHYS_TO_DMAP(pa_start),
					    pa_end - pa_start, mode);
					if (error != 0)
						break;
					/* Start physical address run. */
					pa_start = *pdpe & PG_PS_FRAME;
					pa_end = pa_start + NBPDP;
				}
			}
			tmpva = trunc_1gpage(tmpva) + NBPDP;
			continue;
		}
		pde = pmap_pdpe_to_pde(pdpe, tmpva);
		if (*pde & PG_PS) {
			if ((*pde & PG_PDE_CACHE) != cache_bits_pde) {
				pmap_pde_attr(pde, cache_bits_pde);
				changed = TRUE;
			}
			if (tmpva >= VM_MIN_KERNEL_ADDRESS) {
				if (pa_start == pa_end) {
					/* Start physical address run. */
					pa_start = *pde & PG_PS_FRAME;
					pa_end = pa_start + NBPDR;
				} else if (pa_end == (*pde & PG_PS_FRAME))
					pa_end += NBPDR;
				else {
					/* Run ended, update direct map. */
					error = pmap_change_attr_locked(
					    PHYS_TO_DMAP(pa_start),
					    pa_end - pa_start, mode);
					if (error != 0)
						break;
					/* Start physical address run. */
					pa_start = *pde & PG_PS_FRAME;
					pa_end = pa_start + NBPDR;
				}
			}
			tmpva = trunc_2mpage(tmpva) + NBPDR;
		} else {
			pte = pmap_pde_to_pte(pde, tmpva);
			if ((*pte & PG_PTE_CACHE) != cache_bits_pte) {
				pmap_pte_attr(pte, cache_bits_pte);
				changed = TRUE;
			}
			if (tmpva >= VM_MIN_KERNEL_ADDRESS) {
				if (pa_start == pa_end) {
					/* Start physical address run. */
					pa_start = *pte & PG_FRAME;
					pa_end = pa_start + PAGE_SIZE;
				} else if (pa_end == (*pte & PG_FRAME))
					pa_end += PAGE_SIZE;
				else {
					/* Run ended, update direct map. */
					error = pmap_change_attr_locked(
					    PHYS_TO_DMAP(pa_start),
					    pa_end - pa_start, mode);
					if (error != 0)
						break;
					/* Start physical address run. */
					pa_start = *pte & PG_FRAME;
					pa_end = pa_start + PAGE_SIZE;
				}
			}
			tmpva += PAGE_SIZE;
		}
	}
	if (error == 0 && pa_start != pa_end)
		error = pmap_change_attr_locked(PHYS_TO_DMAP(pa_start),
		    pa_end - pa_start, mode);

	/*
	 * Flush CPU caches if required to make sure any data isn't cached that
	 * shouldn't be, etc.
	 */
	if (changed) {
		pmap_invalidate_range(kernel_pmap, base, tmpva);
		pmap_invalidate_cache_range(base, tmpva);
	}
	return (error);
}

/*
 * Demotes any mapping within the direct map region that covers more than the
 * specified range of physical addresses.  This range's size must be a power
 * of two and its starting address must be a multiple of its size.  Since the
 * demotion does not change any attributes of the mapping, a TLB invalidation
 * is not mandatory.  The caller may, however, request a TLB invalidation.
 */
void
pmap_demote_DMAP(vm_paddr_t base, vm_size_t len, boolean_t invalidate)
{
	pdp_entry_t *pdpe;
	pd_entry_t *pde;
	vm_offset_t va;
	boolean_t changed;

	if (len == 0)
		return;
	KASSERT(powerof2(len), ("pmap_demote_DMAP: len is not a power of 2"));
	KASSERT((base & (len - 1)) == 0,
	    ("pmap_demote_DMAP: base is not a multiple of len"));
	if (len < NBPDP && base < dmaplimit) {
		va = PHYS_TO_DMAP(base);
		changed = FALSE;
		PMAP_LOCK(kernel_pmap);
		pdpe = pmap_pdpe(kernel_pmap, va);
		if ((*pdpe & PG_V) == 0)
			panic("pmap_demote_DMAP: invalid PDPE");
		if ((*pdpe & PG_PS) != 0) {
			if (!pmap_demote_pdpe(kernel_pmap, pdpe, va))
				panic("pmap_demote_DMAP: PDPE failed");
			changed = TRUE;
		}
		if (len < NBPDR) {
			pde = pmap_pdpe_to_pde(pdpe, va);
			if ((*pde & PG_V) == 0)
				panic("pmap_demote_DMAP: invalid PDE");
			if ((*pde & PG_PS) != 0) {
				if (!pmap_demote_pde(kernel_pmap, pde, va))
					panic("pmap_demote_DMAP: PDE failed");
				changed = TRUE;
			}
		}
		if (changed && invalidate)
			pmap_invalidate_page(kernel_pmap, va);
		PMAP_UNLOCK(kernel_pmap);
	}
}

/*
 * perform the pmap work for mincore
 */
int
pmap_mincore(pmap_t pmap, vm_offset_t addr, vm_paddr_t *locked_pa)
{
	pd_entry_t *pdep;
	pt_entry_t pte;
	vm_paddr_t pa;
	int val;

	PMAP_LOCK(pmap);
retry:
	pdep = pmap_pde(pmap, addr);
	if (pdep != NULL && (*pdep & PG_V)) {
		if (*pdep & PG_PS) {
			pte = *pdep;
			/* Compute the physical address of the 4KB page. */
			pa = ((*pdep & PG_PS_FRAME) | (addr & PDRMASK)) &
			    PG_FRAME;
			val = MINCORE_SUPER;
		} else {
			pte = *pmap_pde_to_pte(pdep, addr);
			pa = pte & PG_FRAME;
			val = 0;
		}
	} else {
		pte = 0;
		pa = 0;
		val = 0;
	}
	if ((pte & PG_V) != 0) {
		val |= MINCORE_INCORE;
		if ((pte & (PG_M | PG_RW)) == (PG_M | PG_RW))
			val |= MINCORE_MODIFIED | MINCORE_MODIFIED_OTHER;
		if ((pte & PG_A) != 0)
			val |= MINCORE_REFERENCED | MINCORE_REFERENCED_OTHER;
	}
	if ((val & (MINCORE_MODIFIED_OTHER | MINCORE_REFERENCED_OTHER)) !=
	    (MINCORE_MODIFIED_OTHER | MINCORE_REFERENCED_OTHER) &&
	    (pte & (PG_MANAGED | PG_V)) == (PG_MANAGED | PG_V)) {
		/* Ensure that "PHYS_TO_VM_PAGE(pa)->object" doesn't change. */
		if (vm_page_pa_tryrelock(pmap, pa, locked_pa))
			goto retry;
	} else
		PA_UNLOCK_COND(*locked_pa);
	PMAP_UNLOCK(pmap);
	return (val);
}

void
pmap_activate(struct thread *td)
{
	pmap_t	pmap, oldpmap;
	u_int	cpuid;
	u_int64_t  cr3;

	critical_enter();
	pmap = vmspace_pmap(td->td_proc->p_vmspace);
	oldpmap = PCPU_GET(curpmap);
	cpuid = PCPU_GET(cpuid);
#ifdef SMP
	CPU_CLR_ATOMIC(cpuid, &oldpmap->pm_active);
	CPU_SET_ATOMIC(cpuid, &pmap->pm_active);
#else
	CPU_CLR(cpuid, &oldpmap->pm_active);
	CPU_SET(cpuid, &pmap->pm_active);
#endif
	cr3 = DMAP_TO_PHYS((vm_offset_t)pmap->pm_pml4);
	td->td_pcb->pcb_cr3 = cr3;
	load_cr3(cr3);
	PCPU_SET(curpmap, pmap);
	critical_exit();
}

void
pmap_sync_icache(pmap_t pm, vm_offset_t va, vm_size_t sz)
{
}

/*
 *	Increase the starting virtual address of the given mapping if a
 *	different alignment might result in more superpage mappings.
 */
void
pmap_align_superpage(vm_object_t object, vm_ooffset_t offset,
    vm_offset_t *addr, vm_size_t size)
{
	vm_offset_t superpage_offset;

	if (size < NBPDR)
		return;
	if (object != NULL && (object->flags & OBJ_COLORED) != 0)
		offset += ptoa(object->pg_color);
	superpage_offset = offset & PDRMASK;
	if (size - ((NBPDR - superpage_offset) & PDRMASK) < NBPDR ||
	    (*addr & PDRMASK) == superpage_offset)
		return;
	if ((*addr & PDRMASK) < superpage_offset)
		*addr = (*addr & ~PDRMASK) + superpage_offset;
	else
		*addr = ((*addr + PDRMASK) & ~PDRMASK) + superpage_offset;
}

#include "opt_ddb.h"
#ifdef DDB
#include <ddb/ddb.h>

DB_SHOW_COMMAND(pte, pmap_print_pte)
{
	pmap_t pmap;
	pml4_entry_t *pml4;
	pdp_entry_t *pdp;
	pd_entry_t *pde;
	pt_entry_t *pte;
	vm_offset_t va;

	if (have_addr) {
		va = (vm_offset_t)addr;
		pmap = PCPU_GET(curpmap); /* XXX */
	} else {
		db_printf("show pte addr\n");
		return;
	}
	pml4 = pmap_pml4e(pmap, va);
	db_printf("VA %#016lx pml4e %#016lx", va, *pml4);
	if ((*pml4 & PG_V) == 0) {
		db_printf("\n");
		return;
	}
	pdp = pmap_pml4e_to_pdpe(pml4, va);
	db_printf(" pdpe %#016lx", *pdp);
	if ((*pdp & PG_V) == 0 || (*pdp & PG_PS) != 0) {
		db_printf("\n");
		return;
	}
	pde = pmap_pdpe_to_pde(pdp, va);
	db_printf(" pde %#016lx", *pde);
	if ((*pde & PG_V) == 0 || (*pde & PG_PS) != 0) {
		db_printf("\n");
		return;
	}
	pte = pmap_pde_to_pte(pde, va);
	db_printf(" pte %#016lx\n", *pte);
}
#endif<|MERGE_RESOLUTION|>--- conflicted
+++ resolved
@@ -3621,13 +3621,9 @@
 		pv = get_pv_entry(pmap, &lock);
 		pv->pv_va = va;
 		CHANGE_PV_LIST_LOCK_TO_PHYS(&lock, pa);
-<<<<<<< HEAD
 		TAILQ_INSERT_TAIL(&m->md.pv_list, pv, pv_next);
-=======
-		TAILQ_INSERT_TAIL(&m->md.pv_list, pv, pv_list);
 		if ((newpte & PG_RW) != 0)
 			vm_page_aflag_set(m, PGA_WRITEABLE);
->>>>>>> 0d3b58ae
 	}
 
 	/*
