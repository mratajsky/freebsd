/*-
 * Copyright (c) 1997-2008 by Matthew Jacob
 * All rights reserved.
 *
 * Redistribution and use in source and binary forms, with or without
 * modification, are permitted provided that the following conditions
 * are met:
 * 1. Redistributions of source code must retain the above copyright
 *    notice immediately at the beginning of the file, without modification,
 *    this list of conditions, and the following disclaimer.
 * 2. The name of the author may not be used to endorse or promote products
 *    derived from this software without specific prior written permission.
 *
 * THIS SOFTWARE IS PROVIDED BY THE AUTHOR AND CONTRIBUTORS ``AS IS'' AND
 * ANY EXPRESS OR IMPLIED WARRANTIES, INCLUDING, BUT NOT LIMITED TO, THE
 * IMPLIED WARRANTIES OF MERCHANTABILITY AND FITNESS FOR A PARTICULAR PURPOSE
 * ARE DISCLAIMED. IN NO EVENT SHALL THE AUTHOR OR CONTRIBUTORS BE LIABLE FOR
 * ANY DIRECT, INDIRECT, INCIDENTAL, SPECIAL, EXEMPLARY, OR CONSEQUENTIAL
 * DAMAGES (INCLUDING, BUT NOT LIMITED TO, PROCUREMENT OF SUBSTITUTE GOODS
 * OR SERVICES; LOSS OF USE, DATA, OR PROFITS; OR BUSINESS INTERRUPTION)
 * HOWEVER CAUSED AND ON ANY THEORY OF LIABILITY, WHETHER IN CONTRACT, STRICT
 * LIABILITY, OR TORT (INCLUDING NEGLIGENCE OR OTHERWISE) ARISING IN ANY WAY
 * OUT OF THE USE OF THIS SOFTWARE, EVEN IF ADVISED OF THE POSSIBILITY OF
 * SUCH DAMAGE.
 */
/*
 * PCI specific probe and attach routines for Qlogic ISP SCSI adapters.
 * FreeBSD Version.
 */
#include <sys/cdefs.h>
__FBSDID("$FreeBSD$");

#include <sys/param.h>
#include <sys/systm.h>
#include <sys/kernel.h>
#include <sys/module.h>
#include <sys/linker.h>
#include <sys/firmware.h>
#include <sys/bus.h>
#include <sys/stdint.h>
#include <dev/pci/pcireg.h>
#include <dev/pci/pcivar.h>
#include <machine/bus.h>
#include <machine/resource.h>
#include <sys/rman.h>
#include <sys/malloc.h>
#include <sys/uio.h>

#ifdef __sparc64__
#include <dev/ofw/openfirm.h>
#include <machine/ofw_machdep.h>
#endif

#include <dev/isp/isp_freebsd.h>

static uint32_t isp_pci_rd_reg(ispsoftc_t *, int);
static void isp_pci_wr_reg(ispsoftc_t *, int, uint32_t);
static uint32_t isp_pci_rd_reg_1080(ispsoftc_t *, int);
static void isp_pci_wr_reg_1080(ispsoftc_t *, int, uint32_t);
static uint32_t isp_pci_rd_reg_2400(ispsoftc_t *, int);
static void isp_pci_wr_reg_2400(ispsoftc_t *, int, uint32_t);
static int isp_pci_rd_isr(ispsoftc_t *, uint32_t *, uint16_t *, uint16_t *);
static int isp_pci_rd_isr_2300(ispsoftc_t *, uint32_t *, uint16_t *, uint16_t *);
static int isp_pci_rd_isr_2400(ispsoftc_t *, uint32_t *, uint16_t *, uint16_t *);
static int isp_pci_mbxdma(ispsoftc_t *);
static int isp_pci_dmasetup(ispsoftc_t *, XS_T *, void *);


static void isp_pci_reset0(ispsoftc_t *);
static void isp_pci_reset1(ispsoftc_t *);
static void isp_pci_dumpregs(ispsoftc_t *, const char *);

static struct ispmdvec mdvec = {
	isp_pci_rd_isr,
	isp_pci_rd_reg,
	isp_pci_wr_reg,
	isp_pci_mbxdma,
	isp_pci_dmasetup,
	isp_common_dmateardown,
	isp_pci_reset0,
	isp_pci_reset1,
	isp_pci_dumpregs,
	NULL,
	BIU_BURST_ENABLE|BIU_PCI_CONF1_FIFO_64
};

static struct ispmdvec mdvec_1080 = {
	isp_pci_rd_isr,
	isp_pci_rd_reg_1080,
	isp_pci_wr_reg_1080,
	isp_pci_mbxdma,
	isp_pci_dmasetup,
	isp_common_dmateardown,
	isp_pci_reset0,
	isp_pci_reset1,
	isp_pci_dumpregs,
	NULL,
	BIU_BURST_ENABLE|BIU_PCI_CONF1_FIFO_64
};

static struct ispmdvec mdvec_12160 = {
	isp_pci_rd_isr,
	isp_pci_rd_reg_1080,
	isp_pci_wr_reg_1080,
	isp_pci_mbxdma,
	isp_pci_dmasetup,
	isp_common_dmateardown,
	isp_pci_reset0,
	isp_pci_reset1,
	isp_pci_dumpregs,
	NULL,
	BIU_BURST_ENABLE|BIU_PCI_CONF1_FIFO_64
};

static struct ispmdvec mdvec_2100 = {
	isp_pci_rd_isr,
	isp_pci_rd_reg,
	isp_pci_wr_reg,
	isp_pci_mbxdma,
	isp_pci_dmasetup,
	isp_common_dmateardown,
	isp_pci_reset0,
	isp_pci_reset1,
	isp_pci_dumpregs
};

static struct ispmdvec mdvec_2200 = {
	isp_pci_rd_isr,
	isp_pci_rd_reg,
	isp_pci_wr_reg,
	isp_pci_mbxdma,
	isp_pci_dmasetup,
	isp_common_dmateardown,
	isp_pci_reset0,
	isp_pci_reset1,
	isp_pci_dumpregs
};

static struct ispmdvec mdvec_2300 = {
	isp_pci_rd_isr_2300,
	isp_pci_rd_reg,
	isp_pci_wr_reg,
	isp_pci_mbxdma,
	isp_pci_dmasetup,
	isp_common_dmateardown,
	isp_pci_reset0,
	isp_pci_reset1,
	isp_pci_dumpregs
};

static struct ispmdvec mdvec_2400 = {
	isp_pci_rd_isr_2400,
	isp_pci_rd_reg_2400,
	isp_pci_wr_reg_2400,
	isp_pci_mbxdma,
	isp_pci_dmasetup,
	isp_common_dmateardown,
	isp_pci_reset0,
	isp_pci_reset1,
	NULL
};

static struct ispmdvec mdvec_2500 = {
	isp_pci_rd_isr_2400,
	isp_pci_rd_reg_2400,
	isp_pci_wr_reg_2400,
	isp_pci_mbxdma,
	isp_pci_dmasetup,
	isp_common_dmateardown,
	isp_pci_reset0,
	isp_pci_reset1,
	NULL
};

#ifndef	PCIM_CMD_INVEN
#define	PCIM_CMD_INVEN			0x10
#endif
#ifndef	PCIM_CMD_BUSMASTEREN
#define	PCIM_CMD_BUSMASTEREN		0x0004
#endif
#ifndef	PCIM_CMD_PERRESPEN
#define	PCIM_CMD_PERRESPEN		0x0040
#endif
#ifndef	PCIM_CMD_SEREN
#define	PCIM_CMD_SEREN			0x0100
#endif
#ifndef	PCIM_CMD_INTX_DISABLE
#define	PCIM_CMD_INTX_DISABLE		0x0400
#endif

#ifndef	PCIR_COMMAND
#define	PCIR_COMMAND			0x04
#endif

#ifndef	PCIR_CACHELNSZ
#define	PCIR_CACHELNSZ			0x0c
#endif

#ifndef	PCIR_LATTIMER
#define	PCIR_LATTIMER			0x0d
#endif

#ifndef	PCIR_ROMADDR
#define	PCIR_ROMADDR			0x30
#endif

#ifndef	PCI_VENDOR_QLOGIC
#define	PCI_VENDOR_QLOGIC		0x1077
#endif

#ifndef	PCI_PRODUCT_QLOGIC_ISP1020
#define	PCI_PRODUCT_QLOGIC_ISP1020	0x1020
#endif

#ifndef	PCI_PRODUCT_QLOGIC_ISP1080
#define	PCI_PRODUCT_QLOGIC_ISP1080	0x1080
#endif

#ifndef	PCI_PRODUCT_QLOGIC_ISP10160
#define	PCI_PRODUCT_QLOGIC_ISP10160	0x1016
#endif

#ifndef	PCI_PRODUCT_QLOGIC_ISP12160
#define	PCI_PRODUCT_QLOGIC_ISP12160	0x1216
#endif

#ifndef	PCI_PRODUCT_QLOGIC_ISP1240
#define	PCI_PRODUCT_QLOGIC_ISP1240	0x1240
#endif

#ifndef	PCI_PRODUCT_QLOGIC_ISP1280
#define	PCI_PRODUCT_QLOGIC_ISP1280	0x1280
#endif

#ifndef	PCI_PRODUCT_QLOGIC_ISP2100
#define	PCI_PRODUCT_QLOGIC_ISP2100	0x2100
#endif

#ifndef	PCI_PRODUCT_QLOGIC_ISP2200
#define	PCI_PRODUCT_QLOGIC_ISP2200	0x2200
#endif

#ifndef	PCI_PRODUCT_QLOGIC_ISP2300
#define	PCI_PRODUCT_QLOGIC_ISP2300	0x2300
#endif

#ifndef	PCI_PRODUCT_QLOGIC_ISP2312
#define	PCI_PRODUCT_QLOGIC_ISP2312	0x2312
#endif

#ifndef	PCI_PRODUCT_QLOGIC_ISP2322
#define	PCI_PRODUCT_QLOGIC_ISP2322	0x2322
#endif

#ifndef	PCI_PRODUCT_QLOGIC_ISP2422
#define	PCI_PRODUCT_QLOGIC_ISP2422	0x2422
#endif

#ifndef	PCI_PRODUCT_QLOGIC_ISP2432
#define	PCI_PRODUCT_QLOGIC_ISP2432	0x2432
#endif

#ifndef	PCI_PRODUCT_QLOGIC_ISP2532
#define	PCI_PRODUCT_QLOGIC_ISP2532	0x2532
#endif

#ifndef	PCI_PRODUCT_QLOGIC_ISP6312
#define	PCI_PRODUCT_QLOGIC_ISP6312	0x6312
#endif

#ifndef	PCI_PRODUCT_QLOGIC_ISP6322
#define	PCI_PRODUCT_QLOGIC_ISP6322	0x6322
#endif

#ifndef        PCI_PRODUCT_QLOGIC_ISP5432
#define        PCI_PRODUCT_QLOGIC_ISP5432      0x5432
#endif

#define        PCI_QLOGIC_ISP5432      \
       ((PCI_PRODUCT_QLOGIC_ISP5432 << 16) | PCI_VENDOR_QLOGIC)

#define	PCI_QLOGIC_ISP1020	\
	((PCI_PRODUCT_QLOGIC_ISP1020 << 16) | PCI_VENDOR_QLOGIC)

#define	PCI_QLOGIC_ISP1080	\
	((PCI_PRODUCT_QLOGIC_ISP1080 << 16) | PCI_VENDOR_QLOGIC)

#define	PCI_QLOGIC_ISP10160	\
	((PCI_PRODUCT_QLOGIC_ISP10160 << 16) | PCI_VENDOR_QLOGIC)

#define	PCI_QLOGIC_ISP12160	\
	((PCI_PRODUCT_QLOGIC_ISP12160 << 16) | PCI_VENDOR_QLOGIC)

#define	PCI_QLOGIC_ISP1240	\
	((PCI_PRODUCT_QLOGIC_ISP1240 << 16) | PCI_VENDOR_QLOGIC)

#define	PCI_QLOGIC_ISP1280	\
	((PCI_PRODUCT_QLOGIC_ISP1280 << 16) | PCI_VENDOR_QLOGIC)

#define	PCI_QLOGIC_ISP2100	\
	((PCI_PRODUCT_QLOGIC_ISP2100 << 16) | PCI_VENDOR_QLOGIC)

#define	PCI_QLOGIC_ISP2200	\
	((PCI_PRODUCT_QLOGIC_ISP2200 << 16) | PCI_VENDOR_QLOGIC)

#define	PCI_QLOGIC_ISP2300	\
	((PCI_PRODUCT_QLOGIC_ISP2300 << 16) | PCI_VENDOR_QLOGIC)

#define	PCI_QLOGIC_ISP2312	\
	((PCI_PRODUCT_QLOGIC_ISP2312 << 16) | PCI_VENDOR_QLOGIC)

#define	PCI_QLOGIC_ISP2322	\
	((PCI_PRODUCT_QLOGIC_ISP2322 << 16) | PCI_VENDOR_QLOGIC)

#define	PCI_QLOGIC_ISP2422	\
	((PCI_PRODUCT_QLOGIC_ISP2422 << 16) | PCI_VENDOR_QLOGIC)

#define	PCI_QLOGIC_ISP2432	\
	((PCI_PRODUCT_QLOGIC_ISP2432 << 16) | PCI_VENDOR_QLOGIC)

#define	PCI_QLOGIC_ISP2532	\
	((PCI_PRODUCT_QLOGIC_ISP2532 << 16) | PCI_VENDOR_QLOGIC)

#define	PCI_QLOGIC_ISP6312	\
	((PCI_PRODUCT_QLOGIC_ISP6312 << 16) | PCI_VENDOR_QLOGIC)

#define	PCI_QLOGIC_ISP6322	\
	((PCI_PRODUCT_QLOGIC_ISP6322 << 16) | PCI_VENDOR_QLOGIC)

/*
 * Odd case for some AMI raid cards... We need to *not* attach to this.
 */
#define	AMI_RAID_SUBVENDOR_ID	0x101e

#define	IO_MAP_REG	0x10
#define	MEM_MAP_REG	0x14

#define	PCI_DFLT_LTNCY	0x40
#define	PCI_DFLT_LNSZ	0x10

static int isp_pci_probe (device_t);
static int isp_pci_attach (device_t);
static int isp_pci_detach (device_t);


#define	ISP_PCD(isp)	((struct isp_pcisoftc *)isp)->pci_dev
struct isp_pcisoftc {
	ispsoftc_t			pci_isp;
	device_t			pci_dev;
	struct resource *		regs;
	void *				irq;
	int				iqd;
	int				rtp;
	int				rgd;
	void *				ih;
	int16_t				pci_poff[_NREG_BLKS];
	busdma_tag_t			dmat;
	int				msicount;
};


static device_method_t isp_pci_methods[] = {
	/* Device interface */
	DEVMETHOD(device_probe,		isp_pci_probe),
	DEVMETHOD(device_attach,	isp_pci_attach),
	DEVMETHOD(device_detach,	isp_pci_detach),
	{ 0, 0 }
};

static driver_t isp_pci_driver = {
	"isp", isp_pci_methods, sizeof (struct isp_pcisoftc)
};
static devclass_t isp_devclass;
DRIVER_MODULE(isp, pci, isp_pci_driver, isp_devclass, 0, 0);
MODULE_DEPEND(isp, cam, 1, 1, 1);
MODULE_DEPEND(isp, firmware, 1, 1, 1);
static int isp_nvports = 0;

static int
isp_pci_probe(device_t dev)
{
	switch ((pci_get_device(dev) << 16) | (pci_get_vendor(dev))) {
	case PCI_QLOGIC_ISP1020:
		device_set_desc(dev, "Qlogic ISP 1020/1040 PCI SCSI Adapter");
		break;
	case PCI_QLOGIC_ISP1080:
		device_set_desc(dev, "Qlogic ISP 1080 PCI SCSI Adapter");
		break;
	case PCI_QLOGIC_ISP1240:
		device_set_desc(dev, "Qlogic ISP 1240 PCI SCSI Adapter");
		break;
	case PCI_QLOGIC_ISP1280:
		device_set_desc(dev, "Qlogic ISP 1280 PCI SCSI Adapter");
		break;
	case PCI_QLOGIC_ISP10160:
		device_set_desc(dev, "Qlogic ISP 10160 PCI SCSI Adapter");
		break;
	case PCI_QLOGIC_ISP12160:
		if (pci_get_subvendor(dev) == AMI_RAID_SUBVENDOR_ID) {
			return (ENXIO);
		}
		device_set_desc(dev, "Qlogic ISP 12160 PCI SCSI Adapter");
		break;
	case PCI_QLOGIC_ISP2100:
		device_set_desc(dev, "Qlogic ISP 2100 PCI FC-AL Adapter");
		break;
	case PCI_QLOGIC_ISP2200:
		device_set_desc(dev, "Qlogic ISP 2200 PCI FC-AL Adapter");
		break;
	case PCI_QLOGIC_ISP2300:
		device_set_desc(dev, "Qlogic ISP 2300 PCI FC-AL Adapter");
		break;
	case PCI_QLOGIC_ISP2312:
		device_set_desc(dev, "Qlogic ISP 2312 PCI FC-AL Adapter");
		break;
	case PCI_QLOGIC_ISP2322:
		device_set_desc(dev, "Qlogic ISP 2322 PCI FC-AL Adapter");
		break;
	case PCI_QLOGIC_ISP2422:
		device_set_desc(dev, "Qlogic ISP 2422 PCI FC-AL Adapter");
		break;
	case PCI_QLOGIC_ISP2432:
		device_set_desc(dev, "Qlogic ISP 2432 PCI FC-AL Adapter");
		break;
	case PCI_QLOGIC_ISP2532:
		device_set_desc(dev, "Qlogic ISP 2532 PCI FC-AL Adapter");
		break;
	case PCI_QLOGIC_ISP5432:
		device_set_desc(dev, "Qlogic ISP 5432 PCI FC-AL Adapter");
		break;
	case PCI_QLOGIC_ISP6312:
		device_set_desc(dev, "Qlogic ISP 6312 PCI FC-AL Adapter");
		break;
	case PCI_QLOGIC_ISP6322:
		device_set_desc(dev, "Qlogic ISP 6322 PCI FC-AL Adapter");
		break;
	default:
		return (ENXIO);
	}
	if (isp_announced == 0 && bootverbose) {
		printf("Qlogic ISP Driver, FreeBSD Version %d.%d, "
		    "Core Version %d.%d\n",
		    ISP_PLATFORM_VERSION_MAJOR, ISP_PLATFORM_VERSION_MINOR,
		    ISP_CORE_VERSION_MAJOR, ISP_CORE_VERSION_MINOR);
		isp_announced++;
	}
	/*
	 * XXXX: Here is where we might load the f/w module
	 * XXXX: (or increase a reference count to it).
	 */
	return (BUS_PROBE_DEFAULT);
}

static void
isp_get_generic_options(device_t dev, ispsoftc_t *isp)
{
	int tval;

	/*
	 * Figure out if we're supposed to skip this one.
	 */
	tval = 0;
	if (resource_int_value(device_get_name(dev), device_get_unit(dev), "disable", &tval) == 0 && tval) {
		device_printf(dev, "disabled at user request\n");
		isp->isp_osinfo.disabled = 1;
		return;
	}
	
	tval = 0;
	if (resource_int_value(device_get_name(dev), device_get_unit(dev), "fwload_disable", &tval) == 0 && tval != 0) {
		isp->isp_confopts |= ISP_CFG_NORELOAD;
	}
	tval = 0;
	if (resource_int_value(device_get_name(dev), device_get_unit(dev), "ignore_nvram", &tval) == 0 && tval != 0) {
		isp->isp_confopts |= ISP_CFG_NONVRAM;
	}
	tval = 0;
	(void) resource_int_value(device_get_name(dev), device_get_unit(dev), "debug", &tval);
	if (tval) {
		isp->isp_dblev = tval;
	} else {
		isp->isp_dblev = ISP_LOGWARN|ISP_LOGERR;
	}
	if (bootverbose) {
		isp->isp_dblev |= ISP_LOGCONFIG|ISP_LOGINFO;
	}
	tval = -1;
	(void) resource_int_value(device_get_name(dev), device_get_unit(dev), "vports", &tval);
	if (tval > 0 && tval < 127) {
		isp_nvports = tval;
	}
	tval = 1;
	(void) resource_int_value(device_get_name(dev), device_get_unit(dev), "autoconfig", &tval);
	isp_autoconfig = tval;
	tval = 7;
	(void) resource_int_value(device_get_name(dev), device_get_unit(dev), "quickboot_time", &tval);
	isp_quickboot_time = tval;
}

static void
isp_get_pci_options(device_t dev, int *m1, int *m2)
{
	int tval;
	/*
	 * Which we should try first - memory mapping or i/o mapping?
	 *
	 * We used to try memory first followed by i/o on alpha, otherwise
	 * the reverse, but we should just try memory first all the time now.
	 */
	*m1 = PCIM_CMD_MEMEN;
	*m2 = PCIM_CMD_PORTEN;

	tval = 0;
	if (resource_int_value(device_get_name(dev), device_get_unit(dev), "prefer_iomap", &tval) == 0 && tval != 0) {
		*m1 = PCIM_CMD_PORTEN;
		*m2 = PCIM_CMD_MEMEN;
	}
	tval = 0;
	if (resource_int_value(device_get_name(dev), device_get_unit(dev), "prefer_memmap", &tval) == 0 && tval != 0) {
		*m1 = PCIM_CMD_MEMEN;
		*m2 = PCIM_CMD_PORTEN;
	}
}

static void
isp_get_specific_options(device_t dev, int chan, ispsoftc_t *isp)
{
	const char *sptr;
	int tval = 0;

	if (resource_int_value(device_get_name(dev), device_get_unit(dev), "iid", &tval)) {
		if (IS_FC(isp)) {
			ISP_FC_PC(isp, chan)->default_id = 109 - chan;
		} else {
#ifdef __sparc64__
			ISP_SPI_PC(isp, chan)->iid = OF_getscsinitid(dev);
#else
			ISP_SPI_PC(isp, chan)->iid = 7;
#endif
		}
	} else {
		if (IS_FC(isp)) {
			ISP_FC_PC(isp, chan)->default_id = tval - chan;
		} else {
			ISP_SPI_PC(isp, chan)->iid = tval;
		}
		isp->isp_confopts |= ISP_CFG_OWNLOOPID;
	}

	tval = -1;
	if (resource_int_value(device_get_name(dev), device_get_unit(dev), "role", &tval) == 0) {
		switch (tval) {
		case ISP_ROLE_NONE:
		case ISP_ROLE_INITIATOR:
		case ISP_ROLE_TARGET:
		case ISP_ROLE_INITIATOR|ISP_ROLE_TARGET:
			device_printf(dev, "setting role to 0x%x\n", tval);
			break;
		default:
			tval = -1;
			break;
		}
	}
	if (tval == -1) {
		tval = ISP_DEFAULT_ROLES;
	}

	if (IS_SCSI(isp)) {
		ISP_SPI_PC(isp, chan)->def_role = tval;
		return;
	}
	ISP_FC_PC(isp, chan)->def_role = tval;

	tval = 0;
	if (resource_int_value(device_get_name(dev), device_get_unit(dev), "fullduplex", &tval) == 0 && tval != 0) {
		isp->isp_confopts |= ISP_CFG_FULL_DUPLEX;
	}
	sptr = 0;
	if (resource_string_value(device_get_name(dev), device_get_unit(dev), "topology", (const char **) &sptr) == 0 && sptr != 0) {
		if (strcmp(sptr, "lport") == 0) {
			isp->isp_confopts |= ISP_CFG_LPORT;
		} else if (strcmp(sptr, "nport") == 0) {
			isp->isp_confopts |= ISP_CFG_NPORT;
		} else if (strcmp(sptr, "lport-only") == 0) {
			isp->isp_confopts |= ISP_CFG_LPORT_ONLY;
		} else if (strcmp(sptr, "nport-only") == 0) {
			isp->isp_confopts |= ISP_CFG_NPORT_ONLY;
		}
	}

	tval = 0;
	(void) resource_int_value(device_get_name(dev), device_get_unit(dev), "nofctape", &tval);
	if (tval) {
		isp->isp_confopts |= ISP_CFG_NOFCTAPE;
	}

	tval = 0;
	(void) resource_int_value(device_get_name(dev), device_get_unit(dev), "fctape", &tval);
	if (tval) {
		isp->isp_confopts &= ~ISP_CFG_NOFCTAPE;
		isp->isp_confopts |= ISP_CFG_FCTAPE;
	}


	/*
	 * Because the resource_*_value functions can neither return
	 * 64 bit integer values, nor can they be directly coerced
	 * to interpret the right hand side of the assignment as
	 * you want them to interpret it, we have to force WWN
	 * hint replacement to specify WWN strings with a leading
	 * 'w' (e..g w50000000aaaa0001). Sigh.
	 */
	sptr = 0;
	tval = resource_string_value(device_get_name(dev), device_get_unit(dev), "portwwn", (const char **) &sptr);
	if (tval == 0 && sptr != 0 && *sptr++ == 'w') {
		char *eptr = 0;
		ISP_FC_PC(isp, chan)->def_wwpn = strtouq(sptr, &eptr, 16);
		if (eptr < sptr + 16 || ISP_FC_PC(isp, chan)->def_wwpn == -1) {
			device_printf(dev, "mangled portwwn hint '%s'\n", sptr);
			ISP_FC_PC(isp, chan)->def_wwpn = 0;
		}
	}

	sptr = 0;
	tval = resource_string_value(device_get_name(dev), device_get_unit(dev), "nodewwn", (const char **) &sptr);
	if (tval == 0 && sptr != 0 && *sptr++ == 'w') {
		char *eptr = 0;
		ISP_FC_PC(isp, chan)->def_wwnn = strtouq(sptr, &eptr, 16);
		if (eptr < sptr + 16 || ISP_FC_PC(isp, chan)->def_wwnn == 0) {
			device_printf(dev, "mangled nodewwn hint '%s'\n", sptr);
			ISP_FC_PC(isp, chan)->def_wwnn = 0;
		}
	}

	tval = 0;
	(void) resource_int_value(device_get_name(dev), device_get_unit(dev), "hysteresis", &tval);
	if (tval >= 0 && tval < 256) {
		ISP_FC_PC(isp, chan)->hysteresis = tval;
	} else {
		ISP_FC_PC(isp, chan)->hysteresis = isp_fabric_hysteresis;
	}

	tval = -1;
	(void) resource_int_value(device_get_name(dev), device_get_unit(dev), "loop_down_limit", &tval);
	if (tval >= 0 && tval < 0xffff) {
		ISP_FC_PC(isp, chan)->loop_down_limit = tval;
	} else {
		ISP_FC_PC(isp, chan)->loop_down_limit = isp_loop_down_limit;
	}

	tval = -1;
	(void) resource_int_value(device_get_name(dev), device_get_unit(dev), "gone_device_time", &tval);
	if (tval >= 0 && tval < 0xffff) {
		ISP_FC_PC(isp, chan)->gone_device_time = tval;
	} else {
		ISP_FC_PC(isp, chan)->gone_device_time = isp_gone_device_time;
	}
}

static int
isp_pci_attach(device_t dev)
{
	int i, m1, m2, locksetup = 0;
	uint32_t data, cmd, linesz, did;
	struct isp_pcisoftc *pcs;
	ispsoftc_t *isp;
	size_t psize, xsize;
	char fwname[32];

	pcs = device_get_softc(dev);
	if (pcs == NULL) {
		device_printf(dev, "cannot get softc\n");
		return (ENOMEM);
	}
	memset(pcs, 0, sizeof (*pcs));

	pcs->pci_dev = dev;
	isp = &pcs->pci_isp;
	isp->isp_dev = dev;
	isp->isp_nchan = 1;
	if (sizeof (bus_addr_t) > 4)
		isp->isp_osinfo.sixtyfourbit = 1;

	/*
	 * Get Generic Options
	 */
	isp_nvports = 0;
	isp_get_generic_options(dev, isp);

	/*
	 * Check to see if options have us disabled
	 */
	if (isp->isp_osinfo.disabled) {
		/*
		 * But return zero to preserve unit numbering
		 */
		return (0);
	}

	/*
	 * Get PCI options- which in this case are just mapping preferences.
	 */
	isp_get_pci_options(dev, &m1, &m2);

	linesz = PCI_DFLT_LNSZ;
	pcs->irq = pcs->regs = NULL;
	pcs->rgd = pcs->rtp = pcs->iqd = 0;

	cmd = pci_read_config(dev, PCIR_COMMAND, 2);
	if (cmd & m1) {
		pcs->rtp = (m1 == PCIM_CMD_MEMEN)? SYS_RES_MEMORY : SYS_RES_IOPORT;
		pcs->rgd = (m1 == PCIM_CMD_MEMEN)? MEM_MAP_REG : IO_MAP_REG;
		pcs->regs = bus_alloc_resource_any(dev, pcs->rtp, &pcs->rgd, RF_ACTIVE);
	}
	if (pcs->regs == NULL && (cmd & m2)) {
		pcs->rtp = (m2 == PCIM_CMD_MEMEN)? SYS_RES_MEMORY : SYS_RES_IOPORT;
		pcs->rgd = (m2 == PCIM_CMD_MEMEN)? MEM_MAP_REG : IO_MAP_REG;
		pcs->regs = bus_alloc_resource_any(dev, pcs->rtp, &pcs->rgd, RF_ACTIVE);
	}
	if (pcs->regs == NULL) {
		device_printf(dev, "unable to map any ports\n");
		goto bad;
	}
	if (bootverbose) {
		device_printf(dev, "using %s space register mapping\n", (pcs->rgd == IO_MAP_REG)? "I/O" : "Memory");
	}
	isp->isp_bus_tag = rman_get_bustag(pcs->regs);
	isp->isp_bus_handle = rman_get_bushandle(pcs->regs);

	pcs->pci_dev = dev;
	pcs->pci_poff[BIU_BLOCK >> _BLK_REG_SHFT] = BIU_REGS_OFF;
	pcs->pci_poff[MBOX_BLOCK >> _BLK_REG_SHFT] = PCI_MBOX_REGS_OFF;
	pcs->pci_poff[SXP_BLOCK >> _BLK_REG_SHFT] = PCI_SXP_REGS_OFF;
	pcs->pci_poff[RISC_BLOCK >> _BLK_REG_SHFT] = PCI_RISC_REGS_OFF;
	pcs->pci_poff[DMA_BLOCK >> _BLK_REG_SHFT] = DMA_REGS_OFF;

	switch (pci_get_devid(dev)) {
	case PCI_QLOGIC_ISP1020:
		did = 0x1040;
		isp->isp_mdvec = &mdvec;
		isp->isp_type = ISP_HA_SCSI_UNKNOWN;
		break;
	case PCI_QLOGIC_ISP1080:
		did = 0x1080;
		isp->isp_mdvec = &mdvec_1080;
		isp->isp_type = ISP_HA_SCSI_1080;
		pcs->pci_poff[DMA_BLOCK >> _BLK_REG_SHFT] = ISP1080_DMA_REGS_OFF;
		break;
	case PCI_QLOGIC_ISP1240:
		did = 0x1080;
		isp->isp_mdvec = &mdvec_1080;
		isp->isp_type = ISP_HA_SCSI_1240;
		isp->isp_nchan = 2;
		pcs->pci_poff[DMA_BLOCK >> _BLK_REG_SHFT] = ISP1080_DMA_REGS_OFF;
		break;
	case PCI_QLOGIC_ISP1280:
		did = 0x1080;
		isp->isp_mdvec = &mdvec_1080;
		isp->isp_type = ISP_HA_SCSI_1280;
		pcs->pci_poff[DMA_BLOCK >> _BLK_REG_SHFT] = ISP1080_DMA_REGS_OFF;
		break;
	case PCI_QLOGIC_ISP10160:
		did = 0x12160;
		isp->isp_mdvec = &mdvec_12160;
		isp->isp_type = ISP_HA_SCSI_10160;
		pcs->pci_poff[DMA_BLOCK >> _BLK_REG_SHFT] = ISP1080_DMA_REGS_OFF;
		break;
	case PCI_QLOGIC_ISP12160:
		did = 0x12160;
		isp->isp_nchan = 2;
		isp->isp_mdvec = &mdvec_12160;
		isp->isp_type = ISP_HA_SCSI_12160;
		pcs->pci_poff[DMA_BLOCK >> _BLK_REG_SHFT] = ISP1080_DMA_REGS_OFF;
		break;
	case PCI_QLOGIC_ISP2100:
		did = 0x2100;
		isp->isp_mdvec = &mdvec_2100;
		isp->isp_type = ISP_HA_FC_2100;
		pcs->pci_poff[MBOX_BLOCK >> _BLK_REG_SHFT] = PCI_MBOX_REGS2100_OFF;
		if (pci_get_revid(dev) < 3) {
			/*
			 * XXX: Need to get the actual revision
			 * XXX: number of the 2100 FB. At any rate,
			 * XXX: lower cache line size for early revision
			 * XXX; boards.
			 */
			linesz = 1;
		}
		break;
	case PCI_QLOGIC_ISP2200:
		did = 0x2200;
		isp->isp_mdvec = &mdvec_2200;
		isp->isp_type = ISP_HA_FC_2200;
		pcs->pci_poff[MBOX_BLOCK >> _BLK_REG_SHFT] = PCI_MBOX_REGS2100_OFF;
		break;
	case PCI_QLOGIC_ISP2300:
		did = 0x2300;
		isp->isp_mdvec = &mdvec_2300;
		isp->isp_type = ISP_HA_FC_2300;
		pcs->pci_poff[MBOX_BLOCK >> _BLK_REG_SHFT] = PCI_MBOX_REGS2300_OFF;
		break;
	case PCI_QLOGIC_ISP2312:
	case PCI_QLOGIC_ISP6312:
		did = 0x2300;
		isp->isp_mdvec = &mdvec_2300;
		isp->isp_type = ISP_HA_FC_2312;
		pcs->pci_poff[MBOX_BLOCK >> _BLK_REG_SHFT] = PCI_MBOX_REGS2300_OFF;
		break;
	case PCI_QLOGIC_ISP2322:
	case PCI_QLOGIC_ISP6322:
		did = 0x2322;
		isp->isp_mdvec = &mdvec_2300;
		isp->isp_type = ISP_HA_FC_2322;
		pcs->pci_poff[MBOX_BLOCK >> _BLK_REG_SHFT] = PCI_MBOX_REGS2300_OFF;
		break;
	case PCI_QLOGIC_ISP2422:
	case PCI_QLOGIC_ISP2432:
		did = 0x2400;
		isp->isp_nchan += isp_nvports;
		isp->isp_mdvec = &mdvec_2400;
		isp->isp_type = ISP_HA_FC_2400;
		pcs->pci_poff[MBOX_BLOCK >> _BLK_REG_SHFT] = PCI_MBOX_REGS2400_OFF;
		break;
	case PCI_QLOGIC_ISP2532:
		did = 0x2500;
		isp->isp_nchan += isp_nvports;
		isp->isp_mdvec = &mdvec_2500;
		isp->isp_type = ISP_HA_FC_2500;
		pcs->pci_poff[MBOX_BLOCK >> _BLK_REG_SHFT] = PCI_MBOX_REGS2400_OFF;
		break;
	case PCI_QLOGIC_ISP5432:
		did = 0x2500;
		isp->isp_mdvec = &mdvec_2500;
		isp->isp_type = ISP_HA_FC_2500;
		pcs->pci_poff[MBOX_BLOCK >> _BLK_REG_SHFT] = PCI_MBOX_REGS2400_OFF;
		break;
	default:
		device_printf(dev, "unknown device type\n");
		goto bad;
		break;
	}
	isp->isp_revision = pci_get_revid(dev);

	if (IS_FC(isp)) {
		psize = sizeof (fcparam);
		xsize = sizeof (struct isp_fc);
	} else {
		psize = sizeof (sdparam);
		xsize = sizeof (struct isp_spi);
	}
	psize *= isp->isp_nchan;
	xsize *= isp->isp_nchan;
	isp->isp_param = malloc(psize, M_DEVBUF, M_NOWAIT | M_ZERO);
	if (isp->isp_param == NULL) {
		device_printf(dev, "cannot allocate parameter data\n");
		goto bad;
	}
	isp->isp_osinfo.pc.ptr = malloc(xsize, M_DEVBUF, M_NOWAIT | M_ZERO);
	if (isp->isp_osinfo.pc.ptr == NULL) {
		device_printf(dev, "cannot allocate parameter data\n");
		goto bad;
	}

	/*
	 * Now that we know who we are (roughly) get/set specific options
	 */
	for (i = 0; i < isp->isp_nchan; i++) {
		isp_get_specific_options(dev, i, isp);
	}

	/*
	 * The 'it' suffix really only matters for SCSI cards in target mode.
	 */
	isp->isp_osinfo.fw = NULL;
	if (IS_SCSI(isp) && (ISP_SPI_PC(isp, 0)->def_role & ISP_ROLE_TARGET)) {
		snprintf(fwname, sizeof (fwname), "isp_%04x_it", did);
		isp->isp_osinfo.fw = firmware_get(fwname);
	} else if (IS_24XX(isp)) {
		snprintf(fwname, sizeof (fwname), "isp_%04x_multi", did);
		isp->isp_osinfo.fw = firmware_get(fwname);
	}
	if (isp->isp_osinfo.fw == NULL) {
		snprintf(fwname, sizeof (fwname), "isp_%04x", did);
		isp->isp_osinfo.fw = firmware_get(fwname);
	}
	if (isp->isp_osinfo.fw != NULL) {
		isp_prt(isp, ISP_LOGCONFIG, "loaded firmware %s", fwname);
		isp->isp_mdvec->dv_ispfw = isp->isp_osinfo.fw->data;
	}

	/*
	 * Make sure that SERR, PERR, WRITE INVALIDATE and BUSMASTER are set.
	 */
	cmd |= PCIM_CMD_SEREN | PCIM_CMD_PERRESPEN | PCIM_CMD_BUSMASTEREN | PCIM_CMD_INVEN;
	if (IS_2300(isp)) {	/* per QLogic errata */
		cmd &= ~PCIM_CMD_INVEN;
	}
	if (IS_2322(isp) || pci_get_devid(dev) == PCI_QLOGIC_ISP6312) {
		cmd &= ~PCIM_CMD_INTX_DISABLE;
	}
	if (IS_24XX(isp)) {
		cmd &= ~PCIM_CMD_INTX_DISABLE;
	}
	pci_write_config(dev, PCIR_COMMAND, cmd, 2);

	/*
	 * Make sure the Cache Line Size register is set sensibly.
	 */
	data = pci_read_config(dev, PCIR_CACHELNSZ, 1);
	if (data == 0 || (linesz != PCI_DFLT_LNSZ && data != linesz)) {
		isp_prt(isp, ISP_LOGDEBUG0, "set PCI line size to %d from %d", linesz, data);
		data = linesz;
		pci_write_config(dev, PCIR_CACHELNSZ, data, 1);
	}

	/*
	 * Make sure the Latency Timer is sane.
	 */
	data = pci_read_config(dev, PCIR_LATTIMER, 1);
	if (data < PCI_DFLT_LTNCY) {
		data = PCI_DFLT_LTNCY;
		isp_prt(isp, ISP_LOGDEBUG0, "set PCI latency to %d", data);
		pci_write_config(dev, PCIR_LATTIMER, data, 1);
	}

	/*
	 * Make sure we've disabled the ROM.
	 */
	data = pci_read_config(dev, PCIR_ROMADDR, 4);
	data &= ~1;
	pci_write_config(dev, PCIR_ROMADDR, data, 4);

	/*
	 * Do MSI
	 *
	 * NB: MSI-X needs to be disabled for the 2432 (PCI-Express)
	 */
	if (IS_24XX(isp) || IS_2322(isp)) {
		pcs->msicount = pci_msi_count(dev);
		if (pcs->msicount > 1) {
			pcs->msicount = 1;
		}
		if (pci_alloc_msi(dev, &pcs->msicount) == 0) {
			pcs->iqd = 1;
		} else {
			pcs->iqd = 0;
		}
	}
	pcs->irq = bus_alloc_resource_any(dev, SYS_RES_IRQ, &pcs->iqd, RF_ACTIVE | RF_SHAREABLE);
	if (pcs->irq == NULL) {
		device_printf(dev, "could not allocate interrupt\n");
		goto bad;
	}

	/* Make sure the lock is set up. */
	mtx_init(&isp->isp_osinfo.lock, "isp", NULL, MTX_DEF);
	locksetup++;

	if (isp_setup_intr(dev, pcs->irq, ISP_IFLAGS, NULL, isp_platform_intr, isp, &pcs->ih)) {
		device_printf(dev, "could not setup interrupt\n");
		goto bad;
	}

	/*
	 * Last minute checks...
	 */
	if (IS_23XX(isp) || IS_24XX(isp)) {
		isp->isp_port = pci_get_function(dev);
	}

	/*
	 * Make sure we're in reset state.
	 */
	ISP_LOCK(isp);
	isp_reset(isp, 1);
	if (isp->isp_state != ISP_RESETSTATE) {
		ISP_UNLOCK(isp);
		goto bad;
	}
	isp_init(isp);
	if (isp->isp_state == ISP_INITSTATE) {
		isp->isp_state = ISP_RUNSTATE;
	}
	ISP_UNLOCK(isp);
	if (isp_attach(isp)) {
		ISP_LOCK(isp);
		isp_uninit(isp);
		ISP_UNLOCK(isp);
		goto bad;
	}
	return (0);

bad:
	if (pcs->ih) {
		(void) bus_teardown_intr(dev, pcs->irq, pcs->ih);
	}
	if (locksetup) {
		mtx_destroy(&isp->isp_osinfo.lock);
	}
	if (pcs->irq) {
		(void) bus_release_resource(dev, SYS_RES_IRQ, pcs->iqd, pcs->irq);
	}
	if (pcs->msicount) {
		pci_release_msi(dev);
	}
	if (pcs->regs) {
		(void) bus_release_resource(dev, pcs->rtp, pcs->rgd, pcs->regs);
	}
	if (pcs->pci_isp.isp_param) {
		free(pcs->pci_isp.isp_param, M_DEVBUF);
		pcs->pci_isp.isp_param = NULL;
	}
	if (pcs->pci_isp.isp_osinfo.pc.ptr) {
		free(pcs->pci_isp.isp_osinfo.pc.ptr, M_DEVBUF);
		pcs->pci_isp.isp_osinfo.pc.ptr = NULL;
	}
	return (ENXIO);
}

static int
isp_pci_detach(device_t dev)
{
	struct isp_pcisoftc *pcs;
	ispsoftc_t *isp;
	int status;

	pcs = device_get_softc(dev);
	if (pcs == NULL) {
		return (ENXIO);
	}
	isp = (ispsoftc_t *) pcs;
	status = isp_detach(isp);
	if (status)
		return (status);
	ISP_LOCK(isp);
	isp_uninit(isp);
	if (pcs->ih) {
		(void) bus_teardown_intr(dev, pcs->irq, pcs->ih);
	}
	ISP_UNLOCK(isp);
	mtx_destroy(&isp->isp_osinfo.lock);
	(void) bus_release_resource(dev, SYS_RES_IRQ, pcs->iqd, pcs->irq);
	if (pcs->msicount) {
		pci_release_msi(dev);
	}
	(void) bus_release_resource(dev, pcs->rtp, pcs->rgd, pcs->regs);
	/*
	 * XXX: THERE IS A LOT OF LEAKAGE HERE
	 */
	if (pcs->pci_isp.isp_param) {
		free(pcs->pci_isp.isp_param, M_DEVBUF);
		pcs->pci_isp.isp_param = NULL;
	}
	if (pcs->pci_isp.isp_osinfo.pc.ptr) {
		free(pcs->pci_isp.isp_osinfo.pc.ptr, M_DEVBUF);
		pcs->pci_isp.isp_osinfo.pc.ptr = NULL;
	}
	return (0);
}

#define	IspVirt2Off(a, x)	\
	(((struct isp_pcisoftc *)a)->pci_poff[((x) & _BLK_REG_MASK) >> \
	_BLK_REG_SHFT] + ((x) & 0xfff))

#define	BXR2(isp, off)		\
	bus_space_read_2(isp->isp_bus_tag, isp->isp_bus_handle, off)
#define	BXW2(isp, off, v)	\
	bus_space_write_2(isp->isp_bus_tag, isp->isp_bus_handle, off, v)
#define	BXR4(isp, off)		\
	bus_space_read_4(isp->isp_bus_tag, isp->isp_bus_handle, off)
#define	BXW4(isp, off, v)	\
	bus_space_write_4(isp->isp_bus_tag, isp->isp_bus_handle, off, v)


static ISP_INLINE int
isp_pci_rd_debounced(ispsoftc_t *isp, int off, uint16_t *rp)
{
	uint32_t val0, val1;
	int i = 0;

	do {
		val0 = BXR2(isp, IspVirt2Off(isp, off));
		val1 = BXR2(isp, IspVirt2Off(isp, off));
	} while (val0 != val1 && ++i < 1000);
	if (val0 != val1) {
		return (1);
	}
	*rp = val0;
	return (0);
}

static int
isp_pci_rd_isr(ispsoftc_t *isp, uint32_t *isrp, uint16_t *semap, uint16_t *mbp)
{
	uint16_t isr, sema;

	if (IS_2100(isp)) {
		if (isp_pci_rd_debounced(isp, BIU_ISR, &isr)) {
		    return (0);
		}
		if (isp_pci_rd_debounced(isp, BIU_SEMA, &sema)) {
		    return (0);
		}
	} else {
		isr = BXR2(isp, IspVirt2Off(isp, BIU_ISR));
		sema = BXR2(isp, IspVirt2Off(isp, BIU_SEMA));
	}
	isp_prt(isp, ISP_LOGDEBUG3, "ISR 0x%x SEMA 0x%x", isr, sema);
	isr &= INT_PENDING_MASK(isp);
	sema &= BIU_SEMA_LOCK;
	if (isr == 0 && sema == 0) {
		return (0);
	}
	*isrp = isr;
	if ((*semap = sema) != 0) {
		if (IS_2100(isp)) {
			if (isp_pci_rd_debounced(isp, OUTMAILBOX0, mbp)) {
				return (0);
			}
		} else {
			*mbp = BXR2(isp, IspVirt2Off(isp, OUTMAILBOX0));
		}
	}
	return (1);
}

static int
isp_pci_rd_isr_2300(ispsoftc_t *isp, uint32_t *isrp, uint16_t *semap, uint16_t *mbox0p)
{
	uint32_t hccr;
	uint32_t r2hisr;

	if (!(BXR2(isp, IspVirt2Off(isp, BIU_ISR) & BIU2100_ISR_RISC_INT))) {
		*isrp = 0;
		return (0);
	}
	r2hisr = BXR4(isp, IspVirt2Off(isp, BIU_R2HSTSLO));
	isp_prt(isp, ISP_LOGDEBUG3, "RISC2HOST ISR 0x%x", r2hisr);
	if ((r2hisr & BIU_R2HST_INTR) == 0) {
		*isrp = 0;
		return (0);
	}
	switch (r2hisr & BIU_R2HST_ISTAT_MASK) {
	case ISPR2HST_ROM_MBX_OK:
	case ISPR2HST_ROM_MBX_FAIL:
	case ISPR2HST_MBX_OK:
	case ISPR2HST_MBX_FAIL:
	case ISPR2HST_ASYNC_EVENT:
		*isrp = r2hisr & 0xffff;
		*mbox0p = (r2hisr >> 16);
		*semap = 1;
		return (1);
	case ISPR2HST_RIO_16:
		*isrp = r2hisr & 0xffff;
		*mbox0p = ASYNC_RIO16_1;
		*semap = 1;
		return (1);
	case ISPR2HST_FPOST:
		*isrp = r2hisr & 0xffff;
		*mbox0p = ASYNC_CMD_CMPLT;
		*semap = 1;
		return (1);
	case ISPR2HST_FPOST_CTIO:
		*isrp = r2hisr & 0xffff;
		*mbox0p = ASYNC_CTIO_DONE;
		*semap = 1;
		return (1);
	case ISPR2HST_RSPQ_UPDATE:
		*isrp = r2hisr & 0xffff;
		*mbox0p = 0;
		*semap = 0;
		return (1);
	default:
		hccr = ISP_READ(isp, HCCR);
		if (hccr & HCCR_PAUSE) {
			ISP_WRITE(isp, HCCR, HCCR_RESET);
			isp_prt(isp, ISP_LOGERR, "RISC paused at interrupt (%x->%x)", hccr, ISP_READ(isp, HCCR));
			ISP_WRITE(isp, BIU_ICR, 0);
		} else {
			isp_prt(isp, ISP_LOGERR, "unknown interrupt 0x%x\n", r2hisr);
		}
		return (0);
	}
}

static int
isp_pci_rd_isr_2400(ispsoftc_t *isp, uint32_t *isrp, uint16_t *semap, uint16_t *mbox0p)
{
	uint32_t r2hisr;

	r2hisr = BXR4(isp, IspVirt2Off(isp, BIU2400_R2HSTSLO));
	isp_prt(isp, ISP_LOGDEBUG3, "RISC2HOST ISR 0x%x", r2hisr);
	if ((r2hisr & BIU2400_R2HST_INTR) == 0) {
		*isrp = 0;
		return (0);
	}
	switch (r2hisr & BIU2400_R2HST_ISTAT_MASK) {
	case ISP2400R2HST_ROM_MBX_OK:
	case ISP2400R2HST_ROM_MBX_FAIL:
	case ISP2400R2HST_MBX_OK:
	case ISP2400R2HST_MBX_FAIL:
	case ISP2400R2HST_ASYNC_EVENT:
		*isrp = r2hisr & 0xffff;
		*mbox0p = (r2hisr >> 16);
		*semap = 1;
		return (1);
	case ISP2400R2HST_RSPQ_UPDATE:
	case ISP2400R2HST_ATIO_RSPQ_UPDATE:
	case ISP2400R2HST_ATIO_RQST_UPDATE:
		*isrp = r2hisr & 0xffff;
		*mbox0p = 0;
		*semap = 0;
		return (1);
	default:
		ISP_WRITE(isp, BIU2400_HCCR, HCCR_2400_CMD_CLEAR_RISC_INT);
		isp_prt(isp, ISP_LOGERR, "unknown interrupt 0x%x\n", r2hisr);
		return (0);
	}
}

static uint32_t
isp_pci_rd_reg(ispsoftc_t *isp, int regoff)
{
	uint16_t rv;
	int oldconf = 0;

	if ((regoff & _BLK_REG_MASK) == SXP_BLOCK) {
		/*
		 * We will assume that someone has paused the RISC processor.
		 */
		oldconf = BXR2(isp, IspVirt2Off(isp, BIU_CONF1));
		BXW2(isp, IspVirt2Off(isp, BIU_CONF1), oldconf | BIU_PCI_CONF1_SXP);
		MEMORYBARRIER(isp, SYNC_REG, IspVirt2Off(isp, BIU_CONF1), 2, -1);
	}
	rv = BXR2(isp, IspVirt2Off(isp, regoff));
	if ((regoff & _BLK_REG_MASK) == SXP_BLOCK) {
		BXW2(isp, IspVirt2Off(isp, BIU_CONF1), oldconf);
		MEMORYBARRIER(isp, SYNC_REG, IspVirt2Off(isp, BIU_CONF1), 2, -1);
	}
	return (rv);
}

static void
isp_pci_wr_reg(ispsoftc_t *isp, int regoff, uint32_t val)
{
	int oldconf = 0;

	if ((regoff & _BLK_REG_MASK) == SXP_BLOCK) {
		/*
		 * We will assume that someone has paused the RISC processor.
		 */
		oldconf = BXR2(isp, IspVirt2Off(isp, BIU_CONF1));
		BXW2(isp, IspVirt2Off(isp, BIU_CONF1),
		    oldconf | BIU_PCI_CONF1_SXP);
		MEMORYBARRIER(isp, SYNC_REG, IspVirt2Off(isp, BIU_CONF1), 2, -1);
	}
	BXW2(isp, IspVirt2Off(isp, regoff), val);
	MEMORYBARRIER(isp, SYNC_REG, IspVirt2Off(isp, regoff), 2, -1);
	if ((regoff & _BLK_REG_MASK) == SXP_BLOCK) {
		BXW2(isp, IspVirt2Off(isp, BIU_CONF1), oldconf);
		MEMORYBARRIER(isp, SYNC_REG, IspVirt2Off(isp, BIU_CONF1), 2, -1);
	}

}

static uint32_t
isp_pci_rd_reg_1080(ispsoftc_t *isp, int regoff)
{
	uint32_t rv, oc = 0;

	if ((regoff & _BLK_REG_MASK) == SXP_BLOCK ||
	    (regoff & _BLK_REG_MASK) == (SXP_BLOCK|SXP_BANK1_SELECT)) {
		uint32_t tc;
		/*
		 * We will assume that someone has paused the RISC processor.
		 */
		oc = BXR2(isp, IspVirt2Off(isp, BIU_CONF1));
		tc = oc & ~BIU_PCI1080_CONF1_DMA;
		if (regoff & SXP_BANK1_SELECT)
			tc |= BIU_PCI1080_CONF1_SXP1;
		else
			tc |= BIU_PCI1080_CONF1_SXP0;
		BXW2(isp, IspVirt2Off(isp, BIU_CONF1), tc);
		MEMORYBARRIER(isp, SYNC_REG, IspVirt2Off(isp, BIU_CONF1), 2, -1);
	} else if ((regoff & _BLK_REG_MASK) == DMA_BLOCK) {
		oc = BXR2(isp, IspVirt2Off(isp, BIU_CONF1));
		BXW2(isp, IspVirt2Off(isp, BIU_CONF1), 
		    oc | BIU_PCI1080_CONF1_DMA);
		MEMORYBARRIER(isp, SYNC_REG, IspVirt2Off(isp, BIU_CONF1), 2, -1);
	}
	rv = BXR2(isp, IspVirt2Off(isp, regoff));
	if (oc) {
		BXW2(isp, IspVirt2Off(isp, BIU_CONF1), oc);
		MEMORYBARRIER(isp, SYNC_REG, IspVirt2Off(isp, BIU_CONF1), 2, -1);
	}
	return (rv);
}

static void
isp_pci_wr_reg_1080(ispsoftc_t *isp, int regoff, uint32_t val)
{
	int oc = 0;

	if ((regoff & _BLK_REG_MASK) == SXP_BLOCK ||
	    (regoff & _BLK_REG_MASK) == (SXP_BLOCK|SXP_BANK1_SELECT)) {
		uint32_t tc;
		/*
		 * We will assume that someone has paused the RISC processor.
		 */
		oc = BXR2(isp, IspVirt2Off(isp, BIU_CONF1));
		tc = oc & ~BIU_PCI1080_CONF1_DMA;
		if (regoff & SXP_BANK1_SELECT)
			tc |= BIU_PCI1080_CONF1_SXP1;
		else
			tc |= BIU_PCI1080_CONF1_SXP0;
		BXW2(isp, IspVirt2Off(isp, BIU_CONF1), tc);
		MEMORYBARRIER(isp, SYNC_REG, IspVirt2Off(isp, BIU_CONF1), 2, -1);
	} else if ((regoff & _BLK_REG_MASK) == DMA_BLOCK) {
		oc = BXR2(isp, IspVirt2Off(isp, BIU_CONF1));
		BXW2(isp, IspVirt2Off(isp, BIU_CONF1), 
		    oc | BIU_PCI1080_CONF1_DMA);
		MEMORYBARRIER(isp, SYNC_REG, IspVirt2Off(isp, BIU_CONF1), 2, -1);
	}
	BXW2(isp, IspVirt2Off(isp, regoff), val);
	MEMORYBARRIER(isp, SYNC_REG, IspVirt2Off(isp, regoff), 2, -1);
	if (oc) {
		BXW2(isp, IspVirt2Off(isp, BIU_CONF1), oc);
		MEMORYBARRIER(isp, SYNC_REG, IspVirt2Off(isp, BIU_CONF1), 2, -1);
	}
}

static uint32_t
isp_pci_rd_reg_2400(ispsoftc_t *isp, int regoff)
{
	uint32_t rv;
	int block = regoff & _BLK_REG_MASK;

	switch (block) {
	case BIU_BLOCK:
		break;
	case MBOX_BLOCK:
		return (BXR2(isp, IspVirt2Off(isp, regoff)));
	case SXP_BLOCK:
		isp_prt(isp, ISP_LOGWARN, "SXP_BLOCK read at 0x%x", regoff);
		return (0xffffffff);
	case RISC_BLOCK:
		isp_prt(isp, ISP_LOGWARN, "RISC_BLOCK read at 0x%x", regoff);
		return (0xffffffff);
	case DMA_BLOCK:
		isp_prt(isp, ISP_LOGWARN, "DMA_BLOCK read at 0x%x", regoff);
		return (0xffffffff);
	default:
		isp_prt(isp, ISP_LOGWARN, "unknown block read at 0x%x", regoff);
		return (0xffffffff);
	}


	switch (regoff) {
	case BIU2400_FLASH_ADDR:
	case BIU2400_FLASH_DATA:
	case BIU2400_ICR:
	case BIU2400_ISR:
	case BIU2400_CSR:
	case BIU2400_REQINP:
	case BIU2400_REQOUTP:
	case BIU2400_RSPINP:
	case BIU2400_RSPOUTP:
	case BIU2400_PRI_REQINP:
	case BIU2400_PRI_REQOUTP:
	case BIU2400_ATIO_RSPINP:
	case BIU2400_ATIO_RSPOUTP:
	case BIU2400_HCCR:
	case BIU2400_GPIOD:
	case BIU2400_GPIOE:
	case BIU2400_HSEMA:
		rv = BXR4(isp, IspVirt2Off(isp, regoff));
		break;
	case BIU2400_R2HSTSLO:
		rv = BXR4(isp, IspVirt2Off(isp, regoff));
		break;
	case BIU2400_R2HSTSHI:
		rv = BXR4(isp, IspVirt2Off(isp, regoff)) >> 16;
		break;
	default:
		isp_prt(isp, ISP_LOGERR,
		    "isp_pci_rd_reg_2400: unknown offset %x", regoff);
		rv = 0xffffffff;
		break;
	}
	return (rv);
}

static void
isp_pci_wr_reg_2400(ispsoftc_t *isp, int regoff, uint32_t val)
{
	int block = regoff & _BLK_REG_MASK;

	switch (block) {
	case BIU_BLOCK:
		break;
	case MBOX_BLOCK:
		BXW2(isp, IspVirt2Off(isp, regoff), val);
		MEMORYBARRIER(isp, SYNC_REG, IspVirt2Off(isp, regoff), 2, -1);
		return;
	case SXP_BLOCK:
		isp_prt(isp, ISP_LOGWARN, "SXP_BLOCK write at 0x%x", regoff);
		return;
	case RISC_BLOCK:
		isp_prt(isp, ISP_LOGWARN, "RISC_BLOCK write at 0x%x", regoff);
		return;
	case DMA_BLOCK:
		isp_prt(isp, ISP_LOGWARN, "DMA_BLOCK write at 0x%x", regoff);
		return;
	default:
		isp_prt(isp, ISP_LOGWARN, "unknown block write at 0x%x",
		    regoff);
		break;
	}

	switch (regoff) {
	case BIU2400_FLASH_ADDR:
	case BIU2400_FLASH_DATA:
	case BIU2400_ICR:
	case BIU2400_ISR:
	case BIU2400_CSR:
	case BIU2400_REQINP:
	case BIU2400_REQOUTP:
	case BIU2400_RSPINP:
	case BIU2400_RSPOUTP:
	case BIU2400_PRI_REQINP:
	case BIU2400_PRI_REQOUTP:
	case BIU2400_ATIO_RSPINP:
	case BIU2400_ATIO_RSPOUTP:
	case BIU2400_HCCR:
	case BIU2400_GPIOD:
	case BIU2400_GPIOE:
	case BIU2400_HSEMA:
		BXW4(isp, IspVirt2Off(isp, regoff), val);
		MEMORYBARRIER(isp, SYNC_REG, IspVirt2Off(isp, regoff), 4, -1);
		break;
	default:
		isp_prt(isp, ISP_LOGERR,
		    "isp_pci_wr_reg_2400: bad offset 0x%x", regoff);
		break;
	}
}

<<<<<<< HEAD
static int
isp_pci_mbxdma(ispsoftc_t *isp)
{
	uint32_t len;
=======

struct imush {
	ispsoftc_t *isp;
	caddr_t vbase;
	int chan;
	int error;
};

static void imc(void *, bus_dma_segment_t *, int, int);
static void imc1(void *, bus_dma_segment_t *, int, int);

static void
imc(void *arg, bus_dma_segment_t *segs, int nseg, int error)
{
	struct imush *imushp = (struct imush *) arg;
	isp_ecmd_t *ecmd;

	if (error) {
		imushp->error = error;
		return;
	}
	if (nseg != 1) {
		imushp->error = EINVAL;
		return;
	}
	isp_prt(imushp->isp, ISP_LOGDEBUG0, "request/result area @ 0x%jx/0x%jx", (uintmax_t) segs->ds_addr, (uintmax_t) segs->ds_len);

	imushp->isp->isp_rquest = imushp->vbase;
	imushp->isp->isp_rquest_dma = segs->ds_addr;
	segs->ds_addr += ISP_QUEUE_SIZE(RQUEST_QUEUE_LEN(imushp->isp));
	imushp->vbase += ISP_QUEUE_SIZE(RQUEST_QUEUE_LEN(imushp->isp));

	imushp->isp->isp_result_dma = segs->ds_addr;
	imushp->isp->isp_result = imushp->vbase;
	segs->ds_addr += ISP_QUEUE_SIZE(RESULT_QUEUE_LEN(imushp->isp));
	imushp->vbase += ISP_QUEUE_SIZE(RESULT_QUEUE_LEN(imushp->isp));

	if (imushp->isp->isp_type >= ISP_HA_FC_2300) {
        imushp->isp->isp_osinfo.ecmd_dma = segs->ds_addr;
        imushp->isp->isp_osinfo.ecmd_free = (isp_ecmd_t *)imushp->vbase;
        imushp->isp->isp_osinfo.ecmd_base = imushp->isp->isp_osinfo.ecmd_free;
        for (ecmd = imushp->isp->isp_osinfo.ecmd_free; ecmd < &imushp->isp->isp_osinfo.ecmd_free[N_XCMDS]; ecmd++) {
            if (ecmd == &imushp->isp->isp_osinfo.ecmd_free[N_XCMDS - 1]) {
                ecmd->next = NULL;
            } else {
                ecmd->next = ecmd + 1;
            }
        }
    }
#ifdef	ISP_TARGET_MODE
	segs->ds_addr += (N_XCMDS * XCMD_SIZE);
	imushp->vbase += (N_XCMDS * XCMD_SIZE);
	if (IS_24XX(imushp->isp)) {
		imushp->isp->isp_atioq_dma = segs->ds_addr;
		imushp->isp->isp_atioq = imushp->vbase;
	}
#endif
}

static void
imc1(void *arg, bus_dma_segment_t *segs, int nseg, int error)
{
	struct imush *imushp = (struct imush *) arg;
	if (error) {
		imushp->error = error;
		return;
	}
	if (nseg != 1) {
		imushp->error = EINVAL;
		return;
	}
	isp_prt(imushp->isp, ISP_LOGDEBUG0, "scdma @ 0x%jx/0x%jx", (uintmax_t) segs->ds_addr, (uintmax_t) segs->ds_len);
	FCPARAM(imushp->isp, imushp->chan)->isp_scdma = segs->ds_addr;
	FCPARAM(imushp->isp, imushp->chan)->isp_scratch = imushp->vbase;
}

static int
isp_pci_mbxdma(ispsoftc_t *isp)
{
	caddr_t base;
	uint32_t len, nsegs;
>>>>>>> 9a1f5102
	int i, error, ns, cmap = 0;
	bus_size_t slim;	/* segment size */
	bus_addr_t llim;	/* low limit of unavailable dma */
	bus_addr_t hlim;	/* high limit of unavailable dma */

	/*
	 * Already been here? If so, leave...
	 */
	if (isp->isp_rquest) {
		return (0);
	}
	ISP_UNLOCK(isp);

	if (isp->isp_maxcmds == 0) {
		isp_prt(isp, ISP_LOGERR, "maxcmds not set");
		ISP_LOCK(isp);
		return (1);
	}

	hlim = BUS_SPACE_MAXADDR;
	if (IS_ULTRA2(isp) || IS_FC(isp) || IS_1240(isp)) {
		if (sizeof (bus_size_t) > 4) {
			slim = (bus_size_t) (1ULL << 32);
		} else {
			slim = (bus_size_t) (1UL << 31);
		}
		llim = BUS_SPACE_MAXADDR;
	} else {
		llim = BUS_SPACE_MAXADDR_32BIT;
		slim = (1UL << 24);
	}

	len = isp->isp_maxcmds * sizeof (struct isp_pcmd);
	isp->isp_osinfo.pcmd_pool = (struct isp_pcmd *) malloc(len, M_DEVBUF, M_WAITOK | M_ZERO);
	if (isp->isp_osinfo.pcmd_pool == NULL) {
		isp_prt(isp, ISP_LOGERR, "cannot allocate pcmds");
		ISP_LOCK(isp);
		return (1);
	}

	if (isp->isp_osinfo.sixtyfourbit) {
		nsegs = ISP_NSEG64_MAX;
	} else {
		nsegs = ISP_NSEG_MAX;
	}
#ifdef	ISP_TARGET_MODE
	/*
	 * XXX: We don't really support 64 bit target mode for parallel scsi yet
	 */
	if (IS_SCSI(isp) && isp->isp_osinfo.sixtyfourbit) {
		free(isp->isp_osinfo.pcmd_pool, M_DEVBUF);
		isp_prt(isp, ISP_LOGERR, "we cannot do DAC for SPI cards yet");
		ISP_LOCK(isp);
		return (1);
	}
#endif

<<<<<<< HEAD
	error = busdma_tag_create(ISP_PCD(isp), 1, slim, llim,
	    BUS_SPACE_MAXSIZE, ISP_NSEGS, slim, 0, &isp->isp_osinfo.dmat);
	if (error) {
=======
	if (isp_dma_tag_create(BUS_DMA_ROOTARG(ISP_PCD(isp)), 1, slim, llim, hlim, NULL, NULL, BUS_SPACE_MAXSIZE, nsegs, slim, 0, &isp->isp_osinfo.dmat)) {
>>>>>>> 9a1f5102
		free(isp->isp_osinfo.pcmd_pool, M_DEVBUF);
		ISP_LOCK(isp);
		isp_prt(isp, ISP_LOGERR, "could not create master dma tag");
		return (error);
	}

	len = sizeof (isp_hdl_t) * isp->isp_maxcmds;
	isp->isp_xflist = (isp_hdl_t *) malloc(len, M_DEVBUF, M_WAITOK | M_ZERO);
	if (isp->isp_xflist == NULL) {
		free(isp->isp_osinfo.pcmd_pool, M_DEVBUF);
		ISP_LOCK(isp);
		isp_prt(isp, ISP_LOGERR, "cannot alloc xflist array");
		return (1);
	}
	for (len = 0; len < isp->isp_maxcmds - 1; len++) {
		isp->isp_xflist[len].cmd = &isp->isp_xflist[len+1];
	}
	isp->isp_xffree = isp->isp_xflist;
#ifdef	ISP_TARGET_MODE
	len = sizeof (isp_hdl_t) * isp->isp_maxcmds;
	isp->isp_tgtlist = (isp_hdl_t *) malloc(len, M_DEVBUF, M_WAITOK | M_ZERO);
	if (isp->isp_tgtlist == NULL) {
		free(isp->isp_osinfo.pcmd_pool, M_DEVBUF);
		free(isp->isp_xflist, M_DEVBUF);
		ISP_LOCK(isp);
		isp_prt(isp, ISP_LOGERR, "cannot alloc tgtlist array");
		return (1);
	}
	for (len = 0; len < isp->isp_maxcmds - 1; len++) {
		isp->isp_tgtlist[len].cmd = &isp->isp_tgtlist[len+1];
	}
	isp->isp_tgtfree = isp->isp_tgtlist;
#endif

	/*
	 * Allocate and map the request and result queues (and ATIO queue
	 * if we're a 2400 supporting target mode), and a region for
	 * external dma addressable command/status structures (23XX and
	 * later).
	 */
	len = ISP_QUEUE_SIZE(RQUEST_QUEUE_LEN(isp));
	len += ISP_QUEUE_SIZE(RESULT_QUEUE_LEN(isp));
#ifdef	ISP_TARGET_MODE
	if (IS_24XX(isp)) {
		len += ISP_QUEUE_SIZE(RESULT_QUEUE_LEN(isp));
	}
#endif
	if (isp->isp_type >= ISP_HA_FC_2300) {
		len += (N_XCMDS * XCMD_SIZE);
	}
	ns = (len / PAGE_SIZE) + 1;

	/*
	 * Create a tag for the control spaces. We don't always need this
	 * to be 32 bits, but we do this for simplicity and speed's sake.
	 */
	error = busdma_tag_derive(isp->isp_osinfo.dmat, QENTRY_LEN, slim,
	    BUS_SPACE_MAXADDR_32BIT, len, ns, slim, 0, &isp->isp_osinfo.cdmat);
	if (error) {
		isp_prt(isp, ISP_LOGERR, "cannot create a dma tag for control spaces");
		free(isp->isp_osinfo.pcmd_pool, M_DEVBUF);
		free(isp->isp_xflist, M_DEVBUF);
#ifdef	ISP_TARGET_MODE
		free(isp->isp_tgtlist, M_DEVBUF);
#endif
		ISP_LOCK(isp);
		return (error);
	}

	error = busdma_mem_alloc(isp->isp_osinfo.cdmat, 0,
	    &isp->isp_osinfo.cdmd);
	if (error != 0) {
		isp_prt(isp, ISP_LOGERR, "cannot allocate %d bytes of CCB memory", len);
		busdma_tag_destroy(isp->isp_osinfo.cdmat);
		free(isp->isp_osinfo.pcmd_pool, M_DEVBUF);
		free(isp->isp_xflist, M_DEVBUF);
#ifdef	ISP_TARGET_MODE
		free(isp->isp_tgtlist, M_DEVBUF);
#endif
		ISP_LOCK(isp);
		return (error);
	}

	isp->isp_rquest = (void *)busdma_md_get_vaddr(isp->isp_osinfo.cdmd, 0);
	isp->isp_rquest_dma = busdma_md_get_busaddr(isp->isp_osinfo.cdmd, 0);
	isp->isp_result_dma = isp->isp_rquest_dma + ISP_QUEUE_SIZE(RQUEST_QUEUE_LEN(isp));
	isp->isp_result = (char *)isp->isp_rquest + ISP_QUEUE_SIZE(RQUEST_QUEUE_LEN(isp));

#ifdef  ISP_TARGET_MODE
	if (IS_24XX(isp)) {
		isp->isp_atioq_dma = isp->isp_result_dma + ISP_QUEUE_SIZE(RESULT_QUEUE_LEN(isp));
		isp->isp_atioq = (char *)isp->isp_result + ISP_QUEUE_SIZE(RESULT_QUEUE_LEN(isp));
	}
#endif

	if (IS_FC(isp)) {
		for (cmap = 0; cmap < isp->isp_nchan; cmap++) {
			struct isp_fc *fc = ISP_FC_PC(isp, cmap);
			error = busdma_tag_derive(isp->isp_osinfo.dmat, 64,
			    slim, BUS_SPACE_MAXADDR_32BIT, ISP_FC_SCRLEN, 1,
			    slim, 0, &fc->tdmat);
			if (error)
				goto bad;
			error = busdma_mem_alloc(fc->tdmat, 0, &fc->tdmd);
			if (error) {
				busdma_tag_destroy(fc->tdmat);
				goto bad;
			}
<<<<<<< HEAD
			isp_prt(isp, ISP_LOGDEBUG0, "scdma @ 0x%jx/0x%jx",
			    (uintmax_t)busdma_md_get_busaddr(fc->tdmd, 0),
			    (uintmax_t)busdma_md_get_size(fc->tdmd, 0));
			FCPARAM(isp, cmap)->isp_scdma =
			    busdma_md_get_busaddr(fc->tdmd, 0);
			FCPARAM(isp, cmap)->isp_scratch =
			    (void *)busdma_md_get_vaddr(fc->tdmd, 0);
=======
			if (isp->isp_type >= ISP_HA_FC_2300) {
				for (i = 0; i < INITIAL_NEXUS_COUNT; i++) {
					struct isp_nexus *n = malloc(sizeof (struct isp_nexus), M_DEVBUF, M_NOWAIT | M_ZERO);
					if (n == NULL) {
						while (fc->nexus_free_list) {
							n = fc->nexus_free_list;
							fc->nexus_free_list = n->next;
							free(n, M_DEVBUF);
						}
						goto bad;
					}
					n->next = fc->nexus_free_list;
					fc->nexus_free_list = n;
				}
			}
>>>>>>> 9a1f5102
		}
	}

	for (i = 0; i < isp->isp_maxcmds; i++) {
		struct isp_pcmd *pcmd = &isp->isp_osinfo.pcmd_pool[i];
		error = busdma_md_create(isp->isp_osinfo.dmat, 0, &pcmd->dmap);
		if (error) {
			isp_prt(isp, ISP_LOGERR, "error %d creating per-cmd DMA maps", error);
			while (--i >= 0) {
				busdma_md_destroy(isp->isp_osinfo.pcmd_pool[i].dmap);
			}
			goto bad;
		}
		callout_init_mtx(&pcmd->wdog, &isp->isp_osinfo.lock, 0);
		if (i == isp->isp_maxcmds-1) {
			pcmd->next = NULL;
		} else {
			pcmd->next = &isp->isp_osinfo.pcmd_pool[i+1];
		}
	}
	isp->isp_osinfo.pcmd_free = &isp->isp_osinfo.pcmd_pool[0];
	ISP_LOCK(isp);
	return (0);

bad:
	while (--cmap >= 0) {
		struct isp_fc *fc = ISP_FC_PC(isp, cmap);
<<<<<<< HEAD
		busdma_mem_free(fc->tdmd);
		busdma_tag_destroy(fc->tdmat);
=======
		bus_dmamem_free(fc->tdmat, base, fc->tdmap);
		bus_dma_tag_destroy(fc->tdmat);
		while (fc->nexus_free_list) {
			struct isp_nexus *n = fc->nexus_free_list;
			fc->nexus_free_list = n->next;
			free(n, M_DEVBUF);
		}
>>>>>>> 9a1f5102
	}
	busdma_mem_free(isp->isp_osinfo.cdmd);
	busdma_tag_destroy(isp->isp_osinfo.cdmat);
	free(isp->isp_xflist, M_DEVBUF);
#ifdef	ISP_TARGET_MODE
	free(isp->isp_tgtlist, M_DEVBUF);
#endif
	free(isp->isp_osinfo.pcmd_pool, M_DEVBUF);
	isp->isp_rquest = NULL;
	ISP_LOCK(isp);
	return (1);
}

typedef struct {
	ispsoftc_t *isp;
	void *cmd_token;
	void *rq;	/* original request */
	int error;
	bus_size_t mapsize;
} mush_t;

#define	MUSHERR_NOQENTRIES	-2

#ifdef	ISP_TARGET_MODE

static void
tdma_cb(void *arg, busdma_md_t md, int error)
{
	mush_t *mp;
	ispsoftc_t *isp;
	struct ccb_scsiio *csio;
	isp_ddir_t ddir;
	ispreq_t *rq;
	u_int nseg;

	mp = (mush_t *) arg;
	if (error) {
		mp->error = error;
		return;
	}
	csio = mp->cmd_token;
	isp = mp->isp;
	rq = mp->rq;
	ddir = ISP_NOXFR;
	nseg = busdma_md_get_nsegs(md);
	if (nseg) {
		if (isp->isp_osinfo.sixtyfourbit) {
			if (nseg >= ISP_NSEG64_MAX) {
				isp_prt(isp, ISP_LOGERR, "number of segments (%d) exceed maximum we can support (%d)", nseg, ISP_NSEG64_MAX);
				mp->error = EFAULT;
				return;
			}
			if (rq->req_header.rqs_entry_type == RQSTYPE_CTIO2) {
				rq->req_header.rqs_entry_type = RQSTYPE_CTIO3;
			}
		} else {
			if (nseg >= ISP_NSEG_MAX) {
				isp_prt(isp, ISP_LOGERR, "number of segments (%d) exceed maximum we can support (%d)", nseg, ISP_NSEG_MAX);
				mp->error = EFAULT;
				return;
			}
		}
		if ((csio->ccb_h.flags & CAM_DIR_MASK) == CAM_DIR_IN) {
			busdma_sync(PISP_PCMD(csio)->dmap, BUS_DMASYNC_PREWRITE);
			ddir = ISP_TO_DEVICE;
		} else if ((csio->ccb_h.flags & CAM_DIR_MASK) == CAM_DIR_OUT) {
			busdma_sync(PISP_PCMD(csio)->dmap, BUS_DMASYNC_PREREAD);
			ddir = ISP_FROM_DEVICE;
		}
	}

<<<<<<< HEAD
	if (isp_send_tgt_cmd(isp, rq, md, XS_XFRLEN(csio), ddir,
	    &csio->sense_data, csio->sense_len) != CMD_QUEUED) {
=======
	error = isp_send_tgt_cmd(isp, rq, dm_segs, nseg, XS_XFRLEN(csio), ddir, &csio->sense_data, csio->sense_len);
	switch (error) {
	case CMD_EAGAIN:
>>>>>>> 9a1f5102
		mp->error = MUSHERR_NOQENTRIES;
	case CMD_QUEUED:
		break;
	default:
		mp->error = EIO;
	}
}
#endif

static void
dma_cb(void *arg, busdma_md_t md, int error)
{
	mush_t *mp;
	ispsoftc_t *isp;
	struct ccb_scsiio *csio;
	isp_ddir_t ddir;
	ispreq_t *rq;
	u_int nseg;

	mp = (mush_t *) arg;
	if (error) {
		mp->error = error;
		return;
	}
	csio = mp->cmd_token;
	isp = mp->isp;
	rq = mp->rq;
	ddir = ISP_NOXFR;
	nseg = busdma_md_get_nsegs(md);
	if (nseg) {
		if (isp->isp_osinfo.sixtyfourbit) {
			if (nseg >= ISP_NSEG64_MAX) {
				isp_prt(isp, ISP_LOGERR, "number of segments (%d) exceed maximum we can support (%d)", nseg, ISP_NSEG64_MAX);
				mp->error = EFAULT;
				return;
			}
			if (rq->req_header.rqs_entry_type == RQSTYPE_T2RQS) {
				rq->req_header.rqs_entry_type = RQSTYPE_T3RQS;
			} else if (rq->req_header.rqs_entry_type == RQSTYPE_REQUEST) {
				rq->req_header.rqs_entry_type = RQSTYPE_A64;
			}
		} else {
			if (nseg >= ISP_NSEG_MAX) {
				isp_prt(isp, ISP_LOGERR, "number of segments (%d) exceed maximum we can support (%d)", nseg, ISP_NSEG_MAX);
				mp->error = EFAULT;
				return;
			}
		}
		if ((csio->ccb_h.flags & CAM_DIR_MASK) == CAM_DIR_IN) {
			busdma_sync(PISP_PCMD(csio)->dmap, BUS_DMASYNC_PREREAD);
			ddir = ISP_FROM_DEVICE;
		} else if ((csio->ccb_h.flags & CAM_DIR_MASK) == CAM_DIR_OUT) {
			busdma_sync(PISP_PCMD(csio)->dmap, BUS_DMASYNC_PREWRITE);
			ddir = ISP_TO_DEVICE;
		}
	}

<<<<<<< HEAD
	if (isp_send_cmd(isp, rq, md, XS_XFRLEN(csio), ddir) != CMD_QUEUED) {
=======
	error = isp_send_cmd(isp, rq, dm_segs, nseg, XS_XFRLEN(csio), ddir, (ispds64_t *)csio->req_map);
	switch (error) {
	case CMD_EAGAIN:
>>>>>>> 9a1f5102
		mp->error = MUSHERR_NOQENTRIES;
		break;
	case CMD_QUEUED:
		break;
	default:
		mp->error = EIO;
		break;
	}
}

static int
isp_pci_dmasetup(ispsoftc_t *isp, struct ccb_scsiio *csio, void *ff)
{
	mush_t mush, *mp;
	busdma_callback_f cbf;

	mp = &mush;
	mp->isp = isp;
	mp->cmd_token = csio;
	mp->rq = ff;
	mp->error = 0;
	mp->mapsize = 0;

#ifdef	ISP_TARGET_MODE
	if (csio->ccb_h.func_code == XPT_CONT_TARGET_IO)
		cbf = tdma_cb;
	else
#endif
		cbf = dma_cb;

	if ((csio->ccb_h.flags & CAM_DIR_MASK) == CAM_DIR_NONE ||
	    (csio->dxfer_len == 0)) {
		(*cbf)(mp, NULL, 0);
	} else if ((csio->ccb_h.flags & CAM_SCATTER_VALID) == 0) {
		int error;
		if ((csio->ccb_h.flags & CAM_DATA_PHYS) == 0) {
			error = busdma_md_load_linear(PISP_PCMD(csio)->dmap,
			    csio->data_ptr, csio->dxfer_len, cbf, mp, 0);
		} else {
			error = busdma_md_load_phys(PISP_PCMD(csio)->dmap,
			    (uintptr_t)csio->data_ptr, csio->dxfer_len, cbf,
			    mp, 0);
		}
#if 0
		xpt_print(csio->ccb_h.path, "%s: busdma_md_load ptr %p len %d "
		    "returned %d\n", __func__, csio->data_ptr, csio->dxfer_len,
		    error);
#endif
		if (error == EINPROGRESS) {
			busdma_md_unload(PISP_PCMD(csio)->dmap);
			mp->error = EINVAL;
			isp_prt(isp, ISP_LOGERR,
			    "deferred dma allocation not supported");
		} else if (error && mp->error == 0) {
#ifdef	DIAGNOSTIC
			isp_prt(isp, ISP_LOGERR,
			    "error %d in dma mapping code", error);
#endif
			mp->error = error;
		}
	} else {
		if ((csio->ccb_h.flags & CAM_DATA_PHYS) != 0) {
			isp_prt(isp, ISP_LOGERR, "Physical segment pointers unsupported");
			mp->error = EINVAL;
		} else if ((csio->ccb_h.flags & CAM_SG_LIST_PHYS) == 0) {
			struct uio sguio;
			int error;

			/*
			 * We're taking advantage of the fact that
			 * the pointer/length sizes and layout of the iovec
			 * structure are the same as the bus_dma_segment
			 * structure.  This might be a little dangerous,
			 * but only if they change the structures, which
			 * seems unlikely.
			 */
			KASSERT((sizeof (sguio.uio_iov) == sizeof (csio->data_ptr) &&
			    sizeof (sguio.uio_iovcnt) >= sizeof (csio->sglist_cnt) &&
			    sizeof (sguio.uio_resid) >= sizeof (csio->dxfer_len)), ("Ken's assumption failed"));
			sguio.uio_iov = (struct iovec *)csio->data_ptr;
			sguio.uio_iovcnt = csio->sglist_cnt;
			sguio.uio_resid = csio->dxfer_len;
			sguio.uio_segflg = UIO_SYSSPACE;

			error = busdma_md_load_uio(PISP_PCMD(csio)->dmap,
			    &sguio, cbf, mp, 0);

			if (error != 0 && mp->error == 0) {
				isp_prt(isp, ISP_LOGERR, "error %d in dma mapping code", error);
				mp->error = error;
			}
		} else {
			isp_prt(isp, ISP_LOGERR, "Physical segment pointers unsupported");
			mp->error = EINVAL;
		}
	}
	if (mp->error) {
		int retval = CMD_COMPLETE;
		if (mp->error == MUSHERR_NOQENTRIES) {
			retval = CMD_EAGAIN;
		} else if (mp->error == EFBIG) {
			csio->ccb_h.status = CAM_REQ_TOO_BIG;
		} else if (mp->error == EINVAL) {
			csio->ccb_h.status = CAM_REQ_INVALID;
		} else {
			csio->ccb_h.status = CAM_UNREC_HBA_ERROR;
		}
		return (retval);
	}
	return (CMD_QUEUED);
}

static void
isp_pci_reset0(ispsoftc_t *isp)
{
	ISP_DISABLE_INTS(isp);
}

static void
isp_pci_reset1(ispsoftc_t *isp)
{
	if (!IS_24XX(isp)) {
		/* Make sure the BIOS is disabled */
		isp_pci_wr_reg(isp, HCCR, PCI_HCCR_CMD_BIOS);
	}
	/* and enable interrupts */
	ISP_ENABLE_INTS(isp);
}

static void
isp_pci_dumpregs(ispsoftc_t *isp, const char *msg)
{
	struct isp_pcisoftc *pcs = (struct isp_pcisoftc *)isp;
	if (msg)
		printf("%s: %s\n", device_get_nameunit(isp->isp_dev), msg);
	else
		printf("%s:\n", device_get_nameunit(isp->isp_dev));
	if (IS_SCSI(isp))
		printf("    biu_conf1=%x", ISP_READ(isp, BIU_CONF1));
	else
		printf("    biu_csr=%x", ISP_READ(isp, BIU2100_CSR));
	printf(" biu_icr=%x biu_isr=%x biu_sema=%x ", ISP_READ(isp, BIU_ICR),
	    ISP_READ(isp, BIU_ISR), ISP_READ(isp, BIU_SEMA));
	printf("risc_hccr=%x\n", ISP_READ(isp, HCCR));


	if (IS_SCSI(isp)) {
		ISP_WRITE(isp, HCCR, HCCR_CMD_PAUSE);
		printf("    cdma_conf=%x cdma_sts=%x cdma_fifostat=%x\n",
			ISP_READ(isp, CDMA_CONF), ISP_READ(isp, CDMA_STATUS),
			ISP_READ(isp, CDMA_FIFO_STS));
		printf("    ddma_conf=%x ddma_sts=%x ddma_fifostat=%x\n",
			ISP_READ(isp, DDMA_CONF), ISP_READ(isp, DDMA_STATUS),
			ISP_READ(isp, DDMA_FIFO_STS));
		printf("    sxp_int=%x sxp_gross=%x sxp(scsi_ctrl)=%x\n",
			ISP_READ(isp, SXP_INTERRUPT),
			ISP_READ(isp, SXP_GROSS_ERR),
			ISP_READ(isp, SXP_PINS_CTRL));
		ISP_WRITE(isp, HCCR, HCCR_CMD_RELEASE);
	}
	printf("    mbox regs: %x %x %x %x %x\n",
	    ISP_READ(isp, OUTMAILBOX0), ISP_READ(isp, OUTMAILBOX1),
	    ISP_READ(isp, OUTMAILBOX2), ISP_READ(isp, OUTMAILBOX3),
	    ISP_READ(isp, OUTMAILBOX4));
	printf("    PCI Status Command/Status=%x\n",
	    pci_read_config(pcs->pci_dev, PCIR_COMMAND, 1));
}<|MERGE_RESOLUTION|>--- conflicted
+++ resolved
@@ -1445,94 +1445,10 @@
 	}
 }
 
-<<<<<<< HEAD
 static int
 isp_pci_mbxdma(ispsoftc_t *isp)
 {
-	uint32_t len;
-=======
-
-struct imush {
-	ispsoftc_t *isp;
-	caddr_t vbase;
-	int chan;
-	int error;
-};
-
-static void imc(void *, bus_dma_segment_t *, int, int);
-static void imc1(void *, bus_dma_segment_t *, int, int);
-
-static void
-imc(void *arg, bus_dma_segment_t *segs, int nseg, int error)
-{
-	struct imush *imushp = (struct imush *) arg;
-	isp_ecmd_t *ecmd;
-
-	if (error) {
-		imushp->error = error;
-		return;
-	}
-	if (nseg != 1) {
-		imushp->error = EINVAL;
-		return;
-	}
-	isp_prt(imushp->isp, ISP_LOGDEBUG0, "request/result area @ 0x%jx/0x%jx", (uintmax_t) segs->ds_addr, (uintmax_t) segs->ds_len);
-
-	imushp->isp->isp_rquest = imushp->vbase;
-	imushp->isp->isp_rquest_dma = segs->ds_addr;
-	segs->ds_addr += ISP_QUEUE_SIZE(RQUEST_QUEUE_LEN(imushp->isp));
-	imushp->vbase += ISP_QUEUE_SIZE(RQUEST_QUEUE_LEN(imushp->isp));
-
-	imushp->isp->isp_result_dma = segs->ds_addr;
-	imushp->isp->isp_result = imushp->vbase;
-	segs->ds_addr += ISP_QUEUE_SIZE(RESULT_QUEUE_LEN(imushp->isp));
-	imushp->vbase += ISP_QUEUE_SIZE(RESULT_QUEUE_LEN(imushp->isp));
-
-	if (imushp->isp->isp_type >= ISP_HA_FC_2300) {
-        imushp->isp->isp_osinfo.ecmd_dma = segs->ds_addr;
-        imushp->isp->isp_osinfo.ecmd_free = (isp_ecmd_t *)imushp->vbase;
-        imushp->isp->isp_osinfo.ecmd_base = imushp->isp->isp_osinfo.ecmd_free;
-        for (ecmd = imushp->isp->isp_osinfo.ecmd_free; ecmd < &imushp->isp->isp_osinfo.ecmd_free[N_XCMDS]; ecmd++) {
-            if (ecmd == &imushp->isp->isp_osinfo.ecmd_free[N_XCMDS - 1]) {
-                ecmd->next = NULL;
-            } else {
-                ecmd->next = ecmd + 1;
-            }
-        }
-    }
-#ifdef	ISP_TARGET_MODE
-	segs->ds_addr += (N_XCMDS * XCMD_SIZE);
-	imushp->vbase += (N_XCMDS * XCMD_SIZE);
-	if (IS_24XX(imushp->isp)) {
-		imushp->isp->isp_atioq_dma = segs->ds_addr;
-		imushp->isp->isp_atioq = imushp->vbase;
-	}
-#endif
-}
-
-static void
-imc1(void *arg, bus_dma_segment_t *segs, int nseg, int error)
-{
-	struct imush *imushp = (struct imush *) arg;
-	if (error) {
-		imushp->error = error;
-		return;
-	}
-	if (nseg != 1) {
-		imushp->error = EINVAL;
-		return;
-	}
-	isp_prt(imushp->isp, ISP_LOGDEBUG0, "scdma @ 0x%jx/0x%jx", (uintmax_t) segs->ds_addr, (uintmax_t) segs->ds_len);
-	FCPARAM(imushp->isp, imushp->chan)->isp_scdma = segs->ds_addr;
-	FCPARAM(imushp->isp, imushp->chan)->isp_scratch = imushp->vbase;
-}
-
-static int
-isp_pci_mbxdma(ispsoftc_t *isp)
-{
-	caddr_t base;
 	uint32_t len, nsegs;
->>>>>>> 9a1f5102
 	int i, error, ns, cmap = 0;
 	bus_size_t slim;	/* segment size */
 	bus_addr_t llim;	/* low limit of unavailable dma */
@@ -1590,13 +1506,9 @@
 	}
 #endif
 
-<<<<<<< HEAD
 	error = busdma_tag_create(ISP_PCD(isp), 1, slim, llim,
-	    BUS_SPACE_MAXSIZE, ISP_NSEGS, slim, 0, &isp->isp_osinfo.dmat);
+	    BUS_SPACE_MAXSIZE, nsegs, slim, 0, &isp->isp_osinfo.dmat);
 	if (error) {
-=======
-	if (isp_dma_tag_create(BUS_DMA_ROOTARG(ISP_PCD(isp)), 1, slim, llim, hlim, NULL, NULL, BUS_SPACE_MAXSIZE, nsegs, slim, 0, &isp->isp_osinfo.dmat)) {
->>>>>>> 9a1f5102
 		free(isp->isp_osinfo.pcmd_pool, M_DEVBUF);
 		ISP_LOCK(isp);
 		isp_prt(isp, ISP_LOGERR, "could not create master dma tag");
@@ -1705,7 +1617,6 @@
 				busdma_tag_destroy(fc->tdmat);
 				goto bad;
 			}
-<<<<<<< HEAD
 			isp_prt(isp, ISP_LOGDEBUG0, "scdma @ 0x%jx/0x%jx",
 			    (uintmax_t)busdma_md_get_busaddr(fc->tdmd, 0),
 			    (uintmax_t)busdma_md_get_size(fc->tdmd, 0));
@@ -1713,7 +1624,6 @@
 			    busdma_md_get_busaddr(fc->tdmd, 0);
 			FCPARAM(isp, cmap)->isp_scratch =
 			    (void *)busdma_md_get_vaddr(fc->tdmd, 0);
-=======
 			if (isp->isp_type >= ISP_HA_FC_2300) {
 				for (i = 0; i < INITIAL_NEXUS_COUNT; i++) {
 					struct isp_nexus *n = malloc(sizeof (struct isp_nexus), M_DEVBUF, M_NOWAIT | M_ZERO);
@@ -1729,7 +1639,6 @@
 					fc->nexus_free_list = n;
 				}
 			}
->>>>>>> 9a1f5102
 		}
 	}
 
@@ -1757,18 +1666,13 @@
 bad:
 	while (--cmap >= 0) {
 		struct isp_fc *fc = ISP_FC_PC(isp, cmap);
-<<<<<<< HEAD
 		busdma_mem_free(fc->tdmd);
 		busdma_tag_destroy(fc->tdmat);
-=======
-		bus_dmamem_free(fc->tdmat, base, fc->tdmap);
-		bus_dma_tag_destroy(fc->tdmat);
 		while (fc->nexus_free_list) {
 			struct isp_nexus *n = fc->nexus_free_list;
 			fc->nexus_free_list = n->next;
 			free(n, M_DEVBUF);
 		}
->>>>>>> 9a1f5102
 	}
 	busdma_mem_free(isp->isp_osinfo.cdmd);
 	busdma_tag_destroy(isp->isp_osinfo.cdmat);
@@ -1840,14 +1744,9 @@
 		}
 	}
 
-<<<<<<< HEAD
-	if (isp_send_tgt_cmd(isp, rq, md, XS_XFRLEN(csio), ddir,
-	    &csio->sense_data, csio->sense_len) != CMD_QUEUED) {
-=======
-	error = isp_send_tgt_cmd(isp, rq, dm_segs, nseg, XS_XFRLEN(csio), ddir, &csio->sense_data, csio->sense_len);
+	error = isp_send_tgt_cmd(isp, rq, md, XS_XFRLEN(csio), ddir, &csio->sense_data, csio->sense_len);
 	switch (error) {
 	case CMD_EAGAIN:
->>>>>>> 9a1f5102
 		mp->error = MUSHERR_NOQENTRIES;
 	case CMD_QUEUED:
 		break;
@@ -1905,13 +1804,9 @@
 		}
 	}
 
-<<<<<<< HEAD
-	if (isp_send_cmd(isp, rq, md, XS_XFRLEN(csio), ddir) != CMD_QUEUED) {
-=======
-	error = isp_send_cmd(isp, rq, dm_segs, nseg, XS_XFRLEN(csio), ddir, (ispds64_t *)csio->req_map);
+	error = isp_send_cmd(isp, rq, md, XS_XFRLEN(csio), ddir, (ispds64_t *)csio->req_map);
 	switch (error) {
 	case CMD_EAGAIN:
->>>>>>> 9a1f5102
 		mp->error = MUSHERR_NOQENTRIES;
 		break;
 	case CMD_QUEUED:
