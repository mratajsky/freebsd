/*-
 * Copyright (c) 2011 Chelsio Communications, Inc.
 * All rights reserved.
 * Written by: Navdeep Parhar <np@FreeBSD.org>
 *
 * Redistribution and use in source and binary forms, with or without
 * modification, are permitted provided that the following conditions
 * are met:
 * 1. Redistributions of source code must retain the above copyright
 *    notice, this list of conditions and the following disclaimer.
 * 2. Redistributions in binary form must reproduce the above copyright
 *    notice, this list of conditions and the following disclaimer in the
 *    documentation and/or other materials provided with the distribution.
 *
 * THIS SOFTWARE IS PROVIDED BY THE AUTHOR AND CONTRIBUTORS ``AS IS'' AND
 * ANY EXPRESS OR IMPLIED WARRANTIES, INCLUDING, BUT NOT LIMITED TO, THE
 * IMPLIED WARRANTIES OF MERCHANTABILITY AND FITNESS FOR A PARTICULAR PURPOSE
 * ARE DISCLAIMED.  IN NO EVENT SHALL THE AUTHOR OR CONTRIBUTORS BE LIABLE
 * FOR ANY DIRECT, INDIRECT, INCIDENTAL, SPECIAL, EXEMPLARY, OR CONSEQUENTIAL
 * DAMAGES (INCLUDING, BUT NOT LIMITED TO, PROCUREMENT OF SUBSTITUTE GOODS
 * OR SERVICES; LOSS OF USE, DATA, OR PROFITS; OR BUSINESS INTERRUPTION)
 * HOWEVER CAUSED AND ON ANY THEORY OF LIABILITY, WHETHER IN CONTRACT, STRICT
 * LIABILITY, OR TORT (INCLUDING NEGLIGENCE OR OTHERWISE) ARISING IN ANY WAY
 * OUT OF THE USE OF THIS SOFTWARE, EVEN IF ADVISED OF THE POSSIBILITY OF
 * SUCH DAMAGE.
 */

#include <sys/cdefs.h>
__FBSDID("$FreeBSD$");

#include "opt_inet.h"
#include "opt_inet6.h"

#include <sys/types.h>
#include <sys/eventhandler.h>
#include <sys/mbuf.h>
#include <sys/socket.h>
#include <sys/kernel.h>
#include <sys/kdb.h>
#include <sys/malloc.h>
#include <sys/queue.h>
#include <sys/taskqueue.h>
#include <sys/time.h>
#include <sys/sysctl.h>
#include <sys/smp.h>
#include <net/bpf.h>
#include <net/ethernet.h>
#include <net/if.h>
#include <net/if_vlan_var.h>
#include <netinet/in.h>
#include <netinet/ip.h>
#include <netinet/ip6.h>
#include <netinet/tcp.h>
#include <machine/md_var.h>

#include "common/common.h"
#include "common/t4_regs.h"
#include "common/t4_regs_values.h"
#include "common/t4_msg.h"

#ifdef T4_PKT_TIMESTAMP
#define RX_COPY_THRESHOLD (MINCLSIZE - 8)
#else
#define RX_COPY_THRESHOLD MINCLSIZE
#endif

/*
 * Ethernet frames are DMA'd at this byte offset into the freelist buffer.
 * 0-7 are valid values.
 */
static int fl_pktshift = 2;
TUNABLE_INT("hw.cxgbe.fl_pktshift", &fl_pktshift);

/*
 * Pad ethernet payload up to this boundary.
 * -1: driver should figure out a good value.
 *  0: disable padding.
 *  Any power of 2 from 32 to 4096 (both inclusive) is also a valid value.
 */
static int fl_pad = -1;
TUNABLE_INT("hw.cxgbe.fl_pad", &fl_pad);

/*
 * Status page length.
 * -1: driver should figure out a good value.
 *  64 or 128 are the only other valid values.
 */
static int spg_len = -1;
TUNABLE_INT("hw.cxgbe.spg_len", &spg_len);

/*
 * Congestion drops.
 * -1: no congestion feedback (not recommended).
 *  0: backpressure the channel instead of dropping packets right away.
 *  1: no backpressure, drop packets for the congested queue immediately.
 */
static int cong_drop = 0;
TUNABLE_INT("hw.cxgbe.cong_drop", &cong_drop);

/*
 * Deliver multiple frames in the same free list buffer if they fit.
 * -1: let the driver decide whether to enable buffer packing or not.
 *  0: disable buffer packing.
 *  1: enable buffer packing.
 */
static int buffer_packing = -1;
TUNABLE_INT("hw.cxgbe.buffer_packing", &buffer_packing);

/*
 * Start next frame in a packed buffer at this boundary.
 * -1: driver should figure out a good value.
 * T4:
 * ---
 * if fl_pad != 0
 * 	value specified here will be overridden by fl_pad.
 * else
 * 	power of 2 from 32 to 4096 (both inclusive) is a valid value here.
 * T5:
 * ---
 * 16, or a power of 2 from 64 to 4096 (both inclusive) is a valid value.
 */
static int fl_pack = -1;
static int t4_fl_pack;
static int t5_fl_pack;
TUNABLE_INT("hw.cxgbe.fl_pack", &fl_pack);

/* Used to track coalesced tx work request */
struct txpkts {
	uint64_t *flitp;	/* ptr to flit where next pkt should start */
	uint8_t npkt;		/* # of packets in this work request */
	uint8_t nflits;		/* # of flits used by this work request */
	uint16_t plen;		/* total payload (sum of all packets) */
};

/* A packet's SGL.  This + m_pkthdr has all info needed for tx */
struct sgl {
	int nsegs;		/* # of segments in the SGL, 0 means imm. tx */
	int nflits;		/* # of flits needed for the SGL */
	bus_dma_segment_t seg[TX_SGL_SEGS];
};

static int service_iq(struct sge_iq *, int);
static struct mbuf *get_fl_payload1(struct adapter *, struct sge_fl *, uint32_t,
    int *);
static struct mbuf *get_fl_payload2(struct adapter *, struct sge_fl *, uint32_t,
    int *);
static int t4_eth_rx(struct sge_iq *, const struct rss_header *, struct mbuf *);
static inline void init_iq(struct sge_iq *, struct adapter *, int, int, int,
    int);
static inline void init_fl(struct adapter *, struct sge_fl *, int, int, int,
    char *);
static inline void init_eq(struct sge_eq *, int, int, uint8_t, uint16_t,
    char *);
static int alloc_ring(struct adapter *, size_t, bus_dma_tag_t *, bus_dmamap_t *,
    bus_addr_t *, void **);
static int free_ring(struct adapter *, bus_dma_tag_t, bus_dmamap_t, bus_addr_t,
    void *);
static int alloc_iq_fl(struct port_info *, struct sge_iq *, struct sge_fl *,
    int, int);
static int free_iq_fl(struct port_info *, struct sge_iq *, struct sge_fl *);
static int alloc_fwq(struct adapter *);
static int free_fwq(struct adapter *);
static int alloc_mgmtq(struct adapter *);
static int free_mgmtq(struct adapter *);
static int alloc_rxq(struct port_info *, struct sge_rxq *, int, int,
    struct sysctl_oid *);
static int free_rxq(struct port_info *, struct sge_rxq *);
#ifdef TCP_OFFLOAD
static int alloc_ofld_rxq(struct port_info *, struct sge_ofld_rxq *, int, int,
    struct sysctl_oid *);
static int free_ofld_rxq(struct port_info *, struct sge_ofld_rxq *);
#endif
static int ctrl_eq_alloc(struct adapter *, struct sge_eq *);
static int eth_eq_alloc(struct adapter *, struct port_info *, struct sge_eq *);
#ifdef TCP_OFFLOAD
static int ofld_eq_alloc(struct adapter *, struct port_info *, struct sge_eq *);
#endif
static int alloc_eq(struct adapter *, struct port_info *, struct sge_eq *);
static int free_eq(struct adapter *, struct sge_eq *);
static int alloc_wrq(struct adapter *, struct port_info *, struct sge_wrq *,
    struct sysctl_oid *);
static int free_wrq(struct adapter *, struct sge_wrq *);
static int alloc_txq(struct port_info *, struct sge_txq *, int,
    struct sysctl_oid *);
static int free_txq(struct port_info *, struct sge_txq *);
static void oneseg_dma_callback(void *, bus_dma_segment_t *, int, int);
static inline bool is_new_response(const struct sge_iq *, struct rsp_ctrl **);
static inline void iq_next(struct sge_iq *);
static inline void ring_fl_db(struct adapter *, struct sge_fl *);
static int refill_fl(struct adapter *, struct sge_fl *, int);
static void refill_sfl(void *);
static int alloc_fl_sdesc(struct sge_fl *);
static void free_fl_sdesc(struct adapter *, struct sge_fl *);
static void set_fl_tag_idx(struct adapter *, struct sge_fl *, int);
static void add_fl_to_sfl(struct adapter *, struct sge_fl *);

static int get_pkt_sgl(struct sge_txq *, struct mbuf **, struct sgl *, int);
static int free_pkt_sgl(struct sge_txq *, struct sgl *);
static int write_txpkt_wr(struct port_info *, struct sge_txq *, struct mbuf *,
    struct sgl *);
static int add_to_txpkts(struct port_info *, struct sge_txq *, struct txpkts *,
    struct mbuf *, struct sgl *);
static void write_txpkts_wr(struct sge_txq *, struct txpkts *);
static inline void write_ulp_cpl_sgl(struct port_info *, struct sge_txq *,
    struct txpkts *, struct mbuf *, struct sgl *);
static int write_sgl_to_txd(struct sge_eq *, struct sgl *, caddr_t *);
static inline void copy_to_txd(struct sge_eq *, caddr_t, caddr_t *, int);
static inline void ring_eq_db(struct adapter *, struct sge_eq *);
static inline int reclaimable(struct sge_eq *);
static int reclaim_tx_descs(struct sge_txq *, int, int);
static void write_eqflush_wr(struct sge_eq *);
static __be64 get_flit(bus_dma_segment_t *, int, int);
static int handle_sge_egr_update(struct sge_iq *, const struct rss_header *,
    struct mbuf *);
static int handle_fw_msg(struct sge_iq *, const struct rss_header *,
    struct mbuf *);

static int sysctl_uint16(SYSCTL_HANDLER_ARGS);

/*
 * Called on MOD_LOAD.  Validates and calculates the SGE tunables.
 */
void
t4_sge_modload(void)
{
	int pad;

	/* set pad to a reasonable powerof2 between 16 and 4096 (inclusive) */
#if defined(__i386__) || defined(__amd64__)
	pad = max(cpu_clflush_line_size, 16);
#else
	pad = max(CACHE_LINE_SIZE, 16);
#endif
	pad = min(pad, 4096);

	if (fl_pktshift < 0 || fl_pktshift > 7) {
		printf("Invalid hw.cxgbe.fl_pktshift value (%d),"
		    " using 2 instead.\n", fl_pktshift);
		fl_pktshift = 2;
	}

	if (fl_pad != 0 &&
	    (fl_pad < 32 || fl_pad > 4096 || !powerof2(fl_pad))) {

		if (fl_pad != -1) {
			printf("Invalid hw.cxgbe.fl_pad value (%d),"
			    " using %d instead.\n", fl_pad, max(pad, 32));
		}
		fl_pad = max(pad, 32);
	}

	/*
	 * T4 has the same pad and pack boundary.  If a pad boundary is set,
	 * pack boundary must be set to the same value.  Otherwise take the
	 * specified value or auto-calculate something reasonable.
	 */
	if (fl_pad)
		t4_fl_pack = fl_pad;
	else if (fl_pack < 32 || fl_pack > 4096 || !powerof2(fl_pack))
		t4_fl_pack = max(pad, 32);
	else
		t4_fl_pack = fl_pack;

	/* T5's pack boundary is independent of the pad boundary. */
	if (fl_pack < 16 || fl_pack == 32 || fl_pack > 4096 ||
	    !powerof2(fl_pack))
	       t5_fl_pack = max(pad, 64);
	else
	       t5_fl_pack = fl_pack;

	if (spg_len != 64 && spg_len != 128) {
		int len;

#if defined(__i386__) || defined(__amd64__)
		len = cpu_clflush_line_size > 64 ? 128 : 64;
#else
		len = 64;
#endif
		if (spg_len != -1) {
			printf("Invalid hw.cxgbe.spg_len value (%d),"
			    " using %d instead.\n", spg_len, len);
		}
		spg_len = len;
	}

	if (cong_drop < -1 || cong_drop > 1) {
		printf("Invalid hw.cxgbe.cong_drop value (%d),"
		    " using 0 instead.\n", cong_drop);
		cong_drop = 0;
	}
}

void
t4_init_sge_cpl_handlers(struct adapter *sc)
{

	t4_register_cpl_handler(sc, CPL_FW4_MSG, handle_fw_msg);
	t4_register_cpl_handler(sc, CPL_FW6_MSG, handle_fw_msg);
	t4_register_cpl_handler(sc, CPL_SGE_EGR_UPDATE, handle_sge_egr_update);
	t4_register_cpl_handler(sc, CPL_RX_PKT, t4_eth_rx);
	t4_register_fw_msg_handler(sc, FW6_TYPE_CMD_RPL, t4_handle_fw_rpl);
}

/*
 * adap->params.vpd.cclk must be set up before this is called.
 */
void
t4_tweak_chip_settings(struct adapter *sc)
{
	int i;
	uint32_t v, m;
	int intr_timer[SGE_NTIMERS] = {1, 5, 10, 50, 100, 200};
	int timer_max = M_TIMERVALUE0 * 1000 / sc->params.vpd.cclk;
	int intr_pktcount[SGE_NCOUNTERS] = {1, 8, 16, 32}; /* 63 max */
	uint16_t indsz = min(RX_COPY_THRESHOLD - 1, M_INDICATESIZE);
	int sw_flbuf_sizes[] = {
		MCLBYTES,
#if MJUMPAGESIZE != MCLBYTES
		MJUMPAGESIZE,
#endif
		MJUM9BYTES,
		MJUM16BYTES,
		MJUMPAGESIZE - MSIZE
	};

	KASSERT(sc->flags & MASTER_PF,
	    ("%s: trying to change chip settings when not master.", __func__));

	m = V_PKTSHIFT(M_PKTSHIFT) | F_RXPKTCPLMODE | F_EGRSTATUSPAGESIZE;
	v = V_PKTSHIFT(fl_pktshift) | F_RXPKTCPLMODE |
	    V_EGRSTATUSPAGESIZE(spg_len == 128);
	if (is_t4(sc) && (fl_pad || buffer_packing)) {
		/* t4_fl_pack has the correct value even when fl_pad = 0 */
		m |= V_INGPADBOUNDARY(M_INGPADBOUNDARY);
		v |= V_INGPADBOUNDARY(ilog2(t4_fl_pack) - 5);
	} else if (is_t5(sc) && fl_pad) {
		m |= V_INGPADBOUNDARY(M_INGPADBOUNDARY);
		v |= V_INGPADBOUNDARY(ilog2(fl_pad) - 5);
	}
	t4_set_reg_field(sc, A_SGE_CONTROL, m, v);

	if (is_t5(sc) && buffer_packing) {
		m = V_INGPACKBOUNDARY(M_INGPACKBOUNDARY);
		if (t5_fl_pack == 16)
			v = V_INGPACKBOUNDARY(0);
		else
			v = V_INGPACKBOUNDARY(ilog2(t5_fl_pack) - 5);
		t4_set_reg_field(sc, A_SGE_CONTROL2, m, v);
	}

	v = V_HOSTPAGESIZEPF0(PAGE_SHIFT - 10) |
	    V_HOSTPAGESIZEPF1(PAGE_SHIFT - 10) |
	    V_HOSTPAGESIZEPF2(PAGE_SHIFT - 10) |
	    V_HOSTPAGESIZEPF3(PAGE_SHIFT - 10) |
	    V_HOSTPAGESIZEPF4(PAGE_SHIFT - 10) |
	    V_HOSTPAGESIZEPF5(PAGE_SHIFT - 10) |
	    V_HOSTPAGESIZEPF6(PAGE_SHIFT - 10) |
	    V_HOSTPAGESIZEPF7(PAGE_SHIFT - 10);
	t4_write_reg(sc, A_SGE_HOST_PAGE_SIZE, v);

	for (i = 0; i < min(nitems(sw_flbuf_sizes), 16); i++) {
		t4_write_reg(sc, A_SGE_FL_BUFFER_SIZE0 + (4 * i),
		    sw_flbuf_sizes[i]);
	}

	v = V_THRESHOLD_0(intr_pktcount[0]) | V_THRESHOLD_1(intr_pktcount[1]) |
	    V_THRESHOLD_2(intr_pktcount[2]) | V_THRESHOLD_3(intr_pktcount[3]);
	t4_write_reg(sc, A_SGE_INGRESS_RX_THRESHOLD, v);

	KASSERT(intr_timer[0] <= timer_max,
	    ("%s: not a single usable timer (%d, %d)", __func__, intr_timer[0],
	    timer_max));
	for (i = 1; i < nitems(intr_timer); i++) {
		KASSERT(intr_timer[i] >= intr_timer[i - 1],
		    ("%s: timers not listed in increasing order (%d)",
		    __func__, i));

		while (intr_timer[i] > timer_max) {
			if (i == nitems(intr_timer) - 1) {
				intr_timer[i] = timer_max;
				break;
			}
			intr_timer[i] += intr_timer[i - 1];
			intr_timer[i] /= 2;
		}
	}

	v = V_TIMERVALUE0(us_to_core_ticks(sc, intr_timer[0])) |
	    V_TIMERVALUE1(us_to_core_ticks(sc, intr_timer[1]));
	t4_write_reg(sc, A_SGE_TIMER_VALUE_0_AND_1, v);
	v = V_TIMERVALUE2(us_to_core_ticks(sc, intr_timer[2])) |
	    V_TIMERVALUE3(us_to_core_ticks(sc, intr_timer[3]));
	t4_write_reg(sc, A_SGE_TIMER_VALUE_2_AND_3, v);
	v = V_TIMERVALUE4(us_to_core_ticks(sc, intr_timer[4])) |
	    V_TIMERVALUE5(us_to_core_ticks(sc, intr_timer[5]));
	t4_write_reg(sc, A_SGE_TIMER_VALUE_4_AND_5, v);

	if (cong_drop == 0) {
		m = F_TUNNELCNGDROP0 | F_TUNNELCNGDROP1 | F_TUNNELCNGDROP2 |
		    F_TUNNELCNGDROP3;
		t4_set_reg_field(sc, A_TP_PARA_REG3, m, 0);
	}

	/* 4K, 16K, 64K, 256K DDP "page sizes" */
	v = V_HPZ0(0) | V_HPZ1(2) | V_HPZ2(4) | V_HPZ3(6);
	t4_write_reg(sc, A_ULP_RX_TDDP_PSZ, v);

	m = v = F_TDDPTAGTCB;
	t4_set_reg_field(sc, A_ULP_RX_CTL, m, v);

	m = V_INDICATESIZE(M_INDICATESIZE) | F_REARMDDPOFFSET |
	    F_RESETDDPOFFSET;
	v = V_INDICATESIZE(indsz) | F_REARMDDPOFFSET | F_RESETDDPOFFSET;
	t4_set_reg_field(sc, A_TP_PARA_REG5, m, v);
}

/*
 * XXX: driver really should be able to deal with unexpected settings.
 */
int
t4_read_chip_settings(struct adapter *sc)
{
	struct sge *s = &sc->sge;
	int i, j, n, rc = 0;
	uint32_t m, v, r;
	uint16_t indsz = min(RX_COPY_THRESHOLD - 1, M_INDICATESIZE);
	uint32_t sge_flbuf_sizes[16], sw_flbuf_sizes[] = {
		MCLBYTES,
#if MJUMPAGESIZE != MCLBYTES
		MJUMPAGESIZE,
#endif
		MJUM9BYTES,
		MJUM16BYTES
	};

	m = V_PKTSHIFT(M_PKTSHIFT) | F_RXPKTCPLMODE | F_EGRSTATUSPAGESIZE;
	v = V_PKTSHIFT(fl_pktshift) | F_RXPKTCPLMODE |
	    V_EGRSTATUSPAGESIZE(spg_len == 128);
	if (is_t4(sc) && (fl_pad || buffer_packing)) {
		m |= V_INGPADBOUNDARY(M_INGPADBOUNDARY);
		v |= V_INGPADBOUNDARY(ilog2(t4_fl_pack) - 5);
	} else if (is_t5(sc) && fl_pad) {
		m |= V_INGPADBOUNDARY(M_INGPADBOUNDARY);
		v |= V_INGPADBOUNDARY(ilog2(fl_pad) - 5);
	}
	r = t4_read_reg(sc, A_SGE_CONTROL);
	if ((r & m) != v) {
		device_printf(sc->dev, "invalid SGE_CONTROL(0x%x)\n", r);
		rc = EINVAL;
	}

	if (is_t5(sc) && buffer_packing) {
		m = V_INGPACKBOUNDARY(M_INGPACKBOUNDARY);
		if (t5_fl_pack == 16)
			v = V_INGPACKBOUNDARY(0);
		else
			v = V_INGPACKBOUNDARY(ilog2(t5_fl_pack) - 5);
		r = t4_read_reg(sc, A_SGE_CONTROL2);
		if ((r & m) != v) {
			device_printf(sc->dev,
			    "invalid SGE_CONTROL2(0x%x)\n", r);
			rc = EINVAL;
		}
	}

	v = V_HOSTPAGESIZEPF0(PAGE_SHIFT - 10) |
	    V_HOSTPAGESIZEPF1(PAGE_SHIFT - 10) |
	    V_HOSTPAGESIZEPF2(PAGE_SHIFT - 10) |
	    V_HOSTPAGESIZEPF3(PAGE_SHIFT - 10) |
	    V_HOSTPAGESIZEPF4(PAGE_SHIFT - 10) |
	    V_HOSTPAGESIZEPF5(PAGE_SHIFT - 10) |
	    V_HOSTPAGESIZEPF6(PAGE_SHIFT - 10) |
	    V_HOSTPAGESIZEPF7(PAGE_SHIFT - 10);
	r = t4_read_reg(sc, A_SGE_HOST_PAGE_SIZE);
	if (r != v) {
		device_printf(sc->dev, "invalid SGE_HOST_PAGE_SIZE(0x%x)\n", r);
		rc = EINVAL;
	}

	/*
	 * Make a list of SGE FL buffer sizes programmed in the chip and tally
	 * it with the FL buffer sizes that we'd like to use.
	 */
	n = 0;
	for (i = 0; i < nitems(sge_flbuf_sizes); i++) {
		r = t4_read_reg(sc, A_SGE_FL_BUFFER_SIZE0 + (4 * i));
		sge_flbuf_sizes[i] = r;
		if (r == MJUMPAGESIZE - MSIZE &&
		    (sc->flags & BUF_PACKING_OK) == 0) {
			sc->flags |= BUF_PACKING_OK;
			FL_BUF_HWTAG(sc, n) = i;
			FL_BUF_SIZE(sc, n) = MJUMPAGESIZE - MSIZE;
			FL_BUF_TYPE(sc, n) = m_gettype(MJUMPAGESIZE);
			FL_BUF_ZONE(sc, n) = m_getzone(MJUMPAGESIZE);
			n++;
<<<<<<< HEAD
		}
	}
	for (i = 0; i < nitems(sw_flbuf_sizes); i++) {
		for (j = 0; j < nitems(sge_flbuf_sizes); j++) {
			if (sw_flbuf_sizes[i] != sge_flbuf_sizes[j])
				continue;
			FL_BUF_HWTAG(sc, n) = j;
			FL_BUF_SIZE(sc, n) = sw_flbuf_sizes[i];
			FL_BUF_TYPE(sc, n) = m_gettype(sw_flbuf_sizes[i]);
			FL_BUF_ZONE(sc, n) = m_getzone(sw_flbuf_sizes[i]);
			n++;
			break;
		}
	}
=======
		}
	}
	for (i = 0; i < nitems(sw_flbuf_sizes); i++) {
		for (j = 0; j < nitems(sge_flbuf_sizes); j++) {
			if (sw_flbuf_sizes[i] != sge_flbuf_sizes[j])
				continue;
			FL_BUF_HWTAG(sc, n) = j;
			FL_BUF_SIZE(sc, n) = sw_flbuf_sizes[i];
			FL_BUF_TYPE(sc, n) = m_gettype(sw_flbuf_sizes[i]);
			FL_BUF_ZONE(sc, n) = m_getzone(sw_flbuf_sizes[i]);
			n++;
			break;
		}
	}
>>>>>>> db58bebb
	if (n == 0) {
		device_printf(sc->dev, "no usable SGE FL buffer size.\n");
		rc = EINVAL;
	} else if (n == 1 && (sc->flags & BUF_PACKING_OK)) {
		device_printf(sc->dev,
		    "no usable SGE FL buffer size when not packing buffers.\n");
		rc = EINVAL;
	}
	FL_BUF_SIZES(sc) = n;

	r = t4_read_reg(sc, A_SGE_INGRESS_RX_THRESHOLD);
	s->counter_val[0] = G_THRESHOLD_0(r);
	s->counter_val[1] = G_THRESHOLD_1(r);
	s->counter_val[2] = G_THRESHOLD_2(r);
	s->counter_val[3] = G_THRESHOLD_3(r);

	r = t4_read_reg(sc, A_SGE_TIMER_VALUE_0_AND_1);
	s->timer_val[0] = G_TIMERVALUE0(r) / core_ticks_per_usec(sc);
	s->timer_val[1] = G_TIMERVALUE1(r) / core_ticks_per_usec(sc);
	r = t4_read_reg(sc, A_SGE_TIMER_VALUE_2_AND_3);
	s->timer_val[2] = G_TIMERVALUE2(r) / core_ticks_per_usec(sc);
	s->timer_val[3] = G_TIMERVALUE3(r) / core_ticks_per_usec(sc);
	r = t4_read_reg(sc, A_SGE_TIMER_VALUE_4_AND_5);
	s->timer_val[4] = G_TIMERVALUE4(r) / core_ticks_per_usec(sc);
	s->timer_val[5] = G_TIMERVALUE5(r) / core_ticks_per_usec(sc);

	if (cong_drop == 0) {
		m = F_TUNNELCNGDROP0 | F_TUNNELCNGDROP1 | F_TUNNELCNGDROP2 |
		    F_TUNNELCNGDROP3;
		r = t4_read_reg(sc, A_TP_PARA_REG3);
		if (r & m) {
			device_printf(sc->dev,
			    "invalid TP_PARA_REG3(0x%x)\n", r);
			rc = EINVAL;
		}
	}

	v = V_HPZ0(0) | V_HPZ1(2) | V_HPZ2(4) | V_HPZ3(6);
	r = t4_read_reg(sc, A_ULP_RX_TDDP_PSZ);
	if (r != v) {
		device_printf(sc->dev, "invalid ULP_RX_TDDP_PSZ(0x%x)\n", r);
		rc = EINVAL;
	}

	m = v = F_TDDPTAGTCB;
	r = t4_read_reg(sc, A_ULP_RX_CTL);
	if ((r & m) != v) {
		device_printf(sc->dev, "invalid ULP_RX_CTL(0x%x)\n", r);
		rc = EINVAL;
	}

	m = V_INDICATESIZE(M_INDICATESIZE) | F_REARMDDPOFFSET |
	    F_RESETDDPOFFSET;
	v = V_INDICATESIZE(indsz) | F_REARMDDPOFFSET | F_RESETDDPOFFSET;
	r = t4_read_reg(sc, A_TP_PARA_REG5);
	if ((r & m) != v) {
		device_printf(sc->dev, "invalid TP_PARA_REG5(0x%x)\n", r);
		rc = EINVAL;
	}

	r = t4_read_reg(sc, A_SGE_CONM_CTRL);
	s->fl_starve_threshold = G_EGRTHRESHOLD(r) * 2 + 1;

	/* egress queues: log2 of # of doorbells per BAR2 page */
	r = t4_read_reg(sc, A_SGE_EGRESS_QUEUES_PER_PAGE_PF);
	r >>= S_QUEUESPERPAGEPF0 +
	    (S_QUEUESPERPAGEPF1 - S_QUEUESPERPAGEPF0) * sc->pf;
	s->eq_s_qpp = r & M_QUEUESPERPAGEPF0;

	/* ingress queues: log2 of # of doorbells per BAR2 page */
	r = t4_read_reg(sc, A_SGE_INGRESS_QUEUES_PER_PAGE_PF);
	r >>= S_QUEUESPERPAGEPF0 +
	    (S_QUEUESPERPAGEPF1 - S_QUEUESPERPAGEPF0) * sc->pf;
	s->iq_s_qpp = r & M_QUEUESPERPAGEPF0;

	t4_init_tp_params(sc);

	t4_read_mtu_tbl(sc, sc->params.mtus, NULL);
	t4_load_mtus(sc, sc->params.mtus, sc->params.a_wnd, sc->params.b_wnd);

	return (rc);
}

int
t4_create_dma_tag(struct adapter *sc)
{
	int rc;

	rc = bus_dma_tag_create(bus_get_dma_tag(sc->dev), 1, 0,
	    BUS_SPACE_MAXADDR, BUS_SPACE_MAXADDR, NULL, NULL, BUS_SPACE_MAXSIZE,
	    BUS_SPACE_UNRESTRICTED, BUS_SPACE_MAXSIZE, BUS_DMA_ALLOCNOW, NULL,
	    NULL, &sc->dmat);
	if (rc != 0) {
		device_printf(sc->dev,
		    "failed to create main DMA tag: %d\n", rc);
	}

	return (rc);
}

static inline int
enable_buffer_packing(struct adapter *sc)
{

	if (sc->flags & BUF_PACKING_OK &&
	    ((is_t5(sc) && buffer_packing) ||	/* 1 or -1 both ok for T5 */
	    (is_t4(sc) && buffer_packing == 1)))
		return (1);
	return (0);
}

void
t4_sge_sysctls(struct adapter *sc, struct sysctl_ctx_list *ctx,
    struct sysctl_oid_list *children)
{

	SYSCTL_ADD_INT(ctx, children, OID_AUTO, "fl_pktshift", CTLFLAG_RD,
	    NULL, fl_pktshift, "payload DMA offset in rx buffer (bytes)");

	SYSCTL_ADD_INT(ctx, children, OID_AUTO, "fl_pad", CTLFLAG_RD,
	    NULL, fl_pad, "payload pad boundary (bytes)");

	SYSCTL_ADD_INT(ctx, children, OID_AUTO, "spg_len", CTLFLAG_RD,
	    NULL, spg_len, "status page size (bytes)");

	SYSCTL_ADD_INT(ctx, children, OID_AUTO, "cong_drop", CTLFLAG_RD,
	    NULL, cong_drop, "congestion drop setting");

	SYSCTL_ADD_INT(ctx, children, OID_AUTO, "buffer_packing", CTLFLAG_RD,
	    NULL, enable_buffer_packing(sc),
	    "pack multiple frames in one fl buffer");

	SYSCTL_ADD_INT(ctx, children, OID_AUTO, "fl_pack", CTLFLAG_RD,
	    NULL, is_t5(sc) ? t5_fl_pack : t4_fl_pack,
	    "payload pack boundary (bytes)");
}

int
t4_destroy_dma_tag(struct adapter *sc)
{
	if (sc->dmat)
		bus_dma_tag_destroy(sc->dmat);

	return (0);
}

/*
 * Allocate and initialize the firmware event queue and the management queue.
 *
 * Returns errno on failure.  Resources allocated up to that point may still be
 * allocated.  Caller is responsible for cleanup in case this function fails.
 */
int
t4_setup_adapter_queues(struct adapter *sc)
{
	int rc;

	ADAPTER_LOCK_ASSERT_NOTOWNED(sc);

	sysctl_ctx_init(&sc->ctx);
	sc->flags |= ADAP_SYSCTL_CTX;

	/*
	 * Firmware event queue
	 */
	rc = alloc_fwq(sc);
	if (rc != 0)
		return (rc);

	/*
	 * Management queue.  This is just a control queue that uses the fwq as
	 * its associated iq.
	 */
	rc = alloc_mgmtq(sc);

	return (rc);
}

/*
 * Idempotent
 */
int
t4_teardown_adapter_queues(struct adapter *sc)
{

	ADAPTER_LOCK_ASSERT_NOTOWNED(sc);

	/* Do this before freeing the queue */
	if (sc->flags & ADAP_SYSCTL_CTX) {
		sysctl_ctx_free(&sc->ctx);
		sc->flags &= ~ADAP_SYSCTL_CTX;
	}

	free_mgmtq(sc);
	free_fwq(sc);

	return (0);
}

static inline int
first_vector(struct port_info *pi)
{
	struct adapter *sc = pi->adapter;
	int rc = T4_EXTRA_INTR, i;

	if (sc->intr_count == 1)
		return (0);

	for_each_port(sc, i) {
		struct port_info *p = sc->port[i];

		if (i == pi->port_id)
			break;

#ifdef TCP_OFFLOAD
		if (sc->flags & INTR_DIRECT)
			rc += p->nrxq + p->nofldrxq;
		else
			rc += max(p->nrxq, p->nofldrxq);
#else
		/*
		 * Not compiled with offload support and intr_count > 1.  Only
		 * NIC queues exist and they'd better be taking direct
		 * interrupts.
		 */
		KASSERT(sc->flags & INTR_DIRECT,
		    ("%s: intr_count %d, !INTR_DIRECT", __func__,
		    sc->intr_count));

		rc += p->nrxq;
#endif
	}

	return (rc);
}

/*
 * Given an arbitrary "index," come up with an iq that can be used by other
 * queues (of this port) for interrupt forwarding, SGE egress updates, etc.
 * The iq returned is guaranteed to be something that takes direct interrupts.
 */
static struct sge_iq *
port_intr_iq(struct port_info *pi, int idx)
{
	struct adapter *sc = pi->adapter;
	struct sge *s = &sc->sge;
	struct sge_iq *iq = NULL;

	if (sc->intr_count == 1)
		return (&sc->sge.fwq);

#ifdef TCP_OFFLOAD
	if (sc->flags & INTR_DIRECT) {
		idx %= pi->nrxq + pi->nofldrxq;
		
		if (idx >= pi->nrxq) {
			idx -= pi->nrxq;
			iq = &s->ofld_rxq[pi->first_ofld_rxq + idx].iq;
		} else
			iq = &s->rxq[pi->first_rxq + idx].iq;

	} else {
		idx %= max(pi->nrxq, pi->nofldrxq);

		if (pi->nrxq >= pi->nofldrxq)
			iq = &s->rxq[pi->first_rxq + idx].iq;
		else
			iq = &s->ofld_rxq[pi->first_ofld_rxq + idx].iq;
	}
#else
	/*
	 * Not compiled with offload support and intr_count > 1.  Only NIC
	 * queues exist and they'd better be taking direct interrupts.
	 */
	KASSERT(sc->flags & INTR_DIRECT,
	    ("%s: intr_count %d, !INTR_DIRECT", __func__, sc->intr_count));

	idx %= pi->nrxq;
	iq = &s->rxq[pi->first_rxq + idx].iq;
#endif

	KASSERT(iq->flags & IQ_INTR, ("%s: EDOOFUS", __func__));
	return (iq);
}

static inline int
mtu_to_bufsize(int mtu)
{
	int bufsize;

	/* large enough for a frame even when VLAN extraction is disabled */
	bufsize = ETHER_HDR_LEN + ETHER_VLAN_ENCAP_LEN + mtu;
	bufsize = roundup2(bufsize + fl_pktshift, fl_pad);

	return (bufsize);
}

#ifdef TCP_OFFLOAD
static inline int
mtu_to_bufsize_toe(struct adapter *sc, int mtu)
{

	if (sc->tt.rx_coalesce)
		return (G_RXCOALESCESIZE(t4_read_reg(sc, A_TP_PARA_REG2)));

	return (mtu);
}
#endif

int
t4_setup_port_queues(struct port_info *pi)
{
	int rc = 0, i, j, intr_idx, iqid;
	struct sge_rxq *rxq;
	struct sge_txq *txq;
	struct sge_wrq *ctrlq;
#ifdef TCP_OFFLOAD
	struct sge_ofld_rxq *ofld_rxq;
	struct sge_wrq *ofld_txq;
	struct sysctl_oid *oid2 = NULL;
#endif
	char name[16];
	struct adapter *sc = pi->adapter;
	struct ifnet *ifp = pi->ifp;
	struct sysctl_oid *oid = device_get_sysctl_tree(pi->dev);
	struct sysctl_oid_list *children = SYSCTL_CHILDREN(oid);
	int bufsize, pack;

	oid = SYSCTL_ADD_NODE(&pi->ctx, children, OID_AUTO, "rxq", CTLFLAG_RD,
	    NULL, "rx queues");

#ifdef TCP_OFFLOAD
	if (is_offload(sc)) {
		oid2 = SYSCTL_ADD_NODE(&pi->ctx, children, OID_AUTO, "ofld_rxq",
		    CTLFLAG_RD, NULL,
		    "rx queues for offloaded TCP connections");
	}
#endif

	/* Interrupt vector to start from (when using multiple vectors) */
	intr_idx = first_vector(pi);

	/*
	 * First pass over all rx queues (NIC and TOE):
	 * a) initialize iq and fl
	 * b) allocate queue iff it will take direct interrupts.
	 */
	bufsize = mtu_to_bufsize(ifp->if_mtu);
	pack = enable_buffer_packing(sc);
	for_each_rxq(pi, i, rxq) {

		init_iq(&rxq->iq, sc, pi->tmr_idx, pi->pktc_idx, pi->qsize_rxq,
		    RX_IQ_ESIZE);

		snprintf(name, sizeof(name), "%s rxq%d-fl",
		    device_get_nameunit(pi->dev), i);
		init_fl(sc, &rxq->fl, pi->qsize_rxq / 8, bufsize, pack, name);

		if (sc->flags & INTR_DIRECT
#ifdef TCP_OFFLOAD
		    || (sc->intr_count > 1 && pi->nrxq >= pi->nofldrxq)
#endif
		   ) {
			rxq->iq.flags |= IQ_INTR;
			rc = alloc_rxq(pi, rxq, intr_idx, i, oid);
			if (rc != 0)
				goto done;
			intr_idx++;
		}
	}

#ifdef TCP_OFFLOAD
	bufsize = mtu_to_bufsize_toe(sc, ifp->if_mtu);
	pack = 0;	/* XXX: think about this some more */
	for_each_ofld_rxq(pi, i, ofld_rxq) {

		init_iq(&ofld_rxq->iq, sc, pi->tmr_idx, pi->pktc_idx,
		    pi->qsize_rxq, RX_IQ_ESIZE);

		snprintf(name, sizeof(name), "%s ofld_rxq%d-fl",
		    device_get_nameunit(pi->dev), i);
		init_fl(sc, &ofld_rxq->fl, pi->qsize_rxq / 8, bufsize, pack,
		    name);

		if (sc->flags & INTR_DIRECT ||
		    (sc->intr_count > 1 && pi->nofldrxq > pi->nrxq)) {
			ofld_rxq->iq.flags |= IQ_INTR;
			rc = alloc_ofld_rxq(pi, ofld_rxq, intr_idx, i, oid2);
			if (rc != 0)
				goto done;
			intr_idx++;
		}
	}
#endif

	/*
	 * Second pass over all rx queues (NIC and TOE).  The queues forwarding
	 * their interrupts are allocated now.
	 */
	j = 0;
	for_each_rxq(pi, i, rxq) {
		if (rxq->iq.flags & IQ_INTR)
			continue;

		intr_idx = port_intr_iq(pi, j)->abs_id;

		rc = alloc_rxq(pi, rxq, intr_idx, i, oid);
		if (rc != 0)
			goto done;
		j++;
	}

#ifdef TCP_OFFLOAD
	for_each_ofld_rxq(pi, i, ofld_rxq) {
		if (ofld_rxq->iq.flags & IQ_INTR)
			continue;

		intr_idx = port_intr_iq(pi, j)->abs_id;

		rc = alloc_ofld_rxq(pi, ofld_rxq, intr_idx, i, oid2);
		if (rc != 0)
			goto done;
		j++;
	}
#endif

	/*
	 * Now the tx queues.  Only one pass needed.
	 */
	oid = SYSCTL_ADD_NODE(&pi->ctx, children, OID_AUTO, "txq", CTLFLAG_RD,
	    NULL, "tx queues");
	j = 0;
	for_each_txq(pi, i, txq) {
		uint16_t iqid;

		iqid = port_intr_iq(pi, j)->cntxt_id;

		snprintf(name, sizeof(name), "%s txq%d",
		    device_get_nameunit(pi->dev), i);
		init_eq(&txq->eq, EQ_ETH, pi->qsize_txq, pi->tx_chan, iqid,
		    name);

		rc = alloc_txq(pi, txq, i, oid);
		if (rc != 0)
			goto done;
		j++;
	}

#ifdef TCP_OFFLOAD
	oid = SYSCTL_ADD_NODE(&pi->ctx, children, OID_AUTO, "ofld_txq",
	    CTLFLAG_RD, NULL, "tx queues for offloaded TCP connections");
	for_each_ofld_txq(pi, i, ofld_txq) {
		uint16_t iqid;

		iqid = port_intr_iq(pi, j)->cntxt_id;

		snprintf(name, sizeof(name), "%s ofld_txq%d",
		    device_get_nameunit(pi->dev), i);
		init_eq(&ofld_txq->eq, EQ_OFLD, pi->qsize_txq, pi->tx_chan,
		    iqid, name);

		snprintf(name, sizeof(name), "%d", i);
		oid2 = SYSCTL_ADD_NODE(&pi->ctx, SYSCTL_CHILDREN(oid), OID_AUTO,
		    name, CTLFLAG_RD, NULL, "offload tx queue");

		rc = alloc_wrq(sc, pi, ofld_txq, oid2);
		if (rc != 0)
			goto done;
		j++;
	}
#endif

	/*
	 * Finally, the control queue.
	 */
	oid = SYSCTL_ADD_NODE(&pi->ctx, children, OID_AUTO, "ctrlq", CTLFLAG_RD,
	    NULL, "ctrl queue");
	ctrlq = &sc->sge.ctrlq[pi->port_id];
	iqid = port_intr_iq(pi, 0)->cntxt_id;
	snprintf(name, sizeof(name), "%s ctrlq", device_get_nameunit(pi->dev));
	init_eq(&ctrlq->eq, EQ_CTRL, CTRL_EQ_QSIZE, pi->tx_chan, iqid, name);
	rc = alloc_wrq(sc, pi, ctrlq, oid);

done:
	if (rc)
		t4_teardown_port_queues(pi);

	return (rc);
}

/*
 * Idempotent
 */
int
t4_teardown_port_queues(struct port_info *pi)
{
	int i;
	struct adapter *sc = pi->adapter;
	struct sge_rxq *rxq;
	struct sge_txq *txq;
#ifdef TCP_OFFLOAD
	struct sge_ofld_rxq *ofld_rxq;
	struct sge_wrq *ofld_txq;
#endif

	/* Do this before freeing the queues */
	if (pi->flags & PORT_SYSCTL_CTX) {
		sysctl_ctx_free(&pi->ctx);
		pi->flags &= ~PORT_SYSCTL_CTX;
	}

	/*
	 * Take down all the tx queues first, as they reference the rx queues
	 * (for egress updates, etc.).
	 */

	free_wrq(sc, &sc->sge.ctrlq[pi->port_id]);

	for_each_txq(pi, i, txq) {
		free_txq(pi, txq);
	}

#ifdef TCP_OFFLOAD
	for_each_ofld_txq(pi, i, ofld_txq) {
		free_wrq(sc, ofld_txq);
	}
#endif

	/*
	 * Then take down the rx queues that forward their interrupts, as they
	 * reference other rx queues.
	 */

	for_each_rxq(pi, i, rxq) {
		if ((rxq->iq.flags & IQ_INTR) == 0)
			free_rxq(pi, rxq);
	}

#ifdef TCP_OFFLOAD
	for_each_ofld_rxq(pi, i, ofld_rxq) {
		if ((ofld_rxq->iq.flags & IQ_INTR) == 0)
			free_ofld_rxq(pi, ofld_rxq);
	}
#endif

	/*
	 * Then take down the rx queues that take direct interrupts.
	 */

	for_each_rxq(pi, i, rxq) {
		if (rxq->iq.flags & IQ_INTR)
			free_rxq(pi, rxq);
	}

#ifdef TCP_OFFLOAD
	for_each_ofld_rxq(pi, i, ofld_rxq) {
		if (ofld_rxq->iq.flags & IQ_INTR)
			free_ofld_rxq(pi, ofld_rxq);
	}
#endif

	return (0);
}

/*
 * Deals with errors and the firmware event queue.  All data rx queues forward
 * their interrupt to the firmware event queue.
 */
void
t4_intr_all(void *arg)
{
	struct adapter *sc = arg;
	struct sge_iq *fwq = &sc->sge.fwq;

	t4_intr_err(arg);
	if (atomic_cmpset_int(&fwq->state, IQS_IDLE, IQS_BUSY)) {
		service_iq(fwq, 0);
		atomic_cmpset_int(&fwq->state, IQS_BUSY, IQS_IDLE);
	}
}

/* Deals with error interrupts */
void
t4_intr_err(void *arg)
{
	struct adapter *sc = arg;

	t4_write_reg(sc, MYPF_REG(A_PCIE_PF_CLI), 0);
	t4_slow_intr_handler(sc);
}

void
t4_intr_evt(void *arg)
{
	struct sge_iq *iq = arg;

	if (atomic_cmpset_int(&iq->state, IQS_IDLE, IQS_BUSY)) {
		service_iq(iq, 0);
		atomic_cmpset_int(&iq->state, IQS_BUSY, IQS_IDLE);
	}
}

void
t4_intr(void *arg)
{
	struct sge_iq *iq = arg;

	if (atomic_cmpset_int(&iq->state, IQS_IDLE, IQS_BUSY)) {
		service_iq(iq, 0);
		atomic_cmpset_int(&iq->state, IQS_BUSY, IQS_IDLE);
	}
}

/*
 * Deals with anything and everything on the given ingress queue.
 */
static int
service_iq(struct sge_iq *iq, int budget)
{
	struct sge_iq *q;
	struct sge_rxq *rxq = iq_to_rxq(iq);	/* Use iff iq is part of rxq */
	struct sge_fl *fl = &rxq->fl;		/* Use iff IQ_HAS_FL */
	struct adapter *sc = iq->adapter;
	struct rsp_ctrl *ctrl;
	const struct rss_header *rss;
	int ndescs = 0, limit, fl_bufs_used = 0;
	int rsp_type;
	uint32_t lq;
	struct mbuf *m0;
	STAILQ_HEAD(, sge_iq) iql = STAILQ_HEAD_INITIALIZER(iql);
#if defined(INET) || defined(INET6)
	const struct timeval lro_timeout = {0, sc->lro_timeout};
#endif

	limit = budget ? budget : iq->qsize / 8;

	KASSERT(iq->state == IQS_BUSY, ("%s: iq %p not BUSY", __func__, iq));

	/*
	 * We always come back and check the descriptor ring for new indirect
	 * interrupts and other responses after running a single handler.
	 */
	for (;;) {
		while (is_new_response(iq, &ctrl)) {

			rmb();

			m0 = NULL;
			rsp_type = G_RSPD_TYPE(ctrl->u.type_gen);
			lq = be32toh(ctrl->pldbuflen_qid);
			rss = (const void *)iq->cdesc;

			switch (rsp_type) {
			case X_RSPD_TYPE_FLBUF:

				KASSERT(iq->flags & IQ_HAS_FL,
				    ("%s: data for an iq (%p) with no freelist",
				    __func__, iq));

				m0 = fl->flags & FL_BUF_PACKING ?
				    get_fl_payload1(sc, fl, lq, &fl_bufs_used) :
				    get_fl_payload2(sc, fl, lq, &fl_bufs_used);

				if (__predict_false(m0 == NULL))
					goto process_iql;
#ifdef T4_PKT_TIMESTAMP
				/*
				 * 60 bit timestamp for the payload is
				 * *(uint64_t *)m0->m_pktdat.  Note that it is
				 * in the leading free-space in the mbuf.  The
				 * kernel can clobber it during a pullup,
				 * m_copymdata, etc.  You need to make sure that
				 * the mbuf reaches you unmolested if you care
				 * about the timestamp.
				 */
				*(uint64_t *)m0->m_pktdat =
				    be64toh(ctrl->u.last_flit) &
				    0xfffffffffffffff;
#endif

				/* fall through */

			case X_RSPD_TYPE_CPL:
				KASSERT(rss->opcode < NUM_CPL_CMDS,
				    ("%s: bad opcode %02x.", __func__,
				    rss->opcode));
				sc->cpl_handler[rss->opcode](iq, rss, m0);
				break;

			case X_RSPD_TYPE_INTR:

				/*
				 * Interrupts should be forwarded only to queues
				 * that are not forwarding their interrupts.
				 * This means service_iq can recurse but only 1
				 * level deep.
				 */
				KASSERT(budget == 0,
				    ("%s: budget %u, rsp_type %u", __func__,
				    budget, rsp_type));

				/*
				 * There are 1K interrupt-capable queues (qids 0
				 * through 1023).  A response type indicating a
				 * forwarded interrupt with a qid >= 1K is an
				 * iWARP async notification.
				 */
				if (lq >= 1024) {
                                        sc->an_handler(iq, ctrl);
                                        break;
                                }

				q = sc->sge.iqmap[lq - sc->sge.iq_start];
				if (atomic_cmpset_int(&q->state, IQS_IDLE,
				    IQS_BUSY)) {
					if (service_iq(q, q->qsize / 8) == 0) {
						atomic_cmpset_int(&q->state,
						    IQS_BUSY, IQS_IDLE);
					} else {
						STAILQ_INSERT_TAIL(&iql, q,
						    link);
					}
				}
				break;

			default:
				KASSERT(0,
				    ("%s: illegal response type %d on iq %p",
				    __func__, rsp_type, iq));
				log(LOG_ERR,
				    "%s: illegal response type %d on iq %p",
				    device_get_nameunit(sc->dev), rsp_type, iq);
				break;
			}

			iq_next(iq);
			if (++ndescs == limit) {
				t4_write_reg(sc, MYPF_REG(A_SGE_PF_GTS),
				    V_CIDXINC(ndescs) |
				    V_INGRESSQID(iq->cntxt_id) |
				    V_SEINTARM(V_QINTR_TIMER_IDX(X_TIMERREG_UPDATE_CIDX)));
				ndescs = 0;

#if defined(INET) || defined(INET6)
				if (iq->flags & IQ_LRO_ENABLED &&
				    sc->lro_timeout != 0) {
					tcp_lro_flush_inactive(&rxq->lro,
					    &lro_timeout);
				}
#endif

				if (fl_bufs_used > 0) {
					FL_LOCK(fl);
					fl->needed += fl_bufs_used;
					refill_fl(sc, fl, fl->cap / 8);
					FL_UNLOCK(fl);
					fl_bufs_used = 0;
				}

				if (budget)
					return (EINPROGRESS);
			}
		}

process_iql:
		if (STAILQ_EMPTY(&iql))
			break;

		/*
		 * Process the head only, and send it to the back of the list if
		 * it's still not done.
		 */
		q = STAILQ_FIRST(&iql);
		STAILQ_REMOVE_HEAD(&iql, link);
		if (service_iq(q, q->qsize / 8) == 0)
			atomic_cmpset_int(&q->state, IQS_BUSY, IQS_IDLE);
		else
			STAILQ_INSERT_TAIL(&iql, q, link);
	}

#if defined(INET) || defined(INET6)
	if (iq->flags & IQ_LRO_ENABLED) {
		struct lro_ctrl *lro = &rxq->lro;
		struct lro_entry *l;

		while (!SLIST_EMPTY(&lro->lro_active)) {
			l = SLIST_FIRST(&lro->lro_active);
			SLIST_REMOVE_HEAD(&lro->lro_active, next);
			tcp_lro_flush(lro, l);
		}
	}
#endif

	t4_write_reg(sc, MYPF_REG(A_SGE_PF_GTS), V_CIDXINC(ndescs) |
	    V_INGRESSQID((u32)iq->cntxt_id) | V_SEINTARM(iq->intr_params));

	if (iq->flags & IQ_HAS_FL) {
		int starved;

		FL_LOCK(fl);
		fl->needed += fl_bufs_used;
		starved = refill_fl(sc, fl, fl->cap / 4);
		FL_UNLOCK(fl);
		if (__predict_false(starved != 0))
			add_fl_to_sfl(sc, fl);
	}

	return (0);
}

static int
fill_mbuf_stash(struct sge_fl *fl)
{
	int i;

	for (i = 0; i < nitems(fl->mstash); i++) {
		if (fl->mstash[i] == NULL) {
			struct mbuf *m;
			if ((m = m_get(M_NOWAIT, MT_NOINIT)) == NULL)
				return (ENOBUFS);
			fl->mstash[i] = m;
		}
	}
	return (0);
}

static struct mbuf *
get_mbuf_from_stash(struct sge_fl *fl)
{
	int i;

	for (i = 0; i < nitems(fl->mstash); i++) {
		if (fl->mstash[i] != NULL) {
			struct mbuf *m;

			m = fl->mstash[i];
			fl->mstash[i] = NULL;
			return (m);
		} else
			fl->mstash[i] = m_get(M_NOWAIT, MT_NOINIT);
	}

	return (m_get(M_NOWAIT, MT_NOINIT));
}

static void
return_mbuf_to_stash(struct sge_fl *fl, struct mbuf *m)
{
	int i;

	if (m == NULL)
		return;

	for (i = 0; i < nitems(fl->mstash); i++) {
		if (fl->mstash[i] == NULL) {
			fl->mstash[i] = m;
			return;
		}
	}
	m_init(m, NULL, 0, M_NOWAIT, MT_DATA, 0);
	m_free(m);
}

/* buf can be any address within the buffer */
static inline u_int *
find_buf_refcnt(caddr_t buf)
{
	uintptr_t ptr = (uintptr_t)buf;

	return ((u_int *)((ptr & ~(MJUMPAGESIZE - 1)) + MSIZE - sizeof(u_int)));
}

static inline struct mbuf *
find_buf_mbuf(caddr_t buf)
{
	uintptr_t ptr = (uintptr_t)buf;

	return ((struct mbuf *)(ptr & ~(MJUMPAGESIZE - 1)));
}

static int
rxb_free(struct mbuf *m, void *arg1, void *arg2)
{
	uma_zone_t zone = arg1;
	caddr_t cl = arg2;
<<<<<<< HEAD
#ifdef INVARIANTS
=======
#ifdef notyet
>>>>>>> db58bebb
	u_int refcount;

	refcount = *find_buf_refcnt(cl);
	KASSERT(refcount == 0, ("%s: cl %p refcount is %u", __func__,
	    cl - MSIZE, refcount));
#endif
	cl -= MSIZE;
	uma_zfree(zone, cl);

	return (EXT_FREE_OK);
}

static struct mbuf *
get_fl_payload1(struct adapter *sc, struct sge_fl *fl, uint32_t len_newbuf,
    int *fl_bufs_used)
{
	struct mbuf *m0, *m;
	struct fl_sdesc *sd = &fl->sdesc[fl->cidx];
	unsigned int nbuf, len;
	int pack_boundary = is_t4(sc) ? t4_fl_pack : t5_fl_pack;

	/*
	 * No assertion for the fl lock because we don't need it.  This routine
	 * is called only from the rx interrupt handler and it only updates
	 * fl->cidx.  (Contrast that with fl->pidx/fl->needed which could be
	 * updated in the rx interrupt handler or the starvation helper routine.
	 * That's why code that manipulates fl->pidx/fl->needed needs the fl
	 * lock but this routine does not).
	 */

	KASSERT(fl->flags & FL_BUF_PACKING,
	    ("%s: buffer packing disabled for fl %p", __func__, fl));

	len = G_RSPD_LEN(len_newbuf);

	if ((len_newbuf & F_RSPD_NEWBUF) == 0) {
		KASSERT(fl->rx_offset > 0,
		    ("%s: packed frame but driver at offset=0", __func__));

		/* A packed frame is guaranteed to fit entirely in this buf. */
		KASSERT(FL_BUF_SIZE(sc, sd->tag_idx) - fl->rx_offset >= len,
		    ("%s: packing error.  bufsz=%u, offset=%u, len=%u",
		    __func__, FL_BUF_SIZE(sc, sd->tag_idx), fl->rx_offset,
		    len));

		m0 = get_mbuf_from_stash(fl);
		if (m0 == NULL ||
		    m_init(m0, NULL, 0, M_NOWAIT, MT_DATA, M_PKTHDR) != 0) {
			return_mbuf_to_stash(fl, m0);
			return (NULL);
		}

		bus_dmamap_sync(fl->tag[sd->tag_idx], sd->map,
		    BUS_DMASYNC_POSTREAD);
		if (len < RX_COPY_THRESHOLD) {
#ifdef T4_PKT_TIMESTAMP
			/* Leave room for a timestamp */
			m0->m_data += 8;
#endif
			bcopy(sd->cl + fl->rx_offset, mtod(m0, caddr_t), len);
			m0->m_pkthdr.len = len;
			m0->m_len = len;
		} else {
			m0->m_pkthdr.len = len;
			m0->m_len = len;
			m_extaddref(m0, sd->cl + fl->rx_offset,
			    roundup2(m0->m_len, fl_pad),
			    find_buf_refcnt(sd->cl), rxb_free,
			    FL_BUF_ZONE(sc, sd->tag_idx), sd->cl);
		}
		fl->rx_offset += len;
		fl->rx_offset = roundup2(fl->rx_offset, fl_pad);
		fl->rx_offset = roundup2(fl->rx_offset, pack_boundary);
		if (fl->rx_offset >= FL_BUF_SIZE(sc, sd->tag_idx)) {
			fl->rx_offset = 0;
			(*fl_bufs_used) += 1;
			if (__predict_false(++fl->cidx == fl->cap))
				fl->cidx = 0;
		}

		return (m0);
	}

	KASSERT(len_newbuf & F_RSPD_NEWBUF,
	    ("%s: only new buffer handled here", __func__));

	nbuf = 0;

	/*
	 * Move to the start of the next buffer if we are still in the middle of
	 * some buffer.  This is the case where there was some room left in the
	 * previous buffer but not enough to fit this frame in its entirety.
	 */
	if (fl->rx_offset > 0) {
		KASSERT(roundup2(len, fl_pad) > FL_BUF_SIZE(sc, sd->tag_idx) -
		    fl->rx_offset, ("%s: frame (%u bytes) should have fit at "
		    "cidx %u offset %u bufsize %u", __func__, len, fl->cidx,
		    fl->rx_offset, FL_BUF_SIZE(sc, sd->tag_idx)));
		nbuf++;
		fl->rx_offset = 0;
		sd++;
		if (__predict_false(++fl->cidx == fl->cap)) {
			sd = fl->sdesc;
			fl->cidx = 0;
		}
	}

	m0 = find_buf_mbuf(sd->cl);
	if (m_init(m0, NULL, 0, M_NOWAIT, MT_DATA, M_PKTHDR | M_NOFREE))
		goto done;
	bus_dmamap_sync(fl->tag[sd->tag_idx], sd->map, BUS_DMASYNC_POSTREAD);
	m0->m_len = min(len, FL_BUF_SIZE(sc, sd->tag_idx));
	m_extaddref(m0, sd->cl, roundup2(m0->m_len, fl_pad),
	    find_buf_refcnt(sd->cl), rxb_free, FL_BUF_ZONE(sc, sd->tag_idx),
	    sd->cl);
	m0->m_pkthdr.len = len;

	fl->rx_offset = roundup2(m0->m_len, fl_pad);
	fl->rx_offset = roundup2(fl->rx_offset, pack_boundary);
	if (fl->rx_offset >= FL_BUF_SIZE(sc, sd->tag_idx)) {
		fl->rx_offset = 0;
		nbuf++;
		sd++;
		if (__predict_false(++fl->cidx == fl->cap)) {
			sd = fl->sdesc;
			fl->cidx = 0;
		}
	}

	m = m0;
	len -= m->m_len;

	while (len > 0) {
		m->m_next = find_buf_mbuf(sd->cl);
		m = m->m_next;

		bus_dmamap_sync(fl->tag[sd->tag_idx], sd->map,
		    BUS_DMASYNC_POSTREAD);

		/* m_init for !M_PKTHDR can't fail so don't bother */
		m_init(m, NULL, 0, M_NOWAIT, MT_DATA, M_NOFREE);
		m->m_len = min(len, FL_BUF_SIZE(sc, sd->tag_idx));
		m_extaddref(m, sd->cl, roundup2(m->m_len, fl_pad),
		    find_buf_refcnt(sd->cl), rxb_free,
		    FL_BUF_ZONE(sc, sd->tag_idx), sd->cl);

		fl->rx_offset = roundup2(m->m_len, fl_pad);
		fl->rx_offset = roundup2(fl->rx_offset, pack_boundary);
		if (fl->rx_offset >= FL_BUF_SIZE(sc, sd->tag_idx)) {
			fl->rx_offset = 0;
			nbuf++;
			sd++;
			if (__predict_false(++fl->cidx == fl->cap)) {
				sd = fl->sdesc;
				fl->cidx = 0;
			}
		}

		len -= m->m_len;
	}
done:
	(*fl_bufs_used) += nbuf;
	return (m0);
}

static struct mbuf *
get_fl_payload2(struct adapter *sc, struct sge_fl *fl, uint32_t len_newbuf,
    int *fl_bufs_used)
{
	struct mbuf *m0, *m;
	struct fl_sdesc *sd = &fl->sdesc[fl->cidx];
	unsigned int nbuf, len;

	/*
	 * No assertion for the fl lock because we don't need it.  This routine
	 * is called only from the rx interrupt handler and it only updates
	 * fl->cidx.  (Contrast that with fl->pidx/fl->needed which could be
	 * updated in the rx interrupt handler or the starvation helper routine.
	 * That's why code that manipulates fl->pidx/fl->needed needs the fl
	 * lock but this routine does not).
	 */

	KASSERT((fl->flags & FL_BUF_PACKING) == 0,
	    ("%s: buffer packing enabled for fl %p", __func__, fl));
	if (__predict_false((len_newbuf & F_RSPD_NEWBUF) == 0))
		panic("%s: cannot handle packed frames", __func__);
	len = G_RSPD_LEN(len_newbuf);

	/*
	 * We never want to run out of mbufs in between a frame when a frame
	 * spans multiple fl buffers.  If the fl's mbuf stash isn't full and
	 * can't be filled up to the brim then fail early.
	 */
	if (len > FL_BUF_SIZE(sc, sd->tag_idx) && fill_mbuf_stash(fl) != 0)
		return (NULL);

	m0 = get_mbuf_from_stash(fl);
	if (m0 == NULL ||
	    m_init(m0, NULL, 0, M_NOWAIT, MT_DATA, M_PKTHDR) != 0) {
		return_mbuf_to_stash(fl, m0);
		return (NULL);
	}

	bus_dmamap_sync(fl->tag[sd->tag_idx], sd->map, BUS_DMASYNC_POSTREAD);

	if (len < RX_COPY_THRESHOLD) {
#ifdef T4_PKT_TIMESTAMP
		/* Leave room for a timestamp */
		m0->m_data += 8;
#endif
		/* copy data to mbuf, buffer will be recycled */
		bcopy(sd->cl, mtod(m0, caddr_t), len);
		m0->m_len = len;
	} else {
		bus_dmamap_unload(fl->tag[sd->tag_idx], sd->map);
		m_cljset(m0, sd->cl, FL_BUF_TYPE(sc, sd->tag_idx));
		sd->cl = NULL;	/* consumed */
		m0->m_len = min(len, FL_BUF_SIZE(sc, sd->tag_idx));
	}
	m0->m_pkthdr.len = len;

	sd++;
	if (__predict_false(++fl->cidx == fl->cap)) {
		sd = fl->sdesc;
		fl->cidx = 0;
	}

	m = m0;
	len -= m->m_len;
	nbuf = 1;	/* # of fl buffers used */

	while (len > 0) {
		/* Can't fail, we checked earlier that the stash was full. */
		m->m_next = get_mbuf_from_stash(fl);
		m = m->m_next;

		bus_dmamap_sync(fl->tag[sd->tag_idx], sd->map,
		    BUS_DMASYNC_POSTREAD);

		/* m_init for !M_PKTHDR can't fail so don't bother */
		m_init(m, NULL, 0, M_NOWAIT, MT_DATA, 0);
		if (len <= MLEN) {
			bcopy(sd->cl, mtod(m, caddr_t), len);
			m->m_len = len;
		} else {
			bus_dmamap_unload(fl->tag[sd->tag_idx], sd->map);
			m_cljset(m, sd->cl, FL_BUF_TYPE(sc, sd->tag_idx));
			sd->cl = NULL;	/* consumed */
			m->m_len = min(len, FL_BUF_SIZE(sc, sd->tag_idx));
		}

		sd++;
		if (__predict_false(++fl->cidx == fl->cap)) {
			sd = fl->sdesc;
			fl->cidx = 0;
		}

		len -= m->m_len;
		nbuf++;
	}

	(*fl_bufs_used) += nbuf;

	return (m0);
}

static int
t4_eth_rx(struct sge_iq *iq, const struct rss_header *rss, struct mbuf *m0)
{
	struct sge_rxq *rxq = iq_to_rxq(iq);
	struct ifnet *ifp = rxq->ifp;
	const struct cpl_rx_pkt *cpl = (const void *)(rss + 1);
#if defined(INET) || defined(INET6)
	struct lro_ctrl *lro = &rxq->lro;
#endif

	KASSERT(m0 != NULL, ("%s: no payload with opcode %02x", __func__,
	    rss->opcode));

	m0->m_pkthdr.len -= fl_pktshift;
	m0->m_len -= fl_pktshift;
	m0->m_data += fl_pktshift;

	m0->m_pkthdr.rcvif = ifp;
	m0->m_flags |= M_FLOWID;
	m0->m_pkthdr.flowid = be32toh(rss->hash_val);

	if (cpl->csum_calc && !cpl->err_vec) {
		if (ifp->if_capenable & IFCAP_RXCSUM &&
		    cpl->l2info & htobe32(F_RXF_IP)) {
			m0->m_pkthdr.csum_flags = (CSUM_IP_CHECKED |
			    CSUM_IP_VALID | CSUM_DATA_VALID | CSUM_PSEUDO_HDR);
			rxq->rxcsum++;
		} else if (ifp->if_capenable & IFCAP_RXCSUM_IPV6 &&
		    cpl->l2info & htobe32(F_RXF_IP6)) {
			m0->m_pkthdr.csum_flags = (CSUM_DATA_VALID_IPV6 |
			    CSUM_PSEUDO_HDR);
			rxq->rxcsum++;
		}

		if (__predict_false(cpl->ip_frag))
			m0->m_pkthdr.csum_data = be16toh(cpl->csum);
		else
			m0->m_pkthdr.csum_data = 0xffff;
	}

	if (cpl->vlan_ex) {
		m0->m_pkthdr.ether_vtag = be16toh(cpl->vlan);
		m0->m_flags |= M_VLANTAG;
		rxq->vlan_extraction++;
	}

#if defined(INET) || defined(INET6)
	if (cpl->l2info & htobe32(F_RXF_LRO) &&
	    iq->flags & IQ_LRO_ENABLED &&
	    tcp_lro_rx(lro, m0, 0) == 0) {
		/* queued for LRO */
	} else
#endif
	ifp->if_input(ifp, m0);

	return (0);
}

/*
 * Doesn't fail.  Holds on to work requests it can't send right away.
 */
void
t4_wrq_tx_locked(struct adapter *sc, struct sge_wrq *wrq, struct wrqe *wr)
{
	struct sge_eq *eq = &wrq->eq;
	int can_reclaim;
	caddr_t dst;

	TXQ_LOCK_ASSERT_OWNED(wrq);
#ifdef TCP_OFFLOAD
	KASSERT((eq->flags & EQ_TYPEMASK) == EQ_OFLD ||
	    (eq->flags & EQ_TYPEMASK) == EQ_CTRL,
	    ("%s: eq type %d", __func__, eq->flags & EQ_TYPEMASK));
#else
	KASSERT((eq->flags & EQ_TYPEMASK) == EQ_CTRL,
	    ("%s: eq type %d", __func__, eq->flags & EQ_TYPEMASK));
#endif

	if (__predict_true(wr != NULL))
		STAILQ_INSERT_TAIL(&wrq->wr_list, wr, link);

	can_reclaim = reclaimable(eq);
	if (__predict_false(eq->flags & EQ_STALLED)) {
		if (can_reclaim < tx_resume_threshold(eq))
			return;
		eq->flags &= ~EQ_STALLED;
		eq->unstalled++;
	}
	eq->cidx += can_reclaim;
	eq->avail += can_reclaim;
	if (__predict_false(eq->cidx >= eq->cap))
		eq->cidx -= eq->cap;

	while ((wr = STAILQ_FIRST(&wrq->wr_list)) != NULL) {
		int ndesc;

		if (__predict_false(wr->wr_len < 0 ||
		    wr->wr_len > SGE_MAX_WR_LEN || (wr->wr_len & 0x7))) {

#ifdef INVARIANTS
			panic("%s: work request with length %d", __func__,
			    wr->wr_len);
#endif
#ifdef KDB
			kdb_backtrace();
#endif
			log(LOG_ERR, "%s: %s work request with length %d",
			    device_get_nameunit(sc->dev), __func__, wr->wr_len);
			STAILQ_REMOVE_HEAD(&wrq->wr_list, link);
			free_wrqe(wr);
			continue;
		}

		ndesc = howmany(wr->wr_len, EQ_ESIZE);
		if (eq->avail < ndesc) {
			wrq->no_desc++;
			break;
		}

		dst = (void *)&eq->desc[eq->pidx];
		copy_to_txd(eq, wrtod(wr), &dst, wr->wr_len);

		eq->pidx += ndesc;
		eq->avail -= ndesc;
		if (__predict_false(eq->pidx >= eq->cap))
			eq->pidx -= eq->cap;

		eq->pending += ndesc;
		if (eq->pending >= 8)
			ring_eq_db(sc, eq);

		wrq->tx_wrs++;
		STAILQ_REMOVE_HEAD(&wrq->wr_list, link);
		free_wrqe(wr);

		if (eq->avail < 8) {
			can_reclaim = reclaimable(eq);
			eq->cidx += can_reclaim;
			eq->avail += can_reclaim;
			if (__predict_false(eq->cidx >= eq->cap))
				eq->cidx -= eq->cap;
		}
	}

	if (eq->pending)
		ring_eq_db(sc, eq);

	if (wr != NULL) {
		eq->flags |= EQ_STALLED;
		if (callout_pending(&eq->tx_callout) == 0)
			callout_reset(&eq->tx_callout, 1, t4_tx_callout, eq);
	}
}

/* Per-packet header in a coalesced tx WR, before the SGL starts (in flits) */
#define TXPKTS_PKT_HDR ((\
    sizeof(struct ulp_txpkt) + \
    sizeof(struct ulptx_idata) + \
    sizeof(struct cpl_tx_pkt_core) \
    ) / 8)

/* Header of a coalesced tx WR, before SGL of first packet (in flits) */
#define TXPKTS_WR_HDR (\
    sizeof(struct fw_eth_tx_pkts_wr) / 8 + \
    TXPKTS_PKT_HDR)

/* Header of a tx WR, before SGL of first packet (in flits) */
#define TXPKT_WR_HDR ((\
    sizeof(struct fw_eth_tx_pkt_wr) + \
    sizeof(struct cpl_tx_pkt_core) \
    ) / 8 )

/* Header of a tx LSO WR, before SGL of first packet (in flits) */
#define TXPKT_LSO_WR_HDR ((\
    sizeof(struct fw_eth_tx_pkt_wr) + \
    sizeof(struct cpl_tx_pkt_lso_core) + \
    sizeof(struct cpl_tx_pkt_core) \
    ) / 8 )

int
t4_eth_tx(struct ifnet *ifp, struct sge_txq *txq, struct mbuf *m)
{
	struct port_info *pi = (void *)ifp->if_softc;
	struct adapter *sc = pi->adapter;
	struct sge_eq *eq = &txq->eq;
	struct buf_ring *br = txq->br;
	struct mbuf *next;
	int rc, coalescing, can_reclaim;
	struct txpkts txpkts;
	struct sgl sgl;

	TXQ_LOCK_ASSERT_OWNED(txq);
	KASSERT(m, ("%s: called with nothing to do.", __func__));
	KASSERT((eq->flags & EQ_TYPEMASK) == EQ_ETH,
	    ("%s: eq type %d", __func__, eq->flags & EQ_TYPEMASK));

	prefetch(&eq->desc[eq->pidx]);
	prefetch(&txq->sdesc[eq->pidx]);

	txpkts.npkt = 0;/* indicates there's nothing in txpkts */
	coalescing = 0;

	can_reclaim = reclaimable(eq);
	if (__predict_false(eq->flags & EQ_STALLED)) {
		if (can_reclaim < tx_resume_threshold(eq)) {
			txq->m = m;
			return (0);
		}
		eq->flags &= ~EQ_STALLED;
		eq->unstalled++;
	}

	if (__predict_false(eq->flags & EQ_DOOMED)) {
		m_freem(m);
		while ((m = buf_ring_dequeue_sc(txq->br)) != NULL)
			m_freem(m);
		return (ENETDOWN);
	}

	if (eq->avail < 8 && can_reclaim)
		reclaim_tx_descs(txq, can_reclaim, 32);

	for (; m; m = next ? next : drbr_dequeue(ifp, br)) {

		if (eq->avail < 8)
			break;

		next = m->m_nextpkt;
		m->m_nextpkt = NULL;

		if (next || buf_ring_peek(br))
			coalescing = 1;

		rc = get_pkt_sgl(txq, &m, &sgl, coalescing);
		if (rc != 0) {
			if (rc == ENOMEM) {

				/* Short of resources, suspend tx */

				m->m_nextpkt = next;
				break;
			}

			/*
			 * Unrecoverable error for this packet, throw it away
			 * and move on to the next.  get_pkt_sgl may already
			 * have freed m (it will be NULL in that case and the
			 * m_freem here is still safe).
			 */

			m_freem(m);
			continue;
		}

		if (coalescing &&
		    add_to_txpkts(pi, txq, &txpkts, m, &sgl) == 0) {

			/* Successfully absorbed into txpkts */

			write_ulp_cpl_sgl(pi, txq, &txpkts, m, &sgl);
			goto doorbell;
		}

		/*
		 * We weren't coalescing to begin with, or current frame could
		 * not be coalesced (add_to_txpkts flushes txpkts if a frame
		 * given to it can't be coalesced).  Either way there should be
		 * nothing in txpkts.
		 */
		KASSERT(txpkts.npkt == 0,
		    ("%s: txpkts not empty: %d", __func__, txpkts.npkt));

		/* We're sending out individual packets now */
		coalescing = 0;

		if (eq->avail < 8)
			reclaim_tx_descs(txq, 0, 8);
		rc = write_txpkt_wr(pi, txq, m, &sgl);
		if (rc != 0) {

			/* Short of hardware descriptors, suspend tx */

			/*
			 * This is an unlikely but expensive failure.  We've
			 * done all the hard work (DMA mappings etc.) and now we
			 * can't send out the packet.  What's worse, we have to
			 * spend even more time freeing up everything in sgl.
			 */
			txq->no_desc++;
			free_pkt_sgl(txq, &sgl);

			m->m_nextpkt = next;
			break;
		}

		ETHER_BPF_MTAP(ifp, m);
		if (sgl.nsegs == 0)
			m_freem(m);
doorbell:
		if (eq->pending >= 8)
			ring_eq_db(sc, eq);

		can_reclaim = reclaimable(eq);
		if (can_reclaim >= 32)
			reclaim_tx_descs(txq, can_reclaim, 64);
	}

	if (txpkts.npkt > 0)
		write_txpkts_wr(txq, &txpkts);

	/*
	 * m not NULL means there was an error but we haven't thrown it away.
	 * This can happen when we're short of tx descriptors (no_desc) or maybe
	 * even DMA maps (no_dmamap).  Either way, a credit flush and reclaim
	 * will get things going again.
	 */
	if (m && !(eq->flags & EQ_CRFLUSHED)) {
		struct tx_sdesc *txsd = &txq->sdesc[eq->pidx];

		/*
		 * If EQ_CRFLUSHED is not set then we know we have at least one
		 * available descriptor because any WR that reduces eq->avail to
		 * 0 also sets EQ_CRFLUSHED.
		 */
		KASSERT(eq->avail > 0, ("%s: no space for eqflush.", __func__));

		txsd->desc_used = 1;
		txsd->credits = 0;
		write_eqflush_wr(eq);
	}
	txq->m = m;

	if (eq->pending)
		ring_eq_db(sc, eq);

	reclaim_tx_descs(txq, 0, 128);

	if (eq->flags & EQ_STALLED && callout_pending(&eq->tx_callout) == 0)
		callout_reset(&eq->tx_callout, 1, t4_tx_callout, eq);

	return (0);
}

void
t4_update_fl_bufsize(struct ifnet *ifp)
{
	struct port_info *pi = ifp->if_softc;
	struct adapter *sc = pi->adapter;
	struct sge_rxq *rxq;
#ifdef TCP_OFFLOAD
	struct sge_ofld_rxq *ofld_rxq;
#endif
	struct sge_fl *fl;
	int i, bufsize;

	bufsize = mtu_to_bufsize(ifp->if_mtu);
	for_each_rxq(pi, i, rxq) {
		fl = &rxq->fl;

		FL_LOCK(fl);
		set_fl_tag_idx(sc, fl, bufsize);
		FL_UNLOCK(fl);
	}
#ifdef TCP_OFFLOAD
	bufsize = mtu_to_bufsize_toe(pi->adapter, ifp->if_mtu);
	for_each_ofld_rxq(pi, i, ofld_rxq) {
		fl = &ofld_rxq->fl;

		FL_LOCK(fl);
		set_fl_tag_idx(sc, fl, bufsize);
		FL_UNLOCK(fl);
	}
#endif
}

int
can_resume_tx(struct sge_eq *eq)
{
	return (reclaimable(eq) >= tx_resume_threshold(eq));
}

static inline void
init_iq(struct sge_iq *iq, struct adapter *sc, int tmr_idx, int pktc_idx,
    int qsize, int esize)
{
	KASSERT(tmr_idx >= 0 && tmr_idx < SGE_NTIMERS,
	    ("%s: bad tmr_idx %d", __func__, tmr_idx));
	KASSERT(pktc_idx < SGE_NCOUNTERS,	/* -ve is ok, means don't use */
	    ("%s: bad pktc_idx %d", __func__, pktc_idx));

	iq->flags = 0;
	iq->adapter = sc;
	iq->intr_params = V_QINTR_TIMER_IDX(tmr_idx);
	iq->intr_pktc_idx = SGE_NCOUNTERS - 1;
	if (pktc_idx >= 0) {
		iq->intr_params |= F_QINTR_CNT_EN;
		iq->intr_pktc_idx = pktc_idx;
	}
	iq->qsize = roundup2(qsize, 16);	/* See FW_IQ_CMD/iqsize */
	iq->esize = max(esize, 16);		/* See FW_IQ_CMD/iqesize */
}

static inline void
init_fl(struct adapter *sc, struct sge_fl *fl, int qsize, int bufsize, int pack,
    char *name)
{

	fl->qsize = qsize;
	strlcpy(fl->lockname, name, sizeof(fl->lockname));
	if (pack)
		fl->flags |= FL_BUF_PACKING;
	set_fl_tag_idx(sc, fl, bufsize);
}

static inline void
init_eq(struct sge_eq *eq, int eqtype, int qsize, uint8_t tx_chan,
    uint16_t iqid, char *name)
{
	KASSERT(tx_chan < NCHAN, ("%s: bad tx channel %d", __func__, tx_chan));
	KASSERT(eqtype <= EQ_TYPEMASK, ("%s: bad qtype %d", __func__, eqtype));

	eq->flags = eqtype & EQ_TYPEMASK;
	eq->tx_chan = tx_chan;
	eq->iqid = iqid;
	eq->qsize = qsize;
	strlcpy(eq->lockname, name, sizeof(eq->lockname));

	TASK_INIT(&eq->tx_task, 0, t4_tx_task, eq);
	callout_init(&eq->tx_callout, CALLOUT_MPSAFE);
}

static int
alloc_ring(struct adapter *sc, size_t len, bus_dma_tag_t *tag,
    bus_dmamap_t *map, bus_addr_t *pa, void **va)
{
	int rc;

	rc = bus_dma_tag_create(sc->dmat, 512, 0, BUS_SPACE_MAXADDR,
	    BUS_SPACE_MAXADDR, NULL, NULL, len, 1, len, 0, NULL, NULL, tag);
	if (rc != 0) {
		device_printf(sc->dev, "cannot allocate DMA tag: %d\n", rc);
		goto done;
	}

	rc = bus_dmamem_alloc(*tag, va,
	    BUS_DMA_WAITOK | BUS_DMA_COHERENT | BUS_DMA_ZERO, map);
	if (rc != 0) {
		device_printf(sc->dev, "cannot allocate DMA memory: %d\n", rc);
		goto done;
	}

	rc = bus_dmamap_load(*tag, *map, *va, len, oneseg_dma_callback, pa, 0);
	if (rc != 0) {
		device_printf(sc->dev, "cannot load DMA map: %d\n", rc);
		goto done;
	}
done:
	if (rc)
		free_ring(sc, *tag, *map, *pa, *va);

	return (rc);
}

static int
free_ring(struct adapter *sc, bus_dma_tag_t tag, bus_dmamap_t map,
    bus_addr_t pa, void *va)
{
	if (pa)
		bus_dmamap_unload(tag, map);
	if (va)
		bus_dmamem_free(tag, va, map);
	if (tag)
		bus_dma_tag_destroy(tag);

	return (0);
}

/*
 * Allocates the ring for an ingress queue and an optional freelist.  If the
 * freelist is specified it will be allocated and then associated with the
 * ingress queue.
 *
 * Returns errno on failure.  Resources allocated up to that point may still be
 * allocated.  Caller is responsible for cleanup in case this function fails.
 *
 * If the ingress queue will take interrupts directly (iq->flags & IQ_INTR) then
 * the intr_idx specifies the vector, starting from 0.  Otherwise it specifies
 * the abs_id of the ingress queue to which its interrupts should be forwarded.
 */
static int
alloc_iq_fl(struct port_info *pi, struct sge_iq *iq, struct sge_fl *fl,
    int intr_idx, int cong)
{
	int rc, i, cntxt_id;
	size_t len;
	struct fw_iq_cmd c;
	struct adapter *sc = iq->adapter;
	__be32 v = 0;

	len = iq->qsize * iq->esize;
	rc = alloc_ring(sc, len, &iq->desc_tag, &iq->desc_map, &iq->ba,
	    (void **)&iq->desc);
	if (rc != 0)
		return (rc);

	bzero(&c, sizeof(c));
	c.op_to_vfn = htobe32(V_FW_CMD_OP(FW_IQ_CMD) | F_FW_CMD_REQUEST |
	    F_FW_CMD_WRITE | F_FW_CMD_EXEC | V_FW_IQ_CMD_PFN(sc->pf) |
	    V_FW_IQ_CMD_VFN(0));

	c.alloc_to_len16 = htobe32(F_FW_IQ_CMD_ALLOC | F_FW_IQ_CMD_IQSTART |
	    FW_LEN16(c));

	/* Special handling for firmware event queue */
	if (iq == &sc->sge.fwq)
		v |= F_FW_IQ_CMD_IQASYNCH;

	if (iq->flags & IQ_INTR) {
		KASSERT(intr_idx < sc->intr_count,
		    ("%s: invalid direct intr_idx %d", __func__, intr_idx));
	} else
		v |= F_FW_IQ_CMD_IQANDST;
	v |= V_FW_IQ_CMD_IQANDSTINDEX(intr_idx);

	c.type_to_iqandstindex = htobe32(v |
	    V_FW_IQ_CMD_TYPE(FW_IQ_TYPE_FL_INT_CAP) |
	    V_FW_IQ_CMD_VIID(pi->viid) |
	    V_FW_IQ_CMD_IQANUD(X_UPDATEDELIVERY_INTERRUPT));
	c.iqdroprss_to_iqesize = htobe16(V_FW_IQ_CMD_IQPCIECH(pi->tx_chan) |
	    F_FW_IQ_CMD_IQGTSMODE |
	    V_FW_IQ_CMD_IQINTCNTTHRESH(iq->intr_pktc_idx) |
	    V_FW_IQ_CMD_IQESIZE(ilog2(iq->esize) - 4));
	c.iqsize = htobe16(iq->qsize);
	c.iqaddr = htobe64(iq->ba);
	if (cong >= 0)
		c.iqns_to_fl0congen = htobe32(F_FW_IQ_CMD_IQFLINTCONGEN);

	if (fl) {
		mtx_init(&fl->fl_lock, fl->lockname, NULL, MTX_DEF);

		for (i = 0; i < FL_BUF_SIZES(sc); i++) {

			/*
			 * A freelist buffer must be 16 byte aligned as the SGE
			 * uses the low 4 bits of the bus addr to figure out the
			 * buffer size.
			 */
			rc = bus_dma_tag_create(sc->dmat, 16, 0,
			    BUS_SPACE_MAXADDR, BUS_SPACE_MAXADDR, NULL, NULL,
			    FL_BUF_SIZE(sc, i), 1, FL_BUF_SIZE(sc, i),
			    BUS_DMA_ALLOCNOW, NULL, NULL, &fl->tag[i]);
			if (rc != 0) {
				device_printf(sc->dev,
				    "failed to create fl DMA tag[%d]: %d\n",
				    i, rc);
				return (rc);
			}
		}
		len = fl->qsize * RX_FL_ESIZE;
		rc = alloc_ring(sc, len, &fl->desc_tag, &fl->desc_map,
		    &fl->ba, (void **)&fl->desc);
		if (rc)
			return (rc);

		/* Allocate space for one software descriptor per buffer. */
		fl->cap = (fl->qsize - spg_len / RX_FL_ESIZE) * 8;
		rc = alloc_fl_sdesc(fl);
		if (rc != 0) {
			device_printf(sc->dev,
			    "failed to setup fl software descriptors: %d\n",
			    rc);
			return (rc);
		}
		fl->needed = fl->cap;
		fl->lowat = roundup2(sc->sge.fl_starve_threshold, 8);

		c.iqns_to_fl0congen |=
		    htobe32(V_FW_IQ_CMD_FL0HOSTFCMODE(X_HOSTFCMODE_NONE) |
			F_FW_IQ_CMD_FL0FETCHRO | F_FW_IQ_CMD_FL0DATARO |
			(fl_pad ? F_FW_IQ_CMD_FL0PADEN : 0) |
			(fl->flags & FL_BUF_PACKING ? F_FW_IQ_CMD_FL0PACKEN :
			    0));
		if (cong >= 0) {
			c.iqns_to_fl0congen |=
				htobe32(V_FW_IQ_CMD_FL0CNGCHMAP(cong) |
				    F_FW_IQ_CMD_FL0CONGCIF |
				    F_FW_IQ_CMD_FL0CONGEN);
		}
		c.fl0dcaen_to_fl0cidxfthresh =
		    htobe16(V_FW_IQ_CMD_FL0FBMIN(X_FETCHBURSTMIN_64B) |
			V_FW_IQ_CMD_FL0FBMAX(X_FETCHBURSTMAX_512B));
		c.fl0size = htobe16(fl->qsize);
		c.fl0addr = htobe64(fl->ba);
	}

	rc = -t4_wr_mbox(sc, sc->mbox, &c, sizeof(c), &c);
	if (rc != 0) {
		device_printf(sc->dev,
		    "failed to create ingress queue: %d\n", rc);
		return (rc);
	}

	iq->cdesc = iq->desc;
	iq->cidx = 0;
	iq->gen = 1;
	iq->intr_next = iq->intr_params;
	iq->cntxt_id = be16toh(c.iqid);
	iq->abs_id = be16toh(c.physiqid);
	iq->flags |= IQ_ALLOCATED;

	cntxt_id = iq->cntxt_id - sc->sge.iq_start;
	if (cntxt_id >= sc->sge.niq) {
		panic ("%s: iq->cntxt_id (%d) more than the max (%d)", __func__,
		    cntxt_id, sc->sge.niq - 1);
	}
	sc->sge.iqmap[cntxt_id] = iq;

	if (fl) {
		fl->cntxt_id = be16toh(c.fl0id);
		fl->pidx = fl->cidx = 0;

		cntxt_id = fl->cntxt_id - sc->sge.eq_start;
		if (cntxt_id >= sc->sge.neq) {
			panic("%s: fl->cntxt_id (%d) more than the max (%d)",
			    __func__, cntxt_id, sc->sge.neq - 1);
		}
		sc->sge.eqmap[cntxt_id] = (void *)fl;

		FL_LOCK(fl);
		/* Enough to make sure the SGE doesn't think it's starved */
		refill_fl(sc, fl, fl->lowat);
		FL_UNLOCK(fl);

		iq->flags |= IQ_HAS_FL;
	}

	if (is_t5(sc) && cong >= 0) {
		uint32_t param, val;

		param = V_FW_PARAMS_MNEM(FW_PARAMS_MNEM_DMAQ) |
		    V_FW_PARAMS_PARAM_X(FW_PARAMS_PARAM_DMAQ_CONM_CTXT) |
		    V_FW_PARAMS_PARAM_YZ(iq->cntxt_id);
		if (cong == 0)
			val = 1 << 19;
		else {
			val = 2 << 19;
			for (i = 0; i < 4; i++) {
				if (cong & (1 << i))
					val |= 1 << (i << 2);
			}
		}

		rc = -t4_set_params(sc, sc->mbox, sc->pf, 0, 1, &param, &val);
		if (rc != 0) {
			/* report error but carry on */
			device_printf(sc->dev,
			    "failed to set congestion manager context for "
			    "ingress queue %d: %d\n", iq->cntxt_id, rc);
		}
	}

	/* Enable IQ interrupts */
	atomic_store_rel_int(&iq->state, IQS_IDLE);
	t4_write_reg(sc, MYPF_REG(A_SGE_PF_GTS), V_SEINTARM(iq->intr_params) |
	    V_INGRESSQID(iq->cntxt_id));

	return (0);
}

static int
free_iq_fl(struct port_info *pi, struct sge_iq *iq, struct sge_fl *fl)
{
	int i, rc;
	struct adapter *sc = iq->adapter;
	device_t dev;

	if (sc == NULL)
		return (0);	/* nothing to do */

	dev = pi ? pi->dev : sc->dev;

	if (iq->flags & IQ_ALLOCATED) {
		rc = -t4_iq_free(sc, sc->mbox, sc->pf, 0,
		    FW_IQ_TYPE_FL_INT_CAP, iq->cntxt_id,
		    fl ? fl->cntxt_id : 0xffff, 0xffff);
		if (rc != 0) {
			device_printf(dev,
			    "failed to free queue %p: %d\n", iq, rc);
			return (rc);
		}
		iq->flags &= ~IQ_ALLOCATED;
	}

	free_ring(sc, iq->desc_tag, iq->desc_map, iq->ba, iq->desc);

	bzero(iq, sizeof(*iq));

	if (fl) {
		free_ring(sc, fl->desc_tag, fl->desc_map, fl->ba,
		    fl->desc);

		if (fl->sdesc)
			free_fl_sdesc(sc, fl);

		for (i = 0; i < nitems(fl->mstash); i++) {
			struct mbuf *m = fl->mstash[i];

			if (m != NULL) {
				m_init(m, NULL, 0, M_NOWAIT, MT_DATA, 0);
				m_free(m);
			}
		}

		if (mtx_initialized(&fl->fl_lock))
			mtx_destroy(&fl->fl_lock);

		for (i = 0; i < FL_BUF_SIZES(sc); i++) {
			if (fl->tag[i])
				bus_dma_tag_destroy(fl->tag[i]);
		}

		bzero(fl, sizeof(*fl));
	}

	return (0);
}

static int
alloc_fwq(struct adapter *sc)
{
	int rc, intr_idx;
	struct sge_iq *fwq = &sc->sge.fwq;
	struct sysctl_oid *oid = device_get_sysctl_tree(sc->dev);
	struct sysctl_oid_list *children = SYSCTL_CHILDREN(oid);

	init_iq(fwq, sc, 0, 0, FW_IQ_QSIZE, FW_IQ_ESIZE);
	fwq->flags |= IQ_INTR;	/* always */
	intr_idx = sc->intr_count > 1 ? 1 : 0;
	rc = alloc_iq_fl(sc->port[0], fwq, NULL, intr_idx, -1);
	if (rc != 0) {
		device_printf(sc->dev,
		    "failed to create firmware event queue: %d\n", rc);
		return (rc);
	}

	oid = SYSCTL_ADD_NODE(&sc->ctx, children, OID_AUTO, "fwq", CTLFLAG_RD,
	    NULL, "firmware event queue");
	children = SYSCTL_CHILDREN(oid);

	SYSCTL_ADD_PROC(&sc->ctx, children, OID_AUTO, "abs_id",
	    CTLTYPE_INT | CTLFLAG_RD, &fwq->abs_id, 0, sysctl_uint16, "I",
	    "absolute id of the queue");
	SYSCTL_ADD_PROC(&sc->ctx, children, OID_AUTO, "cntxt_id",
	    CTLTYPE_INT | CTLFLAG_RD, &fwq->cntxt_id, 0, sysctl_uint16, "I",
	    "SGE context id of the queue");
	SYSCTL_ADD_PROC(&sc->ctx, children, OID_AUTO, "cidx",
	    CTLTYPE_INT | CTLFLAG_RD, &fwq->cidx, 0, sysctl_uint16, "I",
	    "consumer index");

	return (0);
}

static int
free_fwq(struct adapter *sc)
{
	return free_iq_fl(NULL, &sc->sge.fwq, NULL);
}

static int
alloc_mgmtq(struct adapter *sc)
{
	int rc;
	struct sge_wrq *mgmtq = &sc->sge.mgmtq;
	char name[16];
	struct sysctl_oid *oid = device_get_sysctl_tree(sc->dev);
	struct sysctl_oid_list *children = SYSCTL_CHILDREN(oid);

	oid = SYSCTL_ADD_NODE(&sc->ctx, children, OID_AUTO, "mgmtq", CTLFLAG_RD,
	    NULL, "management queue");

	snprintf(name, sizeof(name), "%s mgmtq", device_get_nameunit(sc->dev));
	init_eq(&mgmtq->eq, EQ_CTRL, CTRL_EQ_QSIZE, sc->port[0]->tx_chan,
	    sc->sge.fwq.cntxt_id, name);
	rc = alloc_wrq(sc, NULL, mgmtq, oid);
	if (rc != 0) {
		device_printf(sc->dev,
		    "failed to create management queue: %d\n", rc);
		return (rc);
	}

	return (0);
}

static int
free_mgmtq(struct adapter *sc)
{

	return free_wrq(sc, &sc->sge.mgmtq);
}

static inline int
tnl_cong(struct port_info *pi)
{

	if (cong_drop == -1)
		return (-1);
	else if (cong_drop == 1)
		return (0);
	else
		return (1 << pi->tx_chan);
}

static int
alloc_rxq(struct port_info *pi, struct sge_rxq *rxq, int intr_idx, int idx,
    struct sysctl_oid *oid)
{
	int rc;
	struct sysctl_oid_list *children;
	char name[16];

	rc = alloc_iq_fl(pi, &rxq->iq, &rxq->fl, intr_idx, tnl_cong(pi));
	if (rc != 0)
		return (rc);

	FL_LOCK(&rxq->fl);
	refill_fl(pi->adapter, &rxq->fl, rxq->fl.needed / 8);
	FL_UNLOCK(&rxq->fl);

#if defined(INET) || defined(INET6)
	rc = tcp_lro_init(&rxq->lro);
	if (rc != 0)
		return (rc);
	rxq->lro.ifp = pi->ifp; /* also indicates LRO init'ed */

	if (pi->ifp->if_capenable & IFCAP_LRO)
		rxq->iq.flags |= IQ_LRO_ENABLED;
#endif
	rxq->ifp = pi->ifp;

	children = SYSCTL_CHILDREN(oid);

	snprintf(name, sizeof(name), "%d", idx);
	oid = SYSCTL_ADD_NODE(&pi->ctx, children, OID_AUTO, name, CTLFLAG_RD,
	    NULL, "rx queue");
	children = SYSCTL_CHILDREN(oid);

	SYSCTL_ADD_PROC(&pi->ctx, children, OID_AUTO, "abs_id",
	    CTLTYPE_INT | CTLFLAG_RD, &rxq->iq.abs_id, 0, sysctl_uint16, "I",
	    "absolute id of the queue");
	SYSCTL_ADD_PROC(&pi->ctx, children, OID_AUTO, "cntxt_id",
	    CTLTYPE_INT | CTLFLAG_RD, &rxq->iq.cntxt_id, 0, sysctl_uint16, "I",
	    "SGE context id of the queue");
	SYSCTL_ADD_PROC(&pi->ctx, children, OID_AUTO, "cidx",
	    CTLTYPE_INT | CTLFLAG_RD, &rxq->iq.cidx, 0, sysctl_uint16, "I",
	    "consumer index");
#if defined(INET) || defined(INET6)
	SYSCTL_ADD_INT(&pi->ctx, children, OID_AUTO, "lro_queued", CTLFLAG_RD,
	    &rxq->lro.lro_queued, 0, NULL);
	SYSCTL_ADD_INT(&pi->ctx, children, OID_AUTO, "lro_flushed", CTLFLAG_RD,
	    &rxq->lro.lro_flushed, 0, NULL);
#endif
	SYSCTL_ADD_UQUAD(&pi->ctx, children, OID_AUTO, "rxcsum", CTLFLAG_RD,
	    &rxq->rxcsum, "# of times hardware assisted with checksum");
	SYSCTL_ADD_UQUAD(&pi->ctx, children, OID_AUTO, "vlan_extraction",
	    CTLFLAG_RD, &rxq->vlan_extraction,
	    "# of times hardware extracted 802.1Q tag");

	children = SYSCTL_CHILDREN(oid);
	oid = SYSCTL_ADD_NODE(&pi->ctx, children, OID_AUTO, "fl", CTLFLAG_RD,
	    NULL, "freelist");
	children = SYSCTL_CHILDREN(oid);

	SYSCTL_ADD_PROC(&pi->ctx, children, OID_AUTO, "cntxt_id",
	    CTLTYPE_INT | CTLFLAG_RD, &rxq->fl.cntxt_id, 0, sysctl_uint16, "I",
	    "SGE context id of the queue");
	SYSCTL_ADD_UINT(&pi->ctx, children, OID_AUTO, "cidx", CTLFLAG_RD,
	    &rxq->fl.cidx, 0, "consumer index");
	if (rxq->fl.flags & FL_BUF_PACKING) {
		SYSCTL_ADD_UINT(&pi->ctx, children, OID_AUTO, "rx_offset",
		    CTLFLAG_RD, &rxq->fl.rx_offset, 0, "packing rx offset");
	}
	SYSCTL_ADD_UINT(&pi->ctx, children, OID_AUTO, "pidx", CTLFLAG_RD,
	    &rxq->fl.pidx, 0, "producer index");

	return (rc);
}

static int
free_rxq(struct port_info *pi, struct sge_rxq *rxq)
{
	int rc;

#if defined(INET) || defined(INET6)
	if (rxq->lro.ifp) {
		tcp_lro_free(&rxq->lro);
		rxq->lro.ifp = NULL;
	}
#endif

	rc = free_iq_fl(pi, &rxq->iq, &rxq->fl);
	if (rc == 0)
		bzero(rxq, sizeof(*rxq));

	return (rc);
}

#ifdef TCP_OFFLOAD
static int
alloc_ofld_rxq(struct port_info *pi, struct sge_ofld_rxq *ofld_rxq,
    int intr_idx, int idx, struct sysctl_oid *oid)
{
	int rc;
	struct sysctl_oid_list *children;
	char name[16];

	rc = alloc_iq_fl(pi, &ofld_rxq->iq, &ofld_rxq->fl, intr_idx,
	    1 << pi->tx_chan);
	if (rc != 0)
		return (rc);

	children = SYSCTL_CHILDREN(oid);

	snprintf(name, sizeof(name), "%d", idx);
	oid = SYSCTL_ADD_NODE(&pi->ctx, children, OID_AUTO, name, CTLFLAG_RD,
	    NULL, "rx queue");
	children = SYSCTL_CHILDREN(oid);

	SYSCTL_ADD_PROC(&pi->ctx, children, OID_AUTO, "abs_id",
	    CTLTYPE_INT | CTLFLAG_RD, &ofld_rxq->iq.abs_id, 0, sysctl_uint16,
	    "I", "absolute id of the queue");
	SYSCTL_ADD_PROC(&pi->ctx, children, OID_AUTO, "cntxt_id",
	    CTLTYPE_INT | CTLFLAG_RD, &ofld_rxq->iq.cntxt_id, 0, sysctl_uint16,
	    "I", "SGE context id of the queue");
	SYSCTL_ADD_PROC(&pi->ctx, children, OID_AUTO, "cidx",
	    CTLTYPE_INT | CTLFLAG_RD, &ofld_rxq->iq.cidx, 0, sysctl_uint16, "I",
	    "consumer index");

	children = SYSCTL_CHILDREN(oid);
	oid = SYSCTL_ADD_NODE(&pi->ctx, children, OID_AUTO, "fl", CTLFLAG_RD,
	    NULL, "freelist");
	children = SYSCTL_CHILDREN(oid);

	SYSCTL_ADD_PROC(&pi->ctx, children, OID_AUTO, "cntxt_id",
	    CTLTYPE_INT | CTLFLAG_RD, &ofld_rxq->fl.cntxt_id, 0, sysctl_uint16,
	    "I", "SGE context id of the queue");
	SYSCTL_ADD_UINT(&pi->ctx, children, OID_AUTO, "cidx", CTLFLAG_RD,
	    &ofld_rxq->fl.cidx, 0, "consumer index");
	SYSCTL_ADD_UINT(&pi->ctx, children, OID_AUTO, "pidx", CTLFLAG_RD,
	    &ofld_rxq->fl.pidx, 0, "producer index");

	return (rc);
}

static int
free_ofld_rxq(struct port_info *pi, struct sge_ofld_rxq *ofld_rxq)
{
	int rc;

	rc = free_iq_fl(pi, &ofld_rxq->iq, &ofld_rxq->fl);
	if (rc == 0)
		bzero(ofld_rxq, sizeof(*ofld_rxq));

	return (rc);
}
#endif

static int
ctrl_eq_alloc(struct adapter *sc, struct sge_eq *eq)
{
	int rc, cntxt_id;
	struct fw_eq_ctrl_cmd c;

	bzero(&c, sizeof(c));

	c.op_to_vfn = htobe32(V_FW_CMD_OP(FW_EQ_CTRL_CMD) | F_FW_CMD_REQUEST |
	    F_FW_CMD_WRITE | F_FW_CMD_EXEC | V_FW_EQ_CTRL_CMD_PFN(sc->pf) |
	    V_FW_EQ_CTRL_CMD_VFN(0));
	c.alloc_to_len16 = htobe32(F_FW_EQ_CTRL_CMD_ALLOC |
	    F_FW_EQ_CTRL_CMD_EQSTART | FW_LEN16(c));
	c.cmpliqid_eqid = htonl(V_FW_EQ_CTRL_CMD_CMPLIQID(eq->iqid)); /* XXX */
	c.physeqid_pkd = htobe32(0);
	c.fetchszm_to_iqid =
	    htobe32(V_FW_EQ_CTRL_CMD_HOSTFCMODE(X_HOSTFCMODE_STATUS_PAGE) |
		V_FW_EQ_CTRL_CMD_PCIECHN(eq->tx_chan) |
		F_FW_EQ_CTRL_CMD_FETCHRO | V_FW_EQ_CTRL_CMD_IQID(eq->iqid));
	c.dcaen_to_eqsize =
	    htobe32(V_FW_EQ_CTRL_CMD_FBMIN(X_FETCHBURSTMIN_64B) |
		V_FW_EQ_CTRL_CMD_FBMAX(X_FETCHBURSTMAX_512B) |
		V_FW_EQ_CTRL_CMD_CIDXFTHRESH(X_CIDXFLUSHTHRESH_32) |
		V_FW_EQ_CTRL_CMD_EQSIZE(eq->qsize));
	c.eqaddr = htobe64(eq->ba);

	rc = -t4_wr_mbox(sc, sc->mbox, &c, sizeof(c), &c);
	if (rc != 0) {
		device_printf(sc->dev,
		    "failed to create control queue %d: %d\n", eq->tx_chan, rc);
		return (rc);
	}
	eq->flags |= EQ_ALLOCATED;

	eq->cntxt_id = G_FW_EQ_CTRL_CMD_EQID(be32toh(c.cmpliqid_eqid));
	cntxt_id = eq->cntxt_id - sc->sge.eq_start;
	if (cntxt_id >= sc->sge.neq)
	    panic("%s: eq->cntxt_id (%d) more than the max (%d)", __func__,
		cntxt_id, sc->sge.neq - 1);
	sc->sge.eqmap[cntxt_id] = eq;

	return (rc);
}

static int
eth_eq_alloc(struct adapter *sc, struct port_info *pi, struct sge_eq *eq)
{
	int rc, cntxt_id;
	struct fw_eq_eth_cmd c;

	bzero(&c, sizeof(c));

	c.op_to_vfn = htobe32(V_FW_CMD_OP(FW_EQ_ETH_CMD) | F_FW_CMD_REQUEST |
	    F_FW_CMD_WRITE | F_FW_CMD_EXEC | V_FW_EQ_ETH_CMD_PFN(sc->pf) |
	    V_FW_EQ_ETH_CMD_VFN(0));
	c.alloc_to_len16 = htobe32(F_FW_EQ_ETH_CMD_ALLOC |
	    F_FW_EQ_ETH_CMD_EQSTART | FW_LEN16(c));
	c.viid_pkd = htobe32(V_FW_EQ_ETH_CMD_VIID(pi->viid));
	c.fetchszm_to_iqid =
	    htobe32(V_FW_EQ_ETH_CMD_HOSTFCMODE(X_HOSTFCMODE_STATUS_PAGE) |
		V_FW_EQ_ETH_CMD_PCIECHN(eq->tx_chan) | F_FW_EQ_ETH_CMD_FETCHRO |
		V_FW_EQ_ETH_CMD_IQID(eq->iqid));
	c.dcaen_to_eqsize = htobe32(V_FW_EQ_ETH_CMD_FBMIN(X_FETCHBURSTMIN_64B) |
		      V_FW_EQ_ETH_CMD_FBMAX(X_FETCHBURSTMAX_512B) |
		      V_FW_EQ_ETH_CMD_CIDXFTHRESH(X_CIDXFLUSHTHRESH_32) |
		      V_FW_EQ_ETH_CMD_EQSIZE(eq->qsize));
	c.eqaddr = htobe64(eq->ba);

	rc = -t4_wr_mbox(sc, sc->mbox, &c, sizeof(c), &c);
	if (rc != 0) {
		device_printf(pi->dev,
		    "failed to create Ethernet egress queue: %d\n", rc);
		return (rc);
	}
	eq->flags |= EQ_ALLOCATED;

	eq->cntxt_id = G_FW_EQ_ETH_CMD_EQID(be32toh(c.eqid_pkd));
	cntxt_id = eq->cntxt_id - sc->sge.eq_start;
	if (cntxt_id >= sc->sge.neq)
	    panic("%s: eq->cntxt_id (%d) more than the max (%d)", __func__,
		cntxt_id, sc->sge.neq - 1);
	sc->sge.eqmap[cntxt_id] = eq;

	return (rc);
}

#ifdef TCP_OFFLOAD
static int
ofld_eq_alloc(struct adapter *sc, struct port_info *pi, struct sge_eq *eq)
{
	int rc, cntxt_id;
	struct fw_eq_ofld_cmd c;

	bzero(&c, sizeof(c));

	c.op_to_vfn = htonl(V_FW_CMD_OP(FW_EQ_OFLD_CMD) | F_FW_CMD_REQUEST |
	    F_FW_CMD_WRITE | F_FW_CMD_EXEC | V_FW_EQ_OFLD_CMD_PFN(sc->pf) |
	    V_FW_EQ_OFLD_CMD_VFN(0));
	c.alloc_to_len16 = htonl(F_FW_EQ_OFLD_CMD_ALLOC |
	    F_FW_EQ_OFLD_CMD_EQSTART | FW_LEN16(c));
	c.fetchszm_to_iqid =
		htonl(V_FW_EQ_OFLD_CMD_HOSTFCMODE(X_HOSTFCMODE_STATUS_PAGE) |
		    V_FW_EQ_OFLD_CMD_PCIECHN(eq->tx_chan) |
		    F_FW_EQ_OFLD_CMD_FETCHRO | V_FW_EQ_OFLD_CMD_IQID(eq->iqid));
	c.dcaen_to_eqsize =
	    htobe32(V_FW_EQ_OFLD_CMD_FBMIN(X_FETCHBURSTMIN_64B) |
		V_FW_EQ_OFLD_CMD_FBMAX(X_FETCHBURSTMAX_512B) |
		V_FW_EQ_OFLD_CMD_CIDXFTHRESH(X_CIDXFLUSHTHRESH_32) |
		V_FW_EQ_OFLD_CMD_EQSIZE(eq->qsize));
	c.eqaddr = htobe64(eq->ba);

	rc = -t4_wr_mbox(sc, sc->mbox, &c, sizeof(c), &c);
	if (rc != 0) {
		device_printf(pi->dev,
		    "failed to create egress queue for TCP offload: %d\n", rc);
		return (rc);
	}
	eq->flags |= EQ_ALLOCATED;

	eq->cntxt_id = G_FW_EQ_OFLD_CMD_EQID(be32toh(c.eqid_pkd));
	cntxt_id = eq->cntxt_id - sc->sge.eq_start;
	if (cntxt_id >= sc->sge.neq)
	    panic("%s: eq->cntxt_id (%d) more than the max (%d)", __func__,
		cntxt_id, sc->sge.neq - 1);
	sc->sge.eqmap[cntxt_id] = eq;

	return (rc);
}
#endif

static int
alloc_eq(struct adapter *sc, struct port_info *pi, struct sge_eq *eq)
{
	int rc;
	size_t len;

	mtx_init(&eq->eq_lock, eq->lockname, NULL, MTX_DEF);

	len = eq->qsize * EQ_ESIZE;
	rc = alloc_ring(sc, len, &eq->desc_tag, &eq->desc_map,
	    &eq->ba, (void **)&eq->desc);
	if (rc)
		return (rc);

	eq->cap = eq->qsize - spg_len / EQ_ESIZE;
	eq->spg = (void *)&eq->desc[eq->cap];
	eq->avail = eq->cap - 1;	/* one less to avoid cidx = pidx */
	eq->pidx = eq->cidx = 0;
	eq->doorbells = sc->doorbells;

	switch (eq->flags & EQ_TYPEMASK) {
	case EQ_CTRL:
		rc = ctrl_eq_alloc(sc, eq);
		break;

	case EQ_ETH:
		rc = eth_eq_alloc(sc, pi, eq);
		break;

#ifdef TCP_OFFLOAD
	case EQ_OFLD:
		rc = ofld_eq_alloc(sc, pi, eq);
		break;
#endif

	default:
		panic("%s: invalid eq type %d.", __func__,
		    eq->flags & EQ_TYPEMASK);
	}
	if (rc != 0) {
		device_printf(sc->dev,
		    "failed to allocate egress queue(%d): %d",
		    eq->flags & EQ_TYPEMASK, rc);
	}

	eq->tx_callout.c_cpu = eq->cntxt_id % mp_ncpus;

	if (isset(&eq->doorbells, DOORBELL_UDB) ||
	    isset(&eq->doorbells, DOORBELL_UDBWC) ||
	    isset(&eq->doorbells, DOORBELL_WCWR)) {
		uint32_t s_qpp = sc->sge.eq_s_qpp;
		uint32_t mask = (1 << s_qpp) - 1;
		volatile uint8_t *udb;

		udb = sc->udbs_base + UDBS_DB_OFFSET;
		udb += (eq->cntxt_id >> s_qpp) << PAGE_SHIFT;	/* pg offset */
		eq->udb_qid = eq->cntxt_id & mask;		/* id in page */
		if (eq->udb_qid > PAGE_SIZE / UDBS_SEG_SIZE)
	    		clrbit(&eq->doorbells, DOORBELL_WCWR);
		else {
			udb += eq->udb_qid << UDBS_SEG_SHIFT;	/* seg offset */
			eq->udb_qid = 0;
		}
		eq->udb = (volatile void *)udb;
	}

	return (rc);
}

static int
free_eq(struct adapter *sc, struct sge_eq *eq)
{
	int rc;

	if (eq->flags & EQ_ALLOCATED) {
		switch (eq->flags & EQ_TYPEMASK) {
		case EQ_CTRL:
			rc = -t4_ctrl_eq_free(sc, sc->mbox, sc->pf, 0,
			    eq->cntxt_id);
			break;

		case EQ_ETH:
			rc = -t4_eth_eq_free(sc, sc->mbox, sc->pf, 0,
			    eq->cntxt_id);
			break;

#ifdef TCP_OFFLOAD
		case EQ_OFLD:
			rc = -t4_ofld_eq_free(sc, sc->mbox, sc->pf, 0,
			    eq->cntxt_id);
			break;
#endif

		default:
			panic("%s: invalid eq type %d.", __func__,
			    eq->flags & EQ_TYPEMASK);
		}
		if (rc != 0) {
			device_printf(sc->dev,
			    "failed to free egress queue (%d): %d\n",
			    eq->flags & EQ_TYPEMASK, rc);
			return (rc);
		}
		eq->flags &= ~EQ_ALLOCATED;
	}

	free_ring(sc, eq->desc_tag, eq->desc_map, eq->ba, eq->desc);

	if (mtx_initialized(&eq->eq_lock))
		mtx_destroy(&eq->eq_lock);

	bzero(eq, sizeof(*eq));
	return (0);
}

static int
alloc_wrq(struct adapter *sc, struct port_info *pi, struct sge_wrq *wrq,
    struct sysctl_oid *oid)
{
	int rc;
	struct sysctl_ctx_list *ctx = pi ? &pi->ctx : &sc->ctx;
	struct sysctl_oid_list *children = SYSCTL_CHILDREN(oid);

	rc = alloc_eq(sc, pi, &wrq->eq);
	if (rc)
		return (rc);

	wrq->adapter = sc;
	STAILQ_INIT(&wrq->wr_list);

	SYSCTL_ADD_UINT(ctx, children, OID_AUTO, "cntxt_id", CTLFLAG_RD,
	    &wrq->eq.cntxt_id, 0, "SGE context id of the queue");
	SYSCTL_ADD_PROC(ctx, children, OID_AUTO, "cidx",
	    CTLTYPE_INT | CTLFLAG_RD, &wrq->eq.cidx, 0, sysctl_uint16, "I",
	    "consumer index");
	SYSCTL_ADD_PROC(ctx, children, OID_AUTO, "pidx",
	    CTLTYPE_INT | CTLFLAG_RD, &wrq->eq.pidx, 0, sysctl_uint16, "I",
	    "producer index");
	SYSCTL_ADD_UQUAD(ctx, children, OID_AUTO, "tx_wrs", CTLFLAG_RD,
	    &wrq->tx_wrs, "# of work requests");
	SYSCTL_ADD_UINT(ctx, children, OID_AUTO, "no_desc", CTLFLAG_RD,
	    &wrq->no_desc, 0,
	    "# of times queue ran out of hardware descriptors");
	SYSCTL_ADD_UINT(ctx, children, OID_AUTO, "unstalled", CTLFLAG_RD,
	    &wrq->eq.unstalled, 0, "# of times queue recovered after stall");

	return (rc);
}

static int
free_wrq(struct adapter *sc, struct sge_wrq *wrq)
{
	int rc;

	rc = free_eq(sc, &wrq->eq);
	if (rc)
		return (rc);

	bzero(wrq, sizeof(*wrq));
	return (0);
}

static int
alloc_txq(struct port_info *pi, struct sge_txq *txq, int idx,
    struct sysctl_oid *oid)
{
	int rc;
	struct adapter *sc = pi->adapter;
	struct sge_eq *eq = &txq->eq;
	char name[16];
	struct sysctl_oid_list *children = SYSCTL_CHILDREN(oid);

	rc = alloc_eq(sc, pi, eq);
	if (rc)
		return (rc);

	txq->ifp = pi->ifp;

	txq->sdesc = malloc(eq->cap * sizeof(struct tx_sdesc), M_CXGBE,
	    M_ZERO | M_WAITOK);
	txq->br = buf_ring_alloc(eq->qsize, M_CXGBE, M_WAITOK, &eq->eq_lock);

	rc = bus_dma_tag_create(sc->dmat, 1, 0, BUS_SPACE_MAXADDR,
	    BUS_SPACE_MAXADDR, NULL, NULL, 64 * 1024, TX_SGL_SEGS,
	    BUS_SPACE_MAXSIZE, BUS_DMA_ALLOCNOW, NULL, NULL, &txq->tx_tag);
	if (rc != 0) {
		device_printf(sc->dev,
		    "failed to create tx DMA tag: %d\n", rc);
		return (rc);
	}

	/*
	 * We can stuff ~10 frames in an 8-descriptor txpkts WR (8 is the SGE
	 * limit for any WR).  txq->no_dmamap events shouldn't occur if maps is
	 * sized for the worst case.
	 */
	rc = t4_alloc_tx_maps(&txq->txmaps, txq->tx_tag, eq->qsize * 10 / 8,
	    M_WAITOK);
	if (rc != 0) {
		device_printf(sc->dev, "failed to setup tx DMA maps: %d\n", rc);
		return (rc);
	}

	snprintf(name, sizeof(name), "%d", idx);
	oid = SYSCTL_ADD_NODE(&pi->ctx, children, OID_AUTO, name, CTLFLAG_RD,
	    NULL, "tx queue");
	children = SYSCTL_CHILDREN(oid);

	SYSCTL_ADD_UINT(&pi->ctx, children, OID_AUTO, "cntxt_id", CTLFLAG_RD,
	    &eq->cntxt_id, 0, "SGE context id of the queue");
	SYSCTL_ADD_PROC(&pi->ctx, children, OID_AUTO, "cidx",
	    CTLTYPE_INT | CTLFLAG_RD, &eq->cidx, 0, sysctl_uint16, "I",
	    "consumer index");
	SYSCTL_ADD_PROC(&pi->ctx, children, OID_AUTO, "pidx",
	    CTLTYPE_INT | CTLFLAG_RD, &eq->pidx, 0, sysctl_uint16, "I",
	    "producer index");

	SYSCTL_ADD_UQUAD(&pi->ctx, children, OID_AUTO, "txcsum", CTLFLAG_RD,
	    &txq->txcsum, "# of times hardware assisted with checksum");
	SYSCTL_ADD_UQUAD(&pi->ctx, children, OID_AUTO, "vlan_insertion",
	    CTLFLAG_RD, &txq->vlan_insertion,
	    "# of times hardware inserted 802.1Q tag");
	SYSCTL_ADD_UQUAD(&pi->ctx, children, OID_AUTO, "tso_wrs", CTLFLAG_RD,
	    &txq->tso_wrs, "# of TSO work requests");
	SYSCTL_ADD_UQUAD(&pi->ctx, children, OID_AUTO, "imm_wrs", CTLFLAG_RD,
	    &txq->imm_wrs, "# of work requests with immediate data");
	SYSCTL_ADD_UQUAD(&pi->ctx, children, OID_AUTO, "sgl_wrs", CTLFLAG_RD,
	    &txq->sgl_wrs, "# of work requests with direct SGL");
	SYSCTL_ADD_UQUAD(&pi->ctx, children, OID_AUTO, "txpkt_wrs", CTLFLAG_RD,
	    &txq->txpkt_wrs, "# of txpkt work requests (one pkt/WR)");
	SYSCTL_ADD_UQUAD(&pi->ctx, children, OID_AUTO, "txpkts_wrs", CTLFLAG_RD,
	    &txq->txpkts_wrs, "# of txpkts work requests (multiple pkts/WR)");
	SYSCTL_ADD_UQUAD(&pi->ctx, children, OID_AUTO, "txpkts_pkts", CTLFLAG_RD,
	    &txq->txpkts_pkts, "# of frames tx'd using txpkts work requests");

	SYSCTL_ADD_UQUAD(&pi->ctx, children, OID_AUTO, "br_drops", CTLFLAG_RD,
	    &txq->br->br_drops, "# of drops in the buf_ring for this queue");
	SYSCTL_ADD_UINT(&pi->ctx, children, OID_AUTO, "no_dmamap", CTLFLAG_RD,
	    &txq->no_dmamap, 0, "# of times txq ran out of DMA maps");
	SYSCTL_ADD_UINT(&pi->ctx, children, OID_AUTO, "no_desc", CTLFLAG_RD,
	    &txq->no_desc, 0, "# of times txq ran out of hardware descriptors");
	SYSCTL_ADD_UINT(&pi->ctx, children, OID_AUTO, "egr_update", CTLFLAG_RD,
	    &eq->egr_update, 0, "egress update notifications from the SGE");
	SYSCTL_ADD_UINT(&pi->ctx, children, OID_AUTO, "unstalled", CTLFLAG_RD,
	    &eq->unstalled, 0, "# of times txq recovered after stall");

	return (rc);
}

static int
free_txq(struct port_info *pi, struct sge_txq *txq)
{
	int rc;
	struct adapter *sc = pi->adapter;
	struct sge_eq *eq = &txq->eq;

	rc = free_eq(sc, eq);
	if (rc)
		return (rc);

	free(txq->sdesc, M_CXGBE);

	if (txq->txmaps.maps)
		t4_free_tx_maps(&txq->txmaps, txq->tx_tag);

	buf_ring_free(txq->br, M_CXGBE);

	if (txq->tx_tag)
		bus_dma_tag_destroy(txq->tx_tag);

	bzero(txq, sizeof(*txq));
	return (0);
}

static void
oneseg_dma_callback(void *arg, bus_dma_segment_t *segs, int nseg, int error)
{
	bus_addr_t *ba = arg;

	KASSERT(nseg == 1,
	    ("%s meant for single segment mappings only.", __func__));

	*ba = error ? 0 : segs->ds_addr;
}

static inline bool
is_new_response(const struct sge_iq *iq, struct rsp_ctrl **ctrl)
{
	*ctrl = (void *)((uintptr_t)iq->cdesc +
	    (iq->esize - sizeof(struct rsp_ctrl)));

	return (((*ctrl)->u.type_gen >> S_RSPD_GEN) == iq->gen);
}

static inline void
iq_next(struct sge_iq *iq)
{
	iq->cdesc = (void *) ((uintptr_t)iq->cdesc + iq->esize);
	if (__predict_false(++iq->cidx == iq->qsize - 1)) {
		iq->cidx = 0;
		iq->gen ^= 1;
		iq->cdesc = iq->desc;
	}
}

#define FL_HW_IDX(x) ((x) >> 3)
static inline void
ring_fl_db(struct adapter *sc, struct sge_fl *fl)
{
	int ndesc = fl->pending / 8;
	uint32_t v;

	if (FL_HW_IDX(fl->pidx) == FL_HW_IDX(fl->cidx))
		ndesc--;	/* hold back one credit */

	if (ndesc <= 0)
		return;		/* nothing to do */

	v = F_DBPRIO | V_QID(fl->cntxt_id) | V_PIDX(ndesc);
	if (is_t5(sc))
		v |= F_DBTYPE;

	wmb();

	t4_write_reg(sc, MYPF_REG(A_SGE_PF_KDOORBELL), v);
	fl->pending -= ndesc * 8;
}

/*
 * Fill up the freelist by upto nbufs and maybe ring its doorbell.
 *
 * Returns non-zero to indicate that it should be added to the list of starving
 * freelists.
 */
static int
refill_fl(struct adapter *sc, struct sge_fl *fl, int nbufs)
{
	__be64 *d = &fl->desc[fl->pidx];
	struct fl_sdesc *sd = &fl->sdesc[fl->pidx];
	bus_dma_tag_t tag;
	bus_addr_t pa;
	caddr_t cl;
	int rc;

	FL_LOCK_ASSERT_OWNED(fl);
#ifdef INVARIANTS
	if (fl->flags & FL_BUF_PACKING)
		KASSERT(sd->tag_idx == 0,
		    ("%s: expected tag 0 but found tag %d at pidx %u instead",
		    __func__, sd->tag_idx, fl->pidx));
#endif

	if (nbufs > fl->needed)
		nbufs = fl->needed;

	while (nbufs--) {

		if (sd->cl != NULL) {

			KASSERT(*d == sd->ba_hwtag,
			    ("%s: recyling problem at pidx %d",
			    __func__, fl->pidx));

			if (fl->flags & FL_BUF_PACKING) {
				u_int *refcount = find_buf_refcnt(sd->cl);

				if (atomic_fetchadd_int(refcount, -1) == 1) {
					*refcount = 1;	/* reinstate */
					d++;
					goto recycled;
				}
				sd->cl = NULL;	/* gave up my reference */
			} else {
				/*
				 * This happens when a frame small enough to fit
				 * entirely in an mbuf was received in cl last
				 * time.  We'd held on to cl and can reuse it
				 * now.  Note that we reuse a cluster of the old
				 * size if fl->tag_idx is no longer the same as
				 * sd->tag_idx.
				 */
				d++;
				goto recycled;
			}
		}

		if (__predict_false(fl->tag_idx != sd->tag_idx)) {
			bus_dmamap_t map;
			bus_dma_tag_t newtag = fl->tag[fl->tag_idx];
			bus_dma_tag_t oldtag = fl->tag[sd->tag_idx];

			/*
			 * An MTU change can get us here.  Discard the old map
			 * which was created with the old tag, but only if
			 * we're able to get a new one.
			 */
			rc = bus_dmamap_create(newtag, 0, &map);
			if (rc == 0) {
				bus_dmamap_destroy(oldtag, sd->map);
				sd->map = map;
				sd->tag_idx = fl->tag_idx;
			}
		}

		tag = fl->tag[sd->tag_idx];

		cl = uma_zalloc(FL_BUF_ZONE(sc, sd->tag_idx), M_NOWAIT);
		if (cl == NULL)
			break;
		if (fl->flags & FL_BUF_PACKING) {
			*find_buf_refcnt(cl) = 1;
			cl += MSIZE;
		}

		rc = bus_dmamap_load(tag, sd->map, cl,
		    FL_BUF_SIZE(sc, sd->tag_idx), oneseg_dma_callback, &pa, 0);
		if (rc != 0 || pa == 0) {
			fl->dmamap_failed++;
			if (fl->flags & FL_BUF_PACKING)
				cl -= MSIZE;
			uma_zfree(FL_BUF_ZONE(sc, sd->tag_idx), cl);
			break;
		}

		sd->cl = cl;
		*d++ = htobe64(pa | FL_BUF_HWTAG(sc, sd->tag_idx));

#ifdef INVARIANTS
		sd->ba_hwtag = htobe64(pa | FL_BUF_HWTAG(sc, sd->tag_idx));
#endif

recycled:
		fl->pending++;
		fl->needed--;
		sd++;
		if (++fl->pidx == fl->cap) {
			fl->pidx = 0;
			sd = fl->sdesc;
			d = fl->desc;
		}
	}

	if (fl->pending >= 8)
		ring_fl_db(sc, fl);

	return (FL_RUNNING_LOW(fl) && !(fl->flags & FL_STARVING));
}

/*
 * Attempt to refill all starving freelists.
 */
static void
refill_sfl(void *arg)
{
	struct adapter *sc = arg;
	struct sge_fl *fl, *fl_temp;

	mtx_lock(&sc->sfl_lock);
	TAILQ_FOREACH_SAFE(fl, &sc->sfl, link, fl_temp) {
		FL_LOCK(fl);
		refill_fl(sc, fl, 64);
		if (FL_NOT_RUNNING_LOW(fl) || fl->flags & FL_DOOMED) {
			TAILQ_REMOVE(&sc->sfl, fl, link);
			fl->flags &= ~FL_STARVING;
		}
		FL_UNLOCK(fl);
	}

	if (!TAILQ_EMPTY(&sc->sfl))
		callout_schedule(&sc->sfl_callout, hz / 5);
	mtx_unlock(&sc->sfl_lock);
}

static int
alloc_fl_sdesc(struct sge_fl *fl)
{
	struct fl_sdesc *sd;
	bus_dma_tag_t tag;
	int i, rc;

	fl->sdesc = malloc(fl->cap * sizeof(struct fl_sdesc), M_CXGBE,
	    M_ZERO | M_WAITOK);

	tag = fl->tag[fl->tag_idx];
	sd = fl->sdesc;
	for (i = 0; i < fl->cap; i++, sd++) {

		sd->tag_idx = fl->tag_idx;
		rc = bus_dmamap_create(tag, 0, &sd->map);
		if (rc != 0)
			goto failed;
	}

	return (0);
failed:
	while (--i >= 0) {
		sd--;
		bus_dmamap_destroy(tag, sd->map);
	}
	KASSERT(sd == fl->sdesc, ("%s: EDOOFUS", __func__));

	free(fl->sdesc, M_CXGBE);
	fl->sdesc = NULL;

	return (rc);
}

static void
free_fl_sdesc(struct adapter *sc, struct sge_fl *fl)
{
	struct fl_sdesc *sd;
	int i;

	sd = fl->sdesc;
	for (i = 0; i < fl->cap; i++, sd++) {

		if (sd->cl) {
			bus_dmamap_unload(fl->tag[sd->tag_idx], sd->map);
			uma_zfree(FL_BUF_ZONE(sc, sd->tag_idx), sd->cl);
			sd->cl = NULL;
		}

		bus_dmamap_destroy(fl->tag[sd->tag_idx], sd->map);
	}

	free(fl->sdesc, M_CXGBE);
	fl->sdesc = NULL;
}

int
t4_alloc_tx_maps(struct tx_maps *txmaps, bus_dma_tag_t tx_tag, int count,
    int flags)
{
	struct tx_map *txm;
	int i, rc;

	txmaps->map_total = txmaps->map_avail = count;
	txmaps->map_cidx = txmaps->map_pidx = 0;

	txmaps->maps = malloc(count * sizeof(struct tx_map), M_CXGBE,
	    M_ZERO | flags);

	txm = txmaps->maps;
	for (i = 0; i < count; i++, txm++) {
		rc = bus_dmamap_create(tx_tag, 0, &txm->map);
		if (rc != 0)
			goto failed;
	}

	return (0);
failed:
	while (--i >= 0) {
		txm--;
		bus_dmamap_destroy(tx_tag, txm->map);
	}
	KASSERT(txm == txmaps->maps, ("%s: EDOOFUS", __func__));

	free(txmaps->maps, M_CXGBE);
	txmaps->maps = NULL;

	return (rc);
}

void
t4_free_tx_maps(struct tx_maps *txmaps, bus_dma_tag_t tx_tag)
{
	struct tx_map *txm;
	int i;

	txm = txmaps->maps;
	for (i = 0; i < txmaps->map_total; i++, txm++) {

		if (txm->m) {
			bus_dmamap_unload(tx_tag, txm->map);
			m_freem(txm->m);
			txm->m = NULL;
		}

		bus_dmamap_destroy(tx_tag, txm->map);
	}

	free(txmaps->maps, M_CXGBE);
	txmaps->maps = NULL;
}

/*
 * We'll do immediate data tx for non-TSO, but only when not coalescing.  We're
 * willing to use upto 2 hardware descriptors which means a maximum of 96 bytes
 * of immediate data.
 */
#define IMM_LEN ( \
      2 * EQ_ESIZE \
    - sizeof(struct fw_eth_tx_pkt_wr) \
    - sizeof(struct cpl_tx_pkt_core))

/*
 * Returns non-zero on failure, no need to cleanup anything in that case.
 *
 * Note 1: We always try to defrag the mbuf if required and return EFBIG only
 * if the resulting chain still won't fit in a tx descriptor.
 *
 * Note 2: We'll pullup the mbuf chain if TSO is requested and the first mbuf
 * does not have the TCP header in it.
 */
static int
get_pkt_sgl(struct sge_txq *txq, struct mbuf **fp, struct sgl *sgl,
    int sgl_only)
{
	struct mbuf *m = *fp;
	struct tx_maps *txmaps;
	struct tx_map *txm;
	int rc, defragged = 0, n;

	TXQ_LOCK_ASSERT_OWNED(txq);

	if (m->m_pkthdr.tso_segsz)
		sgl_only = 1;	/* Do not allow immediate data with LSO */

start:	sgl->nsegs = 0;

	if (m->m_pkthdr.len <= IMM_LEN && !sgl_only)
		return (0);	/* nsegs = 0 tells caller to use imm. tx */

	txmaps = &txq->txmaps;
	if (txmaps->map_avail == 0) {
		txq->no_dmamap++;
		return (ENOMEM);
	}
	txm = &txmaps->maps[txmaps->map_pidx];

	if (m->m_pkthdr.tso_segsz && m->m_len < 50) {
		*fp = m_pullup(m, 50);
		m = *fp;
		if (m == NULL)
			return (ENOBUFS);
	}

	rc = bus_dmamap_load_mbuf_sg(txq->tx_tag, txm->map, m, sgl->seg,
	    &sgl->nsegs, BUS_DMA_NOWAIT);
	if (rc == EFBIG && defragged == 0) {
		m = m_defrag(m, M_NOWAIT);
		if (m == NULL)
			return (EFBIG);

		defragged = 1;
		*fp = m;
		goto start;
	}
	if (rc != 0)
		return (rc);

	txm->m = m;
	txmaps->map_avail--;
	if (++txmaps->map_pidx == txmaps->map_total)
		txmaps->map_pidx = 0;

	KASSERT(sgl->nsegs > 0 && sgl->nsegs <= TX_SGL_SEGS,
	    ("%s: bad DMA mapping (%d segments)", __func__, sgl->nsegs));

	/*
	 * Store the # of flits required to hold this frame's SGL in nflits.  An
	 * SGL has a (ULPTX header + len0, addr0) tuple optionally followed by
	 * multiple (len0 + len1, addr0, addr1) tuples.  If addr1 is not used
	 * then len1 must be set to 0.
	 */
	n = sgl->nsegs - 1;
	sgl->nflits = (3 * n) / 2 + (n & 1) + 2;

	return (0);
}


/*
 * Releases all the txq resources used up in the specified sgl.
 */
static int
free_pkt_sgl(struct sge_txq *txq, struct sgl *sgl)
{
	struct tx_maps *txmaps;
	struct tx_map *txm;

	TXQ_LOCK_ASSERT_OWNED(txq);

	if (sgl->nsegs == 0)
		return (0);	/* didn't use any map */

	txmaps = &txq->txmaps;

	/* 1 pkt uses exactly 1 map, back it out */

	txmaps->map_avail++;
	if (txmaps->map_pidx > 0)
		txmaps->map_pidx--;
	else
		txmaps->map_pidx = txmaps->map_total - 1;

	txm = &txmaps->maps[txmaps->map_pidx];
	bus_dmamap_unload(txq->tx_tag, txm->map);
	txm->m = NULL;

	return (0);
}

static int
write_txpkt_wr(struct port_info *pi, struct sge_txq *txq, struct mbuf *m,
    struct sgl *sgl)
{
	struct sge_eq *eq = &txq->eq;
	struct fw_eth_tx_pkt_wr *wr;
	struct cpl_tx_pkt_core *cpl;
	uint32_t ctrl;	/* used in many unrelated places */
	uint64_t ctrl1;
	int nflits, ndesc, pktlen;
	struct tx_sdesc *txsd;
	caddr_t dst;

	TXQ_LOCK_ASSERT_OWNED(txq);

	pktlen = m->m_pkthdr.len;

	/*
	 * Do we have enough flits to send this frame out?
	 */
	ctrl = sizeof(struct cpl_tx_pkt_core);
	if (m->m_pkthdr.tso_segsz) {
		nflits = TXPKT_LSO_WR_HDR;
		ctrl += sizeof(struct cpl_tx_pkt_lso_core);
	} else
		nflits = TXPKT_WR_HDR;
	if (sgl->nsegs > 0)
		nflits += sgl->nflits;
	else {
		nflits += howmany(pktlen, 8);
		ctrl += pktlen;
	}
	ndesc = howmany(nflits, 8);
	if (ndesc > eq->avail)
		return (ENOMEM);

	/* Firmware work request header */
	wr = (void *)&eq->desc[eq->pidx];
	wr->op_immdlen = htobe32(V_FW_WR_OP(FW_ETH_TX_PKT_WR) |
	    V_FW_ETH_TX_PKT_WR_IMMDLEN(ctrl));
	ctrl = V_FW_WR_LEN16(howmany(nflits, 2));
	if (eq->avail == ndesc) {
		if (!(eq->flags & EQ_CRFLUSHED)) {
			ctrl |= F_FW_WR_EQUEQ | F_FW_WR_EQUIQ;
			eq->flags |= EQ_CRFLUSHED;
		}
		eq->flags |= EQ_STALLED;
	}

	wr->equiq_to_len16 = htobe32(ctrl);
	wr->r3 = 0;

	if (m->m_pkthdr.tso_segsz) {
		struct cpl_tx_pkt_lso_core *lso = (void *)(wr + 1);
		struct ether_header *eh;
		void *l3hdr;
#if defined(INET) || defined(INET6)
		struct tcphdr *tcp;
#endif
		uint16_t eh_type;

		ctrl = V_LSO_OPCODE(CPL_TX_PKT_LSO) | F_LSO_FIRST_SLICE |
		    F_LSO_LAST_SLICE;

		eh = mtod(m, struct ether_header *);
		eh_type = ntohs(eh->ether_type);
		if (eh_type == ETHERTYPE_VLAN) {
			struct ether_vlan_header *evh = (void *)eh;

			ctrl |= V_LSO_ETHHDR_LEN(1);
			l3hdr = evh + 1;
			eh_type = ntohs(evh->evl_proto);
		} else
			l3hdr = eh + 1;

		switch (eh_type) {
#ifdef INET6
		case ETHERTYPE_IPV6:
		{
			struct ip6_hdr *ip6 = l3hdr;

			/*
			 * XXX-BZ For now we do not pretend to support
			 * IPv6 extension headers.
			 */
			KASSERT(ip6->ip6_nxt == IPPROTO_TCP, ("%s: CSUM_TSO "
			    "with ip6_nxt != TCP: %u", __func__, ip6->ip6_nxt));
			tcp = (struct tcphdr *)(ip6 + 1);
			ctrl |= F_LSO_IPV6;
			ctrl |= V_LSO_IPHDR_LEN(sizeof(*ip6) >> 2) |
			    V_LSO_TCPHDR_LEN(tcp->th_off);
			break;
		}
#endif
#ifdef INET
		case ETHERTYPE_IP:
		{
			struct ip *ip = l3hdr;

			tcp = (void *)((uintptr_t)ip + ip->ip_hl * 4);
			ctrl |= V_LSO_IPHDR_LEN(ip->ip_hl) |
			    V_LSO_TCPHDR_LEN(tcp->th_off);
			break;
		}
#endif
		default:
			panic("%s: CSUM_TSO but no supported IP version "
			    "(0x%04x)", __func__, eh_type);
		}

		lso->lso_ctrl = htobe32(ctrl);
		lso->ipid_ofst = htobe16(0);
		lso->mss = htobe16(m->m_pkthdr.tso_segsz);
		lso->seqno_offset = htobe32(0);
		lso->len = htobe32(pktlen);

		cpl = (void *)(lso + 1);

		txq->tso_wrs++;
	} else
		cpl = (void *)(wr + 1);

	/* Checksum offload */
	ctrl1 = 0;
	if (!(m->m_pkthdr.csum_flags & (CSUM_IP | CSUM_TSO)))
		ctrl1 |= F_TXPKT_IPCSUM_DIS;
	if (!(m->m_pkthdr.csum_flags & (CSUM_TCP | CSUM_UDP | CSUM_UDP_IPV6 |
	    CSUM_TCP_IPV6 | CSUM_TSO)))
		ctrl1 |= F_TXPKT_L4CSUM_DIS;
	if (m->m_pkthdr.csum_flags & (CSUM_IP | CSUM_TCP | CSUM_UDP |
	    CSUM_UDP_IPV6 | CSUM_TCP_IPV6 | CSUM_TSO))
		txq->txcsum++;	/* some hardware assistance provided */

	/* VLAN tag insertion */
	if (m->m_flags & M_VLANTAG) {
		ctrl1 |= F_TXPKT_VLAN_VLD | V_TXPKT_VLAN(m->m_pkthdr.ether_vtag);
		txq->vlan_insertion++;
	}

	/* CPL header */
	cpl->ctrl0 = htobe32(V_TXPKT_OPCODE(CPL_TX_PKT) |
	    V_TXPKT_INTF(pi->tx_chan) | V_TXPKT_PF(pi->adapter->pf));
	cpl->pack = 0;
	cpl->len = htobe16(pktlen);
	cpl->ctrl1 = htobe64(ctrl1);

	/* Software descriptor */
	txsd = &txq->sdesc[eq->pidx];
	txsd->desc_used = ndesc;

	eq->pending += ndesc;
	eq->avail -= ndesc;
	eq->pidx += ndesc;
	if (eq->pidx >= eq->cap)
		eq->pidx -= eq->cap;

	/* SGL */
	dst = (void *)(cpl + 1);
	if (sgl->nsegs > 0) {
		txsd->credits = 1;
		txq->sgl_wrs++;
		write_sgl_to_txd(eq, sgl, &dst);
	} else {
		txsd->credits = 0;
		txq->imm_wrs++;
		for (; m; m = m->m_next) {
			copy_to_txd(eq, mtod(m, caddr_t), &dst, m->m_len);
#ifdef INVARIANTS
			pktlen -= m->m_len;
#endif
		}
#ifdef INVARIANTS
		KASSERT(pktlen == 0, ("%s: %d bytes left.", __func__, pktlen));
#endif

	}

	txq->txpkt_wrs++;
	return (0);
}

/*
 * Returns 0 to indicate that m has been accepted into a coalesced tx work
 * request.  It has either been folded into txpkts or txpkts was flushed and m
 * has started a new coalesced work request (as the first frame in a fresh
 * txpkts).
 *
 * Returns non-zero to indicate a failure - caller is responsible for
 * transmitting m, if there was anything in txpkts it has been flushed.
 */
static int
add_to_txpkts(struct port_info *pi, struct sge_txq *txq, struct txpkts *txpkts,
    struct mbuf *m, struct sgl *sgl)
{
	struct sge_eq *eq = &txq->eq;
	int can_coalesce;
	struct tx_sdesc *txsd;
	int flits;

	TXQ_LOCK_ASSERT_OWNED(txq);

	KASSERT(sgl->nsegs, ("%s: can't coalesce imm data", __func__));

	if (txpkts->npkt > 0) {
		flits = TXPKTS_PKT_HDR + sgl->nflits;
		can_coalesce = m->m_pkthdr.tso_segsz == 0 &&
		    txpkts->nflits + flits <= TX_WR_FLITS &&
		    txpkts->nflits + flits <= eq->avail * 8 &&
		    txpkts->plen + m->m_pkthdr.len < 65536;

		if (can_coalesce) {
			txpkts->npkt++;
			txpkts->nflits += flits;
			txpkts->plen += m->m_pkthdr.len;

			txsd = &txq->sdesc[eq->pidx];
			txsd->credits++;

			return (0);
		}

		/*
		 * Couldn't coalesce m into txpkts.  The first order of business
		 * is to send txpkts on its way.  Then we'll revisit m.
		 */
		write_txpkts_wr(txq, txpkts);
	}

	/*
	 * Check if we can start a new coalesced tx work request with m as
	 * the first packet in it.
	 */

	KASSERT(txpkts->npkt == 0, ("%s: txpkts not empty", __func__));

	flits = TXPKTS_WR_HDR + sgl->nflits;
	can_coalesce = m->m_pkthdr.tso_segsz == 0 &&
	    flits <= eq->avail * 8 && flits <= TX_WR_FLITS;

	if (can_coalesce == 0)
		return (EINVAL);

	/*
	 * Start a fresh coalesced tx WR with m as the first frame in it.
	 */
	txpkts->npkt = 1;
	txpkts->nflits = flits;
	txpkts->flitp = &eq->desc[eq->pidx].flit[2];
	txpkts->plen = m->m_pkthdr.len;

	txsd = &txq->sdesc[eq->pidx];
	txsd->credits = 1;

	return (0);
}

/*
 * Note that write_txpkts_wr can never run out of hardware descriptors (but
 * write_txpkt_wr can).  add_to_txpkts ensures that a frame is accepted for
 * coalescing only if sufficient hardware descriptors are available.
 */
static void
write_txpkts_wr(struct sge_txq *txq, struct txpkts *txpkts)
{
	struct sge_eq *eq = &txq->eq;
	struct fw_eth_tx_pkts_wr *wr;
	struct tx_sdesc *txsd;
	uint32_t ctrl;
	int ndesc;

	TXQ_LOCK_ASSERT_OWNED(txq);

	ndesc = howmany(txpkts->nflits, 8);

	wr = (void *)&eq->desc[eq->pidx];
	wr->op_pkd = htobe32(V_FW_WR_OP(FW_ETH_TX_PKTS_WR));
	ctrl = V_FW_WR_LEN16(howmany(txpkts->nflits, 2));
	if (eq->avail == ndesc) {
		if (!(eq->flags & EQ_CRFLUSHED)) {
			ctrl |= F_FW_WR_EQUEQ | F_FW_WR_EQUIQ;
			eq->flags |= EQ_CRFLUSHED;
		}
		eq->flags |= EQ_STALLED;
	}
	wr->equiq_to_len16 = htobe32(ctrl);
	wr->plen = htobe16(txpkts->plen);
	wr->npkt = txpkts->npkt;
	wr->r3 = wr->type = 0;

	/* Everything else already written */

	txsd = &txq->sdesc[eq->pidx];
	txsd->desc_used = ndesc;

	KASSERT(eq->avail >= ndesc, ("%s: out of descriptors", __func__));

	eq->pending += ndesc;
	eq->avail -= ndesc;
	eq->pidx += ndesc;
	if (eq->pidx >= eq->cap)
		eq->pidx -= eq->cap;

	txq->txpkts_pkts += txpkts->npkt;
	txq->txpkts_wrs++;
	txpkts->npkt = 0;	/* emptied */
}

static inline void
write_ulp_cpl_sgl(struct port_info *pi, struct sge_txq *txq,
    struct txpkts *txpkts, struct mbuf *m, struct sgl *sgl)
{
	struct ulp_txpkt *ulpmc;
	struct ulptx_idata *ulpsc;
	struct cpl_tx_pkt_core *cpl;
	struct sge_eq *eq = &txq->eq;
	uintptr_t flitp, start, end;
	uint64_t ctrl;
	caddr_t dst;

	KASSERT(txpkts->npkt > 0, ("%s: txpkts is empty", __func__));

	start = (uintptr_t)eq->desc;
	end = (uintptr_t)eq->spg;

	/* Checksum offload */
	ctrl = 0;
	if (!(m->m_pkthdr.csum_flags & (CSUM_IP | CSUM_TSO)))
		ctrl |= F_TXPKT_IPCSUM_DIS;
	if (!(m->m_pkthdr.csum_flags & (CSUM_TCP | CSUM_UDP | CSUM_UDP_IPV6 |
	    CSUM_TCP_IPV6 | CSUM_TSO)))
		ctrl |= F_TXPKT_L4CSUM_DIS;
	if (m->m_pkthdr.csum_flags & (CSUM_IP | CSUM_TCP | CSUM_UDP |
	    CSUM_UDP_IPV6 | CSUM_TCP_IPV6 | CSUM_TSO))
		txq->txcsum++;	/* some hardware assistance provided */

	/* VLAN tag insertion */
	if (m->m_flags & M_VLANTAG) {
		ctrl |= F_TXPKT_VLAN_VLD | V_TXPKT_VLAN(m->m_pkthdr.ether_vtag);
		txq->vlan_insertion++;
	}

	/*
	 * The previous packet's SGL must have ended at a 16 byte boundary (this
	 * is required by the firmware/hardware).  It follows that flitp cannot
	 * wrap around between the ULPTX master command and ULPTX subcommand (8
	 * bytes each), and that it can not wrap around in the middle of the
	 * cpl_tx_pkt_core either.
	 */
	flitp = (uintptr_t)txpkts->flitp;
	KASSERT((flitp & 0xf) == 0,
	    ("%s: last SGL did not end at 16 byte boundary: %p",
	    __func__, txpkts->flitp));

	/* ULP master command */
	ulpmc = (void *)flitp;
	ulpmc->cmd_dest = htonl(V_ULPTX_CMD(ULP_TX_PKT) | V_ULP_TXPKT_DEST(0) |
	    V_ULP_TXPKT_FID(eq->iqid));
	ulpmc->len = htonl(howmany(sizeof(*ulpmc) + sizeof(*ulpsc) +
	    sizeof(*cpl) + 8 * sgl->nflits, 16));

	/* ULP subcommand */
	ulpsc = (void *)(ulpmc + 1);
	ulpsc->cmd_more = htobe32(V_ULPTX_CMD((u32)ULP_TX_SC_IMM) |
	    F_ULP_TX_SC_MORE);
	ulpsc->len = htobe32(sizeof(struct cpl_tx_pkt_core));

	flitp += sizeof(*ulpmc) + sizeof(*ulpsc);
	if (flitp == end)
		flitp = start;

	/* CPL_TX_PKT */
	cpl = (void *)flitp;
	cpl->ctrl0 = htobe32(V_TXPKT_OPCODE(CPL_TX_PKT) |
	    V_TXPKT_INTF(pi->tx_chan) | V_TXPKT_PF(pi->adapter->pf));
	cpl->pack = 0;
	cpl->len = htobe16(m->m_pkthdr.len);
	cpl->ctrl1 = htobe64(ctrl);

	flitp += sizeof(*cpl);
	if (flitp == end)
		flitp = start;

	/* SGL for this frame */
	dst = (caddr_t)flitp;
	txpkts->nflits += write_sgl_to_txd(eq, sgl, &dst);
	txpkts->flitp = (void *)dst;

	KASSERT(((uintptr_t)dst & 0xf) == 0,
	    ("%s: SGL ends at %p (not a 16 byte boundary)", __func__, dst));
}

/*
 * If the SGL ends on an address that is not 16 byte aligned, this function will
 * add a 0 filled flit at the end.  It returns 1 in that case.
 */
static int
write_sgl_to_txd(struct sge_eq *eq, struct sgl *sgl, caddr_t *to)
{
	__be64 *flitp, *end;
	struct ulptx_sgl *usgl;
	bus_dma_segment_t *seg;
	int i, padded;

	KASSERT(sgl->nsegs > 0 && sgl->nflits > 0,
	    ("%s: bad SGL - nsegs=%d, nflits=%d",
	    __func__, sgl->nsegs, sgl->nflits));

	KASSERT(((uintptr_t)(*to) & 0xf) == 0,
	    ("%s: SGL must start at a 16 byte boundary: %p", __func__, *to));

	flitp = (__be64 *)(*to);
	end = flitp + sgl->nflits;
	seg = &sgl->seg[0];
	usgl = (void *)flitp;

	/*
	 * We start at a 16 byte boundary somewhere inside the tx descriptor
	 * ring, so we're at least 16 bytes away from the status page.  There is
	 * no chance of a wrap around in the middle of usgl (which is 16 bytes).
	 */

	usgl->cmd_nsge = htobe32(V_ULPTX_CMD(ULP_TX_SC_DSGL) |
	    V_ULPTX_NSGE(sgl->nsegs));
	usgl->len0 = htobe32(seg->ds_len);
	usgl->addr0 = htobe64(seg->ds_addr);
	seg++;

	if ((uintptr_t)end <= (uintptr_t)eq->spg) {

		/* Won't wrap around at all */

		for (i = 0; i < sgl->nsegs - 1; i++, seg++) {
			usgl->sge[i / 2].len[i & 1] = htobe32(seg->ds_len);
			usgl->sge[i / 2].addr[i & 1] = htobe64(seg->ds_addr);
		}
		if (i & 1)
			usgl->sge[i / 2].len[1] = htobe32(0);
	} else {

		/* Will wrap somewhere in the rest of the SGL */

		/* 2 flits already written, write the rest flit by flit */
		flitp = (void *)(usgl + 1);
		for (i = 0; i < sgl->nflits - 2; i++) {
			if ((uintptr_t)flitp == (uintptr_t)eq->spg)
				flitp = (void *)eq->desc;
			*flitp++ = get_flit(seg, sgl->nsegs - 1, i);
		}
		end = flitp;
	}

	if ((uintptr_t)end & 0xf) {
		*(uint64_t *)end = 0;
		end++;
		padded = 1;
	} else
		padded = 0;

	if ((uintptr_t)end == (uintptr_t)eq->spg)
		*to = (void *)eq->desc;
	else
		*to = (void *)end;

	return (padded);
}

static inline void
copy_to_txd(struct sge_eq *eq, caddr_t from, caddr_t *to, int len)
{
	if (__predict_true((uintptr_t)(*to) + len <= (uintptr_t)eq->spg)) {
		bcopy(from, *to, len);
		(*to) += len;
	} else {
		int portion = (uintptr_t)eq->spg - (uintptr_t)(*to);

		bcopy(from, *to, portion);
		from += portion;
		portion = len - portion;	/* remaining */
		bcopy(from, (void *)eq->desc, portion);
		(*to) = (caddr_t)eq->desc + portion;
	}
}

static inline void
ring_eq_db(struct adapter *sc, struct sge_eq *eq)
{
	u_int db, pending;

	db = eq->doorbells;
	pending = eq->pending;
	if (pending > 1)
		clrbit(&db, DOORBELL_WCWR);
	eq->pending = 0;
	wmb();

	switch (ffs(db) - 1) {
	case DOORBELL_UDB:
		*eq->udb = htole32(V_QID(eq->udb_qid) | V_PIDX(pending));
		return;

	case DOORBELL_WCWR: {
		volatile uint64_t *dst, *src;
		int i;

		/*
		 * Queues whose 128B doorbell segment fits in the page do not
		 * use relative qid (udb_qid is always 0).  Only queues with
		 * doorbell segments can do WCWR.
		 */
		KASSERT(eq->udb_qid == 0 && pending == 1,
		    ("%s: inappropriate doorbell (0x%x, %d, %d) for eq %p",
		    __func__, eq->doorbells, pending, eq->pidx, eq));

		dst = (volatile void *)((uintptr_t)eq->udb + UDBS_WR_OFFSET -
		    UDBS_DB_OFFSET);
		i = eq->pidx ? eq->pidx - 1 : eq->cap - 1;
		src = (void *)&eq->desc[i];
		while (src != (void *)&eq->desc[i + 1])
			*dst++ = *src++;
		wmb();
		return;
	}

	case DOORBELL_UDBWC:
		*eq->udb = htole32(V_QID(eq->udb_qid) | V_PIDX(pending));
		wmb();
		return;

	case DOORBELL_KDB:
		t4_write_reg(sc, MYPF_REG(A_SGE_PF_KDOORBELL),
		    V_QID(eq->cntxt_id) | V_PIDX(pending));
		return;
	}
}

static inline int
reclaimable(struct sge_eq *eq)
{
	unsigned int cidx;

	cidx = eq->spg->cidx;	/* stable snapshot */
	cidx = be16toh(cidx);

	if (cidx >= eq->cidx)
		return (cidx - eq->cidx);
	else
		return (cidx + eq->cap - eq->cidx);
}

/*
 * There are "can_reclaim" tx descriptors ready to be reclaimed.  Reclaim as
 * many as possible but stop when there are around "n" mbufs to free.
 *
 * The actual number reclaimed is provided as the return value.
 */
static int
reclaim_tx_descs(struct sge_txq *txq, int can_reclaim, int n)
{
	struct tx_sdesc *txsd;
	struct tx_maps *txmaps;
	struct tx_map *txm;
	unsigned int reclaimed, maps;
	struct sge_eq *eq = &txq->eq;

	TXQ_LOCK_ASSERT_OWNED(txq);

	if (can_reclaim == 0)
		can_reclaim = reclaimable(eq);

	maps = reclaimed = 0;
	while (can_reclaim && maps < n) {
		int ndesc;

		txsd = &txq->sdesc[eq->cidx];
		ndesc = txsd->desc_used;

		/* Firmware doesn't return "partial" credits. */
		KASSERT(can_reclaim >= ndesc,
		    ("%s: unexpected number of credits: %d, %d",
		    __func__, can_reclaim, ndesc));

		maps += txsd->credits;

		reclaimed += ndesc;
		can_reclaim -= ndesc;

		eq->cidx += ndesc;
		if (__predict_false(eq->cidx >= eq->cap))
			eq->cidx -= eq->cap;
	}

	txmaps = &txq->txmaps;
	txm = &txmaps->maps[txmaps->map_cidx];
	if (maps)
		prefetch(txm->m);

	eq->avail += reclaimed;
	KASSERT(eq->avail < eq->cap,	/* avail tops out at (cap - 1) */
	    ("%s: too many descriptors available", __func__));

	txmaps->map_avail += maps;
	KASSERT(txmaps->map_avail <= txmaps->map_total,
	    ("%s: too many maps available", __func__));

	while (maps--) {
		struct tx_map *next;

		next = txm + 1;
		if (__predict_false(txmaps->map_cidx + 1 == txmaps->map_total))
			next = txmaps->maps;
		prefetch(next->m);

		bus_dmamap_unload(txq->tx_tag, txm->map);
		m_freem(txm->m);
		txm->m = NULL;

		txm = next;
		if (__predict_false(++txmaps->map_cidx == txmaps->map_total))
			txmaps->map_cidx = 0;
	}

	return (reclaimed);
}

static void
write_eqflush_wr(struct sge_eq *eq)
{
	struct fw_eq_flush_wr *wr;

	EQ_LOCK_ASSERT_OWNED(eq);
	KASSERT(eq->avail > 0, ("%s: no descriptors left.", __func__));
	KASSERT(!(eq->flags & EQ_CRFLUSHED), ("%s: flushed already", __func__));

	wr = (void *)&eq->desc[eq->pidx];
	bzero(wr, sizeof(*wr));
	wr->opcode = FW_EQ_FLUSH_WR;
	wr->equiq_to_len16 = htobe32(V_FW_WR_LEN16(sizeof(*wr) / 16) |
	    F_FW_WR_EQUEQ | F_FW_WR_EQUIQ);

	eq->flags |= (EQ_CRFLUSHED | EQ_STALLED);
	eq->pending++;
	eq->avail--;
	if (++eq->pidx == eq->cap)
		eq->pidx = 0; 
}

static __be64
get_flit(bus_dma_segment_t *sgl, int nsegs, int idx)
{
	int i = (idx / 3) * 2;

	switch (idx % 3) {
	case 0: {
		__be64 rc;

		rc = htobe32(sgl[i].ds_len);
		if (i + 1 < nsegs)
			rc |= (uint64_t)htobe32(sgl[i + 1].ds_len) << 32;

		return (rc);
	}
	case 1:
		return htobe64(sgl[i].ds_addr);
	case 2:
		return htobe64(sgl[i + 1].ds_addr);
	}

	return (0);
}

/*
 * Find an SGE FL buffer size to use for the given bufsize.  Look for the the
 * smallest size that is large enough to hold bufsize or pick the largest size
 * if all sizes are less than bufsize.
 */
static void
set_fl_tag_idx(struct adapter *sc, struct sge_fl *fl, int bufsize)
{
	int i, largest, best, delta, start;

	if (fl->flags & FL_BUF_PACKING) {
		fl->tag_idx = 0;	/* first tag is the one for packing */
		return;
	}

	start = sc->flags & BUF_PACKING_OK ? 1 : 0;
	delta = FL_BUF_SIZE(sc, start) - bufsize;
	if (delta == 0) {
		fl->tag_idx = start;	/* ideal fit, look no further */
		return;
	}
	best = start;
	largest = start;

	for (i = start + 1; i < FL_BUF_SIZES(sc); i++) {
		int d, fl_buf_size;

		fl_buf_size = FL_BUF_SIZE(sc, i);
		d = fl_buf_size - bufsize;

		if (d == 0) {
			fl->tag_idx = i;	/* ideal fit, look no further */
			return;
		}
		if (fl_buf_size > FL_BUF_SIZE(sc, largest))
			largest = i;
		if (d > 0 && (delta < 0 || delta > d)) {
			delta = d;
			best = i;
		}
	}

	if (delta > 0)
		fl->tag_idx = best;	/* Found a buf bigger than bufsize */
	else
		fl->tag_idx = largest;	/* No buf large enough for bufsize */
}

static void
add_fl_to_sfl(struct adapter *sc, struct sge_fl *fl)
{
	mtx_lock(&sc->sfl_lock);
	FL_LOCK(fl);
	if ((fl->flags & FL_DOOMED) == 0) {
		fl->flags |= FL_STARVING;
		TAILQ_INSERT_TAIL(&sc->sfl, fl, link);
		callout_reset(&sc->sfl_callout, hz / 5, refill_sfl, sc);
	}
	FL_UNLOCK(fl);
	mtx_unlock(&sc->sfl_lock);
}

static int
handle_sge_egr_update(struct sge_iq *iq, const struct rss_header *rss,
    struct mbuf *m)
{
	const struct cpl_sge_egr_update *cpl = (const void *)(rss + 1);
	unsigned int qid = G_EGR_QID(ntohl(cpl->opcode_qid));
	struct adapter *sc = iq->adapter;
	struct sge *s = &sc->sge;
	struct sge_eq *eq;

	KASSERT(m == NULL, ("%s: payload with opcode %02x", __func__,
	    rss->opcode));

	eq = s->eqmap[qid - s->eq_start];
	EQ_LOCK(eq);
	KASSERT(eq->flags & EQ_CRFLUSHED,
	    ("%s: unsolicited egress update", __func__));
	eq->flags &= ~EQ_CRFLUSHED;
	eq->egr_update++;

	if (__predict_false(eq->flags & EQ_DOOMED))
		wakeup_one(eq);
	else if (eq->flags & EQ_STALLED && can_resume_tx(eq))
		taskqueue_enqueue(sc->tq[eq->tx_chan], &eq->tx_task);
	EQ_UNLOCK(eq);

	return (0);
}

/* handle_fw_msg works for both fw4_msg and fw6_msg because this is valid */
CTASSERT(offsetof(struct cpl_fw4_msg, data) == \
    offsetof(struct cpl_fw6_msg, data));

static int
handle_fw_msg(struct sge_iq *iq, const struct rss_header *rss, struct mbuf *m)
{
	struct adapter *sc = iq->adapter;
	const struct cpl_fw6_msg *cpl = (const void *)(rss + 1);

	KASSERT(m == NULL, ("%s: payload with opcode %02x", __func__,
	    rss->opcode));

	if (cpl->type == FW_TYPE_RSSCPL || cpl->type == FW6_TYPE_RSSCPL) {
		const struct rss_header *rss2;

		rss2 = (const struct rss_header *)&cpl->data[0];
		return (sc->cpl_handler[rss2->opcode](iq, rss2, m));
	}

	return (sc->fw_msg_handler[cpl->type](sc, &cpl->data[0]));
}

static int
sysctl_uint16(SYSCTL_HANDLER_ARGS)
{
	uint16_t *id = arg1;
	int i = *id;

	return sysctl_handle_int(oidp, &i, 0, req);
}<|MERGE_RESOLUTION|>--- conflicted
+++ resolved
@@ -493,7 +493,6 @@
 			FL_BUF_TYPE(sc, n) = m_gettype(MJUMPAGESIZE);
 			FL_BUF_ZONE(sc, n) = m_getzone(MJUMPAGESIZE);
 			n++;
-<<<<<<< HEAD
 		}
 	}
 	for (i = 0; i < nitems(sw_flbuf_sizes); i++) {
@@ -508,22 +507,6 @@
 			break;
 		}
 	}
-=======
-		}
-	}
-	for (i = 0; i < nitems(sw_flbuf_sizes); i++) {
-		for (j = 0; j < nitems(sge_flbuf_sizes); j++) {
-			if (sw_flbuf_sizes[i] != sge_flbuf_sizes[j])
-				continue;
-			FL_BUF_HWTAG(sc, n) = j;
-			FL_BUF_SIZE(sc, n) = sw_flbuf_sizes[i];
-			FL_BUF_TYPE(sc, n) = m_gettype(sw_flbuf_sizes[i]);
-			FL_BUF_ZONE(sc, n) = m_getzone(sw_flbuf_sizes[i]);
-			n++;
-			break;
-		}
-	}
->>>>>>> db58bebb
 	if (n == 0) {
 		device_printf(sc->dev, "no usable SGE FL buffer size.\n");
 		rc = EINVAL;
@@ -1409,11 +1392,7 @@
 {
 	uma_zone_t zone = arg1;
 	caddr_t cl = arg2;
-<<<<<<< HEAD
-#ifdef INVARIANTS
-=======
 #ifdef notyet
->>>>>>> db58bebb
 	u_int refcount;
 
 	refcount = *find_buf_refcnt(cl);
