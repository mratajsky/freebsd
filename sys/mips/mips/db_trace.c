/*-
 * Copyright (c) 2004-2005, Juniper Networks, Inc.
 * All rights reserved.
 *
 *	JNPR: db_trace.c,v 1.8 2007/08/09 11:23:32 katta
 */

#include <sys/cdefs.h>
__FBSDID("$FreeBSD$");

#include <sys/param.h>
#include <sys/systm.h>
#include <sys/kdb.h>
#include <sys/proc.h>
#include <sys/stack.h>
#include <sys/sysent.h>

#include <machine/db_machdep.h>
#include <machine/md_var.h>
#include <machine/mips_opcode.h>
#include <machine/pcb.h>
#include <machine/trap.h>

#include <ddb/ddb.h>
#include <ddb/db_sym.h>

extern char _locore[];
extern char _locoreEnd[];
extern char edata[];

/*
 * A function using a stack frame has the following instruction as the first
 * one: addiu sp,sp,-<frame_size>
 *
 * We make use of this to detect starting address of a function. This works
 * better than using 'j ra' instruction to signify end of the previous
 * function (for e.g. functions like boot() or panic() do not actually
 * emit a 'j ra' instruction).
 *
 * XXX the abi does not require that the addiu instruction be the first one.
 */
#define	MIPS_START_OF_FUNCTION(ins)	(((ins) & 0xffff8000) == 0x27bd8000)

/*
 * MIPS ABI 3.0 requires that all functions return using the 'j ra' instruction
 *
 * XXX gcc doesn't do this for functions with __noreturn__ attribute.
 */
#define	MIPS_END_OF_FUNCTION(ins)	((ins) == 0x03e00008)

/*
 * kdbpeekD(addr) - skip one word starting at 'addr', then read the second word
 */
#define	kdbpeekD(addr)	kdbpeek(((int *)(addr)) + 1)

/*
 * Functions ``special'' enough to print by name
 */
#ifdef __STDC__
#define	Name(_fn)  { (void*)_fn, # _fn }
#else
#define	Name(_fn) { _fn, "_fn"}
#endif
static struct {
	void *addr;
	char *name;
}      names[] = {

	Name(trap),
	Name(MipsKernGenException),
	Name(MipsUserGenException),
	Name(MipsKernIntr),
	Name(MipsUserIntr),
	Name(cpu_switch),
	{
		0, 0
	}
};

/*
 * Map a function address to a string name, if known; or a hex string.
 */
static char *
fn_name(uintptr_t addr)
{
	static char buf[17];
	int i = 0;

	db_expr_t diff;
	c_db_sym_t sym;
	char *symname;

	diff = 0;
	symname = NULL;
	sym = db_search_symbol((db_addr_t)addr, DB_STGY_ANY, &diff);
	db_symbol_values(sym, (const char **)&symname, (db_expr_t *)0);
	if (symname && diff == 0)
		return (symname);

	for (i = 0; names[i].name; i++)
		if (names[i].addr == (void *)addr)
			return (names[i].name);
	sprintf(buf, "%jx", (uintmax_t)addr);
	return (buf);
}

void
stacktrace_subr(register_t pc, register_t sp, register_t ra,
	int (*printfn) (const char *,...))
{
	InstFmt i;
	/*
	 * Arrays for a0..a3 registers and flags if content
	 * of these registers is valid, e.g. obtained from the stack
	 */
	int valid_args[4];
	uintptr_t args[4];
	uintptr_t va, subr;
	unsigned instr, mask;
	unsigned int frames = 0;
	int more, stksize, j;

/* Jump here when done with a frame, to start a new one */
loop:

	/*
	 * Invalidate arguments values
	 */
	valid_args[0] = 0;
	valid_args[1] = 0;
	valid_args[2] = 0;
	valid_args[3] = 0;
/* Jump here after a nonstandard (interrupt handler) frame */
	stksize = 0;
	subr = 0;
	if (frames++ > 100) {
		(*printfn) ("\nstackframe count exceeded\n");
		/* return breaks stackframe-size heuristics with gcc -O2 */
		goto finish;	/* XXX */
	}
	/* check for bad SP: could foul up next frame */
	/*XXX MIPS64 bad: this hard-coded SP is lame */
	if (sp & 3 || (uintptr_t)sp < 0x80000000u) {
		(*printfn) ("SP 0x%x: not in kernel\n", sp);
		ra = 0;
		subr = 0;
		goto done;
	}
#define Between(x, y, z) \
		( ((x) <= (y)) && ((y) < (z)) )
#define pcBetween(a,b) \
		Between((uintptr_t)a, pc, (uintptr_t)b)

	/*
	 * Check for current PC in  exception handler code that don't have a
	 * preceding "j ra" at the tail of the preceding function. Depends
	 * on relative ordering of functions in exception.S, swtch.S.
	 */
	if (pcBetween(MipsKernGenException, MipsUserGenException))
		subr = (uintptr_t)MipsKernGenException;
	else if (pcBetween(MipsUserGenException, MipsKernIntr))
		subr = (uintptr_t)MipsUserGenException;
	else if (pcBetween(MipsKernIntr, MipsUserIntr))
		subr = (uintptr_t)MipsKernIntr;
	else if (pcBetween(MipsUserIntr, MipsTLBInvalidException))
		subr = (uintptr_t)MipsUserIntr;
	else if (pcBetween(MipsTLBInvalidException, MipsTLBMissException))
		subr = (uintptr_t)MipsTLBInvalidException;
	else if (pcBetween(fork_trampoline, savectx))
		subr = (uintptr_t)fork_trampoline;
	else if (pcBetween(savectx, cpu_throw))
		subr = (uintptr_t)savectx;
	else if (pcBetween(cpu_throw, cpu_switch))
		subr = (uintptr_t)cpu_throw;
	else if (pcBetween(cpu_switch, MipsSwitchFPState))
		subr = (uintptr_t)cpu_switch;
	else if (pcBetween(_locore, _locoreEnd)) {
		subr = (uintptr_t)_locore;
		ra = 0;
		goto done;
	}
	/* check for bad PC */
	/*XXX MIPS64 bad: These hard coded constants are lame */
	if (pc & 3 || pc < (uintptr_t)0x80000000) {
		(*printfn) ("PC 0x%x: not in kernel\n", pc);
		ra = 0;
		goto done;
	}
	/*
	 * Find the beginning of the current subroutine by scanning
	 * backwards from the current PC for the end of the previous
	 * subroutine.
	 */
	if (!subr) {
		va = pc - sizeof(int);
		while (1) {
			instr = kdbpeek((int *)va);

			if (MIPS_START_OF_FUNCTION(instr))
				break;

			if (MIPS_END_OF_FUNCTION(instr)) {
				/* skip over branch-delay slot instruction */
				va += 2 * sizeof(int);
				break;
			}

 			va -= sizeof(int);
		}

		/* skip over nulls which might separate .o files */
		while ((instr = kdbpeek((int *)va)) == 0)
			va += sizeof(int);
		subr = va;
	}
	/* scan forwards to find stack size and any saved registers */
	stksize = 0;
	more = 3;
	mask = 0;
	for (va = subr; more; va += sizeof(int),
	    more = (more == 3) ? 3 : more - 1) {
		/* stop if hit our current position */
		if (va >= pc)
			break;
		instr = kdbpeek((int *)va);
		i.word = instr;
		switch (i.JType.op) {
		case OP_SPECIAL:
			switch (i.RType.func) {
			case OP_JR:
			case OP_JALR:
				more = 2;	/* stop after next instruction */
				break;

			case OP_SYSCALL:
			case OP_BREAK:
				more = 1;	/* stop now */
			};
			break;

		case OP_BCOND:
		case OP_J:
		case OP_JAL:
		case OP_BEQ:
		case OP_BNE:
		case OP_BLEZ:
		case OP_BGTZ:
			more = 2;	/* stop after next instruction */
			break;

		case OP_COP0:
		case OP_COP1:
		case OP_COP2:
		case OP_COP3:
			switch (i.RType.rs) {
			case OP_BCx:
			case OP_BCy:
				more = 2;	/* stop after next instruction */
			};
			break;

		case OP_SW:
			/* look for saved registers on the stack */
			if (i.IType.rs != 29)
				break;
			/* only restore the first one */
			if (mask & (1 << i.IType.rt))
				break;
			mask |= (1 << i.IType.rt);
			switch (i.IType.rt) {
			case 4:/* a0 */
				args[0] = kdbpeek((int *)((intptr_t)sp + (short)i.IType.imm));
				valid_args[0] = 1;
				break;

			case 5:/* a1 */
				args[1] = kdbpeek((int *)((intptr_t)sp + (short)i.IType.imm));
				valid_args[1] = 1;
				break;

			case 6:/* a2 */
				args[2] = kdbpeek((int *)((intptr_t)sp + (short)i.IType.imm));
				valid_args[2] = 1;
				break;

			case 7:/* a3 */
				args[3] = kdbpeek((int *)((intptr_t)sp + (short)i.IType.imm));
				valid_args[3] = 1;
				break;

			case 31:	/* ra */
				ra = kdbpeek((int *)((intptr_t)sp + (short)i.IType.imm));
			}
			break;

		case OP_SD:
			/* look for saved registers on the stack */
			if (i.IType.rs != 29)
				break;
			/* only restore the first one */
			if (mask & (1 << i.IType.rt))
				break;
			mask |= (1 << i.IType.rt);
			switch (i.IType.rt) {
			case 4:/* a0 */
				args[0] = kdbpeekD((int *)((intptr_t)sp + (short)i.IType.imm));
				valid_args[0] = 1;
				break;

			case 5:/* a1 */
				args[1] = kdbpeekD((int *)((intptr_t)sp + (short)i.IType.imm));
				valid_args[1] = 1;
				break;

			case 6:/* a2 */
				args[2] = kdbpeekD((int *)((intptr_t)sp + (short)i.IType.imm));
				valid_args[2] = 1;
				break;

			case 7:/* a3 */
				args[3] = kdbpeekD((int *)((intptr_t)sp + (short)i.IType.imm));
				valid_args[3] = 1;
				break;

			case 31:	/* ra */
				ra = kdbpeekD((int *)((intptr_t)sp + (short)i.IType.imm));
			}
			break;

		case OP_ADDI:
		case OP_ADDIU:
			/* look for stack pointer adjustment */
			if (i.IType.rs != 29 || i.IType.rt != 29)
				break;
			stksize = -((short)i.IType.imm);
		}
	}

done:
	(*printfn) ("%s+%x (", fn_name(subr), pc - subr);
	for (j = 0; j < 4; j ++) {
		if (j > 0)
			(*printfn)(",");
		if (valid_args[j])
			(*printfn)("%x", args[j]);
		else
			(*printfn)("?");
	}

	(*printfn) (") ra %x sp %x sz %d\n", ra, sp, stksize);

	if (ra) {
		if (pc == ra && stksize == 0)
			(*printfn) ("stacktrace: loop!\n");
		else {
			pc = ra;
			sp += stksize;
			ra = 0;
			goto loop;
		}
	} else {
finish:
		if (curproc)
			(*printfn) ("pid %d\n", curproc->p_pid);
		else
			(*printfn) ("curproc NULL\n");
	}
}


int
db_md_set_watchpoint(intptr_t addr, db_expr_t size)
{

	return(0);
}


int
<<<<<<< HEAD
db_md_clr_watchpoint(intptr_t addr, db_expr_t size)
=======
db_md_clr_watchpoint(db_expr_t addr, db_expr_t size)
>>>>>>> ba0349b2
{

	return(0);
}


void
db_md_list_watchpoints()
{
}

void
db_trace_self(void)
{
	db_trace_thread (curthread, -1);
	return;
}

int
db_trace_thread(struct thread *thr, int count)
{
	register_t pc, ra, sp;
	struct pcb *ctx;

	if (thr == curthread) {
		sp = (register_t)(intptr_t)__builtin_frame_address(0);
		ra = (register_t)(intptr_t)__builtin_return_address(0);

        	__asm __volatile(
			"jal 99f\n"
			"nop\n"
			"99:\n"
                         "move %0, $31\n" /* get ra */
                         "move $31, %1\n" /* restore ra */
                         : "=r" (pc)
			 : "r" (ra));

	} else {
		ctx = kdb_thr_ctx(thr);
		sp = (register_t)ctx->pcb_context[PREG_SP];
		pc = (register_t)ctx->pcb_context[PREG_PC];
		ra = (register_t)ctx->pcb_context[PREG_RA];
	}

	stacktrace_subr(pc, sp, ra,
	    (int (*) (const char *, ...))db_printf);

	return (0);
}

void
db_show_mdpcpu(struct pcpu *pc)
{

	db_printf("ipis         = 0x%x\n", pc->pc_pending_ipis);
	db_printf("next ASID    = %d\n", pc->pc_next_asid);
	db_printf("GENID        = %d\n", pc->pc_asid_generation);
	return;
}<|MERGE_RESOLUTION|>--- conflicted
+++ resolved
@@ -377,11 +377,7 @@
 
 
 int
-<<<<<<< HEAD
 db_md_clr_watchpoint(intptr_t addr, db_expr_t size)
-=======
-db_md_clr_watchpoint(db_expr_t addr, db_expr_t size)
->>>>>>> ba0349b2
 {
 
 	return(0);
