/*
 * Copyright (c) 1991 Regents of the University of California.
 * All rights reserved.
 * Copyright (c) 1994 John S. Dyson
 * All rights reserved.
 * Copyright (c) 1994 David Greenman
 * All rights reserved.
 *
 * This code is derived from software contributed to Berkeley by
 * the Systems Programming Group of the University of Utah Computer
 * Science Department and William Jolitz of UUNET Technologies Inc.
 *
 * Redistribution and use in source and binary forms, with or without
 * modification, are permitted provided that the following conditions
 * are met:
 * 1. Redistributions of source code must retain the above copyright
 *    notice, this list of conditions and the following disclaimer.
 * 2. Redistributions in binary form must reproduce the above copyright
 *    notice, this list of conditions and the following disclaimer in the
 *    documentation and/or other materials provided with the distribution.
 * 4. Neither the name of the University nor the names of its contributors
 *    may be used to endorse or promote products derived from this software
 *    without specific prior written permission.
 *
 * THIS SOFTWARE IS PROVIDED BY THE REGENTS AND CONTRIBUTORS ``AS IS'' AND
 * ANY EXPRESS OR IMPLIED WARRANTIES, INCLUDING, BUT NOT LIMITED TO, THE
 * IMPLIED WARRANTIES OF MERCHANTABILITY AND FITNESS FOR A PARTICULAR PURPOSE
 * ARE DISCLAIMED.  IN NO EVENT SHALL THE REGENTS OR CONTRIBUTORS BE LIABLE
 * FOR ANY DIRECT, INDIRECT, INCIDENTAL, SPECIAL, EXEMPLARY, OR CONSEQUENTIAL
 * DAMAGES (INCLUDING, BUT NOT LIMITED TO, PROCUREMENT OF SUBSTITUTE GOODS
 * OR SERVICES; LOSS OF USE, DATA, OR PROFITS; OR BUSINESS INTERRUPTION)
 * HOWEVER CAUSED AND ON ANY THEORY OF LIABILITY, WHETHER IN CONTRACT, STRICT
 * LIABILITY, OR TORT (INCLUDING NEGLIGENCE OR OTHERWISE) ARISING IN ANY WAY
 * OUT OF THE USE OF THIS SOFTWARE, EVEN IF ADVISED OF THE POSSIBILITY OF
 * SUCH DAMAGE.
 *
 *	from:	@(#)pmap.c	7.7 (Berkeley)	5/12/91
 *	from: src/sys/i386/i386/pmap.c,v 1.250.2.8 2000/11/21 00:09:14 ps
 *	JNPR: pmap.c,v 1.11.2.1 2007/08/16 11:51:06 girish
 */

/*
 *	Manages physical address maps.
 *
 *	In addition to hardware address maps, this
 *	module is called upon to provide software-use-only
 *	maps which may or may not be stored in the same
 *	form as hardware maps.	These pseudo-maps are
 *	used to store intermediate results from copy
 *	operations to and from address spaces.
 *
 *	Since the information managed by this module is
 *	also stored by the logical address mapping module,
 *	this module may throw away valid virtual-to-physical
 *	mappings at almost any time.  However, invalidations
 *	of virtual-to-physical mappings must be done as
 *	requested.
 *
 *	In order to cope with hardware architectures which
 *	make virtual-to-physical map invalidates expensive,
 *	this module may delay invalidate or reduced protection
 *	operations until such time as they are actually
 *	necessary.  This module is given full information as
 *	to which processors are currently using which maps,
 *	and to when physical maps must be made correct.
 */

#include <sys/cdefs.h>
__FBSDID("$FreeBSD$");

#include "opt_msgbuf.h"
#include <sys/param.h>
#include <sys/systm.h>
#include <sys/proc.h>
#include <sys/msgbuf.h>
#include <sys/vmmeter.h>
#include <sys/mman.h>
#include <sys/smp.h>

#include <vm/vm.h>
#include <vm/vm_param.h>
#include <vm/vm_phys.h>
#include <sys/lock.h>
#include <sys/mutex.h>
#include <vm/vm_kern.h>
#include <vm/vm_page.h>
#include <vm/vm_map.h>
#include <vm/vm_object.h>
#include <vm/vm_extern.h>
#include <vm/vm_pageout.h>
#include <vm/vm_pager.h>
#include <vm/uma.h>
#include <sys/pcpu.h>
#include <sys/sched.h>
#ifdef SMP
#include <sys/smp.h>
#endif

#include <machine/cache.h>
#include <machine/md_var.h>
#include <machine/tlb.h>

#if defined(DIAGNOSTIC)
#define	PMAP_DIAGNOSTIC
#endif

#undef PMAP_DEBUG

#ifndef PMAP_SHPGPERPROC
#define	PMAP_SHPGPERPROC 200
#endif

#if !defined(PMAP_DIAGNOSTIC)
#define	PMAP_INLINE __inline
#else
#define	PMAP_INLINE
#endif

/*
 * Get PDEs and PTEs for user/kernel address space
 *
 * XXX The & for pmap_segshift() is wrong, as is the fact that it doesn't
 *     trim off gratuitous bits of the address space.  By having the &
 *     there, we break defining NUSERPGTBLS below because the address space
 *     is defined such that it ends immediately after NPDEPG*NPTEPG*PAGE_SIZE,
 *     so we end up getting NUSERPGTBLS of 0.
 */
#define	pmap_segshift(v)	(((v) >> SEGSHIFT) & (NPDEPG - 1))
#define	segtab_pde(m, v)	((m)[pmap_segshift((v))])

#if defined(__mips_n64)
#define	NUSERPGTBLS		(NPDEPG)
#else
#define	NUSERPGTBLS		(pmap_segshift(VM_MAXUSER_ADDRESS))
#endif
#define	mips_segtrunc(va)	((va) & ~SEGOFSET)
#define	is_kernel_pmap(x)	((x) == kernel_pmap)

/*
 * Given a virtual address, get the offset of its PTE within its page
 * directory page.
 */
#define	PDE_OFFSET(va)	(((vm_offset_t)(va) >> PAGE_SHIFT) & (NPTEPG - 1))

struct pmap kernel_pmap_store;
pd_entry_t *kernel_segmap;

vm_offset_t virtual_avail;	/* VA of first avail page (after kernel bss) */
vm_offset_t virtual_end;	/* VA of last avail page (end of kernel AS) */

static int nkpt;
unsigned pmap_max_asid;		/* max ASID supported by the system */


#define	PMAP_ASID_RESERVED	0

vm_offset_t kernel_vm_end;

static void pmap_asid_alloc(pmap_t pmap);

/*
 * Data for the pv entry allocation mechanism
 */
static uma_zone_t pvzone;
static struct vm_object pvzone_obj;
static int pv_entry_count = 0, pv_entry_max = 0, pv_entry_high_water = 0;

static PMAP_INLINE void free_pv_entry(pv_entry_t pv);
static pv_entry_t get_pv_entry(pmap_t locked_pmap);
static void pmap_pvh_free(struct md_page *pvh, pmap_t pmap, vm_offset_t va);
static pv_entry_t pmap_pvh_remove(struct md_page *pvh, pmap_t pmap,
    vm_offset_t va);
static __inline void pmap_clear_modified_bit(vm_page_t m);

static vm_page_t pmap_enter_quick_locked(pmap_t pmap, vm_offset_t va,
    vm_page_t m, vm_prot_t prot, vm_page_t mpte);
static int pmap_remove_pte(struct pmap *pmap, pt_entry_t *ptq, vm_offset_t va);
static void pmap_remove_page(struct pmap *pmap, vm_offset_t va);
static void pmap_remove_entry(struct pmap *pmap, vm_page_t m, vm_offset_t va);
static boolean_t pmap_check_modified_bit(vm_page_t m);
static boolean_t pmap_try_insert_pv_entry(pmap_t pmap, vm_page_t mpte,
    vm_offset_t va, vm_page_t m);
static __inline void
pmap_invalidate_page(pmap_t pmap, vm_offset_t va);

static vm_page_t pmap_allocpte(pmap_t pmap, vm_offset_t va, int flags);

static vm_page_t _pmap_allocpte(pmap_t pmap, unsigned ptepindex, int flags);
static int pmap_unuse_pt(pmap_t, vm_offset_t, vm_page_t);
static int init_pte_prot(vm_offset_t va, vm_page_t m, vm_prot_t prot);
static vm_page_t pmap_alloc_pte_page(pmap_t, unsigned int, int, vm_offset_t *);
static void pmap_release_pte_page(vm_page_t);

#ifdef SMP
static void pmap_invalidate_page_action(void *arg);
static void pmap_invalidate_all_action(void *arg);
static void pmap_update_page_action(void *arg);
#endif

static void pmap_ptpgzone_dtor(void *mem, int size, void *arg);
static void *pmap_ptpgzone_allocf(uma_zone_t, int, u_int8_t *, int);
static uma_zone_t ptpgzone;

#if !defined(__mips_n64)
struct local_sysmaps {
	vm_offset_t base;
	uint16_t valid1, valid2;
};

/* This structure is for large memory
 * above 512Meg. We can't (in 32 bit mode)
 * just use the direct mapped MIPS_KSEG0_TO_PHYS()
 * macros since we can't see the memory and must
 * map it in when we need to access it. In 64
 * bit mode this goes away.
 */
static struct local_sysmaps sysmap_lmem[MAXCPU];

#define	PMAP_LMEM_MAP1(va, phys)					\
	int cpu;							\
	struct local_sysmaps *sysm;					\
	pt_entry_t *pte, npte;						\
									\
	intr = intr_disable();						\
	cpu = PCPU_GET(cpuid);						\
	sysm = &sysmap_lmem[cpu];					\
	va = sysm->base;						\
	npte = TLBLO_PA_TO_PFN(phys) |					\
	    PTE_D | PTE_V | PTE_G | PTE_W | PTE_C_CACHE;			\
	pte = pmap_pte(kernel_pmap, va);				\
	*pte = npte;							\
	sysm->valid1 = 1

#define	PMAP_LMEM_MAP2(va1, phys1, va2, phys2)				\
	int cpu;							\
	struct local_sysmaps *sysm;					\
	pt_entry_t *pte, npte;						\
									\
	intr = intr_disable();						\
	cpu = PCPU_GET(cpuid);						\
	sysm = &sysmap_lmem[cpu];					\
	va1 = sysm->base;						\
	va2 = sysm->base + PAGE_SIZE;					\
	npte = TLBLO_PA_TO_PFN(phys1) |					\
	    PTE_D | PTE_V | PTE_G | PTE_W | PTE_C_CACHE;			\
	pte = pmap_pte(kernel_pmap, va1);				\
	*pte = npte;							\
	npte = TLBLO_PA_TO_PFN(phys2) |					\
	    PTE_D | PTE_V | PTE_G | PTE_W | PTE_C_CACHE;			\
	pte = pmap_pte(kernel_pmap, va2);				\
	*pte = npte;							\
	sysm->valid1 = 1;						\
	sysm->valid2 = 1

#define	PMAP_LMEM_UNMAP()						\
	pte = pmap_pte(kernel_pmap, sysm->base);			\
	*pte = PTE_G;							\
	tlb_invalidate_address(kernel_pmap, sysm->base);		\
	sysm->valid1 = 0;						\
	pte = pmap_pte(kernel_pmap, sysm->base + PAGE_SIZE);		\
	*pte = PTE_G;							\
	tlb_invalidate_address(kernel_pmap, sysm->base + PAGE_SIZE);	\
	sysm->valid2 = 0;						\
	intr_restore(intr)
#endif

<<<<<<< HEAD
#endif

=======
>>>>>>> ba0349b2
static inline pt_entry_t *
pmap_segmap(pmap_t pmap, vm_offset_t va)
{
	if (pmap->pm_segtab != NULL)
		return (segtab_pde(pmap->pm_segtab, va));
	else
		return (NULL);
}

/*
 *	Routine:	pmap_pte
 *	Function:
 *		Extract the page table entry associated
 *		with the given map/virtual_address pair.
 */
pt_entry_t *
pmap_pte(pmap_t pmap, vm_offset_t va)
{
	pt_entry_t *pdeaddr;

	if (pmap) {
		pdeaddr = pmap_segmap(pmap, va);
		if (pdeaddr) {
			return pdeaddr + PDE_OFFSET(va);
		}
	}
	return ((pt_entry_t *)0);
}


vm_offset_t
pmap_steal_memory(vm_size_t size)
{
	vm_size_t bank_size;
	vm_offset_t pa, va;

	size = round_page(size);

	bank_size = phys_avail[1] - phys_avail[0];
	while (size > bank_size) {
		int i;

		for (i = 0; phys_avail[i + 2]; i += 2) {
			phys_avail[i] = phys_avail[i + 2];
			phys_avail[i + 1] = phys_avail[i + 3];
		}
		phys_avail[i] = 0;
		phys_avail[i + 1] = 0;
		if (!phys_avail[0])
			panic("pmap_steal_memory: out of memory");
		bank_size = phys_avail[1] - phys_avail[0];
	}

	pa = phys_avail[0];
	phys_avail[0] += size;
#if defined(__mips_n64)
	va = MIPS_PHYS_TO_XKPHYS(MIPS_XKPHYS_CCA_CNC, pa);
#else
	if (pa >= MIPS_KSEG0_LARGEST_PHYS) {
		panic("Out of memory below 512Meg?");
	}
	va = MIPS_PHYS_TO_KSEG0(pa);
#endif
	bzero((caddr_t)va, size);
	return va;
}

/*
 * Bootstrap the system enough to run with virtual memory.  This
 * assumes that the phys_avail array has been initialized.
 */
void
pmap_bootstrap(void)
{
	pt_entry_t *pgtab;
	pt_entry_t *pte;
	int i, j;
#if !defined(__mips_n64)
	int memory_larger_than_512meg = 0;
#endif

	/* Sort. */
again:
	for (i = 0; phys_avail[i + 1] != 0; i += 2) {
		/*
		 * Keep the memory aligned on page boundary.
		 */
		phys_avail[i] = round_page(phys_avail[i]);
		phys_avail[i + 1] = trunc_page(phys_avail[i + 1]);

<<<<<<< HEAD
#if !defined(__mips_n64)
		if (phys_avail[i + 1] >= MIPS_KSEG0_LARGEST_PHYS) {
			memory_larger_than_512meg++;
		}
#endif
=======
>>>>>>> ba0349b2
		if (i < 2)
			continue;
		if (phys_avail[i - 2] > phys_avail[i]) {
			vm_paddr_t ptemp[2];

			ptemp[0] = phys_avail[i + 0];
			ptemp[1] = phys_avail[i + 1];

			phys_avail[i + 0] = phys_avail[i - 2];
			phys_avail[i + 1] = phys_avail[i - 1];

			phys_avail[i - 2] = ptemp[0];
			phys_avail[i - 1] = ptemp[1];
			goto again;
		}
	}

#if !defined(__mips_n64)
	if (phys_avail[i - 1] >= MIPS_KSEG0_LARGEST_PHYS)
		memory_larger_than_512meg = 1;
#endif

	/*
	 * Copy the phys_avail[] array before we start stealing memory from it.
	 */
	for (i = 0; phys_avail[i + 1] != 0; i += 2) {
		physmem_desc[i] = phys_avail[i];
		physmem_desc[i + 1] = phys_avail[i + 1];
	}

	Maxmem = atop(phys_avail[i - 1]);

	if (bootverbose) {
		printf("Physical memory chunk(s):\n");
		for (i = 0; phys_avail[i + 1] != 0; i += 2) {
			vm_paddr_t size;

			size = phys_avail[i + 1] - phys_avail[i];
			printf("%#08jx - %#08jx, %ju bytes (%ju pages)\n",
			    (uintmax_t) phys_avail[i],
			    (uintmax_t) phys_avail[i + 1] - 1,
			    (uintmax_t) size, (uintmax_t) size / PAGE_SIZE);
		}
		printf("Maxmem is 0x%0lx\n", ptoa(Maxmem));
	}
	/*
	 * Steal the message buffer from the beginning of memory.
	 */
	msgbufp = (struct msgbuf *)pmap_steal_memory(MSGBUF_SIZE);
	msgbufinit(msgbufp, MSGBUF_SIZE);

	/*
	 * Steal thread0 kstack.
	 */
	kstack0 = pmap_steal_memory(KSTACK_PAGES << PAGE_SHIFT);

	virtual_avail = VM_MIN_KERNEL_ADDRESS;
	virtual_end = VM_MAX_KERNEL_ADDRESS;

#ifdef SMP
	/*
	 * Steal some virtual address space to map the pcpu area.
	 */
	virtual_avail = roundup2(virtual_avail, PAGE_SIZE * 2);
	pcpup = (struct pcpu *)virtual_avail;
	virtual_avail += PAGE_SIZE * 2;

	/*
	 * Initialize the wired TLB entry mapping the pcpu region for
	 * the BSP at 'pcpup'. Up until this point we were operating
	 * with the 'pcpup' for the BSP pointing to a virtual address
	 * in KSEG0 so there was no need for a TLB mapping.
	 */
	mips_pcpu_tlb_init(PCPU_ADDR(0));

	if (bootverbose)
		printf("pcpu is available at virtual address %p.\n", pcpup);
#endif

#if !defined(__mips_n64)
	/*
	 * Steal some virtual space that will not be in kernel_segmap. This
	 * va memory space will be used to map in kernel pages that are
	 * outside the 512Meg region. Note that we only do this steal when
	 * we do have memory in this region, that way for systems with
	 * smaller memory we don't "steal" any va ranges :-)
	 */
	if (memory_larger_than_512meg) {
		for (i = 0; i < MAXCPU; i++) {
			sysmap_lmem[i].base = virtual_avail;
			virtual_avail += PAGE_SIZE * 2;
			sysmap_lmem[i].valid1 = sysmap_lmem[i].valid2 = 0;
		}
	}
#endif

#endif
	/*
	 * Allocate segment table for the kernel
	 */
	kernel_segmap = (pd_entry_t *)pmap_steal_memory(PAGE_SIZE);

	/*
	 * Allocate second level page tables for the kernel
	 */
	nkpt = NKPT;
#if !defined(__mips_n64)
	if (memory_larger_than_512meg) {
		/*
		 * If we have a large memory system we CANNOT afford to hit
		 * pmap_growkernel() and allocate memory. Since we MAY end
		 * up with a page that is NOT mappable. For that reason we
		 * up front grab more. Normall NKPT is 120 (YMMV see pmap.h)
		 * this gives us 480meg of kernel virtual addresses at the
		 * cost of 120 pages (each page gets us 4 Meg). Since the
		 * kernel starts at virtual_avail, we can use this to
		 * calculate how many entris are left from there to the end
		 * of the segmap, we want to allocate all of it, which would
		 * be somewhere above 0xC0000000 - 0xFFFFFFFF which results
		 * in about 256 entries or so instead of the 120.
		 */
		nkpt = (PAGE_SIZE / sizeof(pd_entry_t)) - pmap_segshift(virtual_avail);
	}
#endif
	pgtab = (pt_entry_t *)pmap_steal_memory(PAGE_SIZE * nkpt);

	/*
	 * The R[4-7]?00 stores only one copy of the Global bit in the
	 * translation lookaside buffer for each 2 page entry. Thus invalid
	 * entrys must have the Global bit set so when Entry LO and Entry HI
	 * G bits are anded together they will produce a global bit to store
	 * in the tlb.
	 */
	for (i = 0, pte = pgtab; i < (nkpt * NPTEPG); i++, pte++)
		*pte = PTE_G;

	/*
	 * The segment table contains the KVA of the pages in the second
	 * level page table.
	 */
	for (i = 0, j = pmap_segshift(virtual_avail); i < nkpt; i++, j++)
		kernel_segmap[j] = pgtab + (i * NPTEPG);

	/*
	 * The kernel's pmap is statically allocated so we don't have to use
	 * pmap_create, which is unlikely to work correctly at this part of
	 * the boot sequence (XXX and which no longer exists).
	 */
	PMAP_LOCK_INIT(kernel_pmap);
	kernel_pmap->pm_segtab = kernel_segmap;
	kernel_pmap->pm_active = ~0;
	TAILQ_INIT(&kernel_pmap->pm_pvlist);
	kernel_pmap->pm_asid[0].asid = PMAP_ASID_RESERVED;
	kernel_pmap->pm_asid[0].gen = 0;
	pmap_max_asid = VMNUM_PIDS;
	mips_wr_entryhi(0);
}

/*
 * Initialize a vm_page's machine-dependent fields.
 */
void
pmap_page_init(vm_page_t m)
{

	TAILQ_INIT(&m->md.pv_list);
	m->md.pv_list_count = 0;
	m->md.pv_flags = 0;
}

/*
 *	Initialize the pmap module.
 *	Called by vm_init, to initialize any structures that the pmap
 *	system needs to map virtual memory.
 *	pmap_init has been enhanced to support in a fairly consistant
 *	way, discontiguous physical memory.
 */
void
pmap_init(void)
{

	/*
	 * Initialize the address space (zone) for the pv entries.  Set a
	 * high water mark so that the system can recover from excessive
	 * numbers of pv entries.
	 */
	pvzone = uma_zcreate("PV ENTRY", sizeof(struct pv_entry), NULL, NULL,
	    NULL, NULL, UMA_ALIGN_PTR, UMA_ZONE_VM | UMA_ZONE_NOFREE);
	pv_entry_max = PMAP_SHPGPERPROC * maxproc + cnt.v_page_count;
	pv_entry_high_water = 9 * (pv_entry_max / 10);
	uma_zone_set_obj(pvzone, &pvzone_obj, pv_entry_max);

	ptpgzone = uma_zcreate("PT ENTRY", PAGE_SIZE, NULL, pmap_ptpgzone_dtor,
	    NULL, NULL, PAGE_SIZE - 1, UMA_ZONE_NOFREE | UMA_ZONE_ZINIT);
	uma_zone_set_allocf(ptpgzone, pmap_ptpgzone_allocf);
}

/***************************************************
 * Low level helper routines.....
 ***************************************************/

static void
pmap_invalidate_all(pmap_t pmap)
{
#ifdef SMP
	smp_rendezvous(0, pmap_invalidate_all_action, 0, (void *)pmap);
}

static void
pmap_invalidate_all_action(void *arg)
{
	pmap_t pmap = (pmap_t)arg;

#endif

	if (pmap == kernel_pmap) {
		tlb_invalidate_all();
		return;
	}

	if (pmap->pm_active & PCPU_GET(cpumask))
		tlb_invalidate_all_user(pmap);
	else
		pmap->pm_asid[PCPU_GET(cpuid)].gen = 0;
}

struct pmap_invalidate_page_arg {
	pmap_t pmap;
	vm_offset_t va;
};

static __inline void
pmap_invalidate_page(pmap_t pmap, vm_offset_t va)
{
#ifdef SMP
	struct pmap_invalidate_page_arg arg;

	arg.pmap = pmap;
	arg.va = va;

	smp_rendezvous(0, pmap_invalidate_page_action, 0, (void *)&arg);
}

static void
pmap_invalidate_page_action(void *arg)
{
	pmap_t pmap = ((struct pmap_invalidate_page_arg *)arg)->pmap;
	vm_offset_t va = ((struct pmap_invalidate_page_arg *)arg)->va;

#endif

	if (is_kernel_pmap(pmap)) {
		tlb_invalidate_address(pmap, va);
		return;
	}
	if (pmap->pm_asid[PCPU_GET(cpuid)].gen != PCPU_GET(asid_generation))
		return;
	else if (!(pmap->pm_active & PCPU_GET(cpumask))) {
		pmap->pm_asid[PCPU_GET(cpuid)].gen = 0;
		return;
	}
	tlb_invalidate_address(pmap, va);
}

struct pmap_update_page_arg {
	pmap_t pmap;
	vm_offset_t va;
	pt_entry_t pte;
};

void
pmap_update_page(pmap_t pmap, vm_offset_t va, pt_entry_t pte)
{
#ifdef SMP
	struct pmap_update_page_arg arg;

	arg.pmap = pmap;
	arg.va = va;
	arg.pte = pte;

	smp_rendezvous(0, pmap_update_page_action, 0, (void *)&arg);
}

static void
pmap_update_page_action(void *arg)
{
	pmap_t pmap = ((struct pmap_update_page_arg *)arg)->pmap;
	vm_offset_t va = ((struct pmap_update_page_arg *)arg)->va;
	pt_entry_t pte = ((struct pmap_update_page_arg *)arg)->pte;

#endif
	if (is_kernel_pmap(pmap)) {
		tlb_update(pmap, va, pte);
		return;
	}
	if (pmap->pm_asid[PCPU_GET(cpuid)].gen != PCPU_GET(asid_generation))
		return;
	else if (!(pmap->pm_active & PCPU_GET(cpumask))) {
		pmap->pm_asid[PCPU_GET(cpuid)].gen = 0;
		return;
	}
	tlb_update(pmap, va, pte);
}

/*
 *	Routine:	pmap_extract
 *	Function:
 *		Extract the physical page address associated
 *		with the given map/virtual_address pair.
 */
vm_paddr_t
pmap_extract(pmap_t pmap, vm_offset_t va)
{
	pt_entry_t *pte;
	vm_offset_t retval = 0;

	PMAP_LOCK(pmap);
	pte = pmap_pte(pmap, va);
	if (pte) {
		retval = TLBLO_PTE_TO_PA(*pte) | (va & PAGE_MASK);
	}
	PMAP_UNLOCK(pmap);
	return retval;
}

/*
 *	Routine:	pmap_extract_and_hold
 *	Function:
 *		Atomically extract and hold the physical page
 *		with the given pmap and virtual address pair
 *		if that mapping permits the given protection.
 */
vm_page_t
pmap_extract_and_hold(pmap_t pmap, vm_offset_t va, vm_prot_t prot)
{
	pt_entry_t *pte;
	vm_page_t m;
	vm_paddr_t pa;

	m = NULL;
	pa = 0;
	PMAP_LOCK(pmap);
retry:
	pte = pmap_pte(pmap, va);
	if (pte != NULL && pte_test(pte, PTE_V) &&
	    (pte_test(pte, PTE_D) || (prot & VM_PROT_WRITE) == 0)) {
		if (vm_page_pa_tryrelock(pmap, TLBLO_PTE_TO_PA(*pte), &pa))
			goto retry;

		m = PHYS_TO_VM_PAGE(TLBLO_PTE_TO_PA(*pte));
		vm_page_hold(m);
	}
	PA_UNLOCK_COND(pa);
	PMAP_UNLOCK(pmap);
	return (m);
}

/***************************************************
 * Low level mapping routines.....
 ***************************************************/

/*
 * add a wired page to the kva
 */
 /* PMAP_INLINE */ void
pmap_kenter(vm_offset_t va, vm_paddr_t pa)
{
	pt_entry_t *pte;
	pt_entry_t opte, npte;

#ifdef PMAP_DEBUG
	printf("pmap_kenter:  va: %p -> pa: %p\n", (void *)va, (void *)pa);
#endif
	npte = TLBLO_PA_TO_PFN(pa) | PTE_D | PTE_V | PTE_G | PTE_W;

	if (is_cacheable_mem(pa))
		npte |= PTE_C_CACHE;
	else
		npte |= PTE_C_UC;

	pte = pmap_pte(kernel_pmap, va);
	opte = *pte;
	*pte = npte;

	if (pte_test(&opte, PTE_V) && opte != npte) {
		/* XXX dcache wbinv?  */
		pmap_update_page(kernel_pmap, va, npte);
	}
}

/*
 * remove a page from the kernel pagetables
 */
 /* PMAP_INLINE */ void
pmap_kremove(vm_offset_t va)
{
	pt_entry_t *pte;

	/*
	 * Write back all caches from the page being destroyed
	 */
	mips_dcache_wbinv_range_index(va, PAGE_SIZE);

	pte = pmap_pte(kernel_pmap, va);
	*pte = PTE_G;
	pmap_invalidate_page(kernel_pmap, va);
}

/*
 *	Used to map a range of physical addresses into kernel
 *	virtual address space.
 *
 *	The value passed in '*virt' is a suggested virtual address for
 *	the mapping. Architectures which can support a direct-mapped
 *	physical to virtual region can return the appropriate address
 *	within that region, leaving '*virt' unchanged. Other
 *	architectures should map the pages starting at '*virt' and
 *	update '*virt' with the first usable address after the mapped
 *	region.
 *
 *	Use XKPHYS for 64 bit, and KSEG0 where possible for 32 bit.
 */
#if defined(__mips_n64)
vm_offset_t
pmap_map(vm_offset_t *virt, vm_offset_t start, vm_offset_t end, int prot)
{
	return (MIPS_PHYS_TO_XKPHYS_CACHED(start));
}
#else
vm_offset_t
pmap_map(vm_offset_t *virt, vm_offset_t start, vm_offset_t end, int prot)
{
#if defined(__mips_n64)
	return (MIPS_PHYS_TO_XKPHYS(MIPS_XKPHYS_CCA_CNC, start));
#else
	vm_offset_t va, sva;

<<<<<<< HEAD
	if (end <= MIPS_KSEG0_LARGEST_PHYS) {
		return (MIPS_PHYS_TO_KSEG0(start));
	}
=======
	if (end <= MIPS_KSEG0_LARGEST_PHYS)
		return (MIPS_PHYS_TO_KSEG0(start));
>>>>>>> ba0349b2

	va = sva = *virt;
	while (start < end) {
		pmap_kenter(va, start);
		va += PAGE_SIZE;
		start += PAGE_SIZE;
	}
	*virt = va;
	return (sva);
#endif
}
#endif

/*
 * Add a list of wired pages to the kva
 * this routine is only used for temporary
 * kernel mappings that do not need to have
 * page modification or references recorded.
 * Note that old mappings are simply written
 * over.  The page *must* be wired.
 */
void
pmap_qenter(vm_offset_t va, vm_page_t *m, int count)
{
	int i;
	vm_offset_t origva = va;

	for (i = 0; i < count; i++) {
		pmap_flush_pvcache(m[i]);
		pmap_kenter(va, VM_PAGE_TO_PHYS(m[i]));
		va += PAGE_SIZE;
	}

	mips_dcache_wbinv_range_index(origva, PAGE_SIZE*count);
}

/*
 * this routine jerks page mappings from the
 * kernel -- it is meant only for temporary mappings.
 */
void
pmap_qremove(vm_offset_t va, int count)
{
	/*
	 * No need to wb/inv caches here, 
	 *   pmap_kremove will do it for us
	 */

	while (count-- > 0) {
		pmap_kremove(va);
		va += PAGE_SIZE;
	}
}

/***************************************************
 * Page table page management routines.....
 ***************************************************/

/*  Revision 1.507
 *
 * Simplify the reference counting of page table pages.	 Specifically, use
 * the page table page's wired count rather than its hold count to contain
 * the reference count.
 */

/*
 * This routine unholds page table pages, and if the hold count
 * drops to zero, then it decrements the wire count.
 */
static int
_pmap_unwire_pte_hold(pmap_t pmap, vm_page_t m)
{

	/*
	 * unmap the page table page
	 */
	pmap->pm_segtab[m->pindex] = 0;
	--pmap->pm_stats.resident_count;

	if (pmap->pm_ptphint == m)
		pmap->pm_ptphint = NULL;

	/*
	 * If the page is finally unwired, simply free it.
	 */
	atomic_subtract_int(&cnt.v_wire_count, 1);
	PMAP_UNLOCK(pmap);
	vm_page_unlock_queues();
	pmap_release_pte_page(m);
	vm_page_lock_queues();
	PMAP_LOCK(pmap);
	return (1);
}

static PMAP_INLINE int
pmap_unwire_pte_hold(pmap_t pmap, vm_page_t m)
{
	--m->wire_count;
	if (m->wire_count == 0)
		return (_pmap_unwire_pte_hold(pmap, m));
	else
		return (0);
}

/*
 * After removing a page table entry, this routine is used to
 * conditionally free the page, and manage the hold/wire counts.
 */
static int
pmap_unuse_pt(pmap_t pmap, vm_offset_t va, vm_page_t mpte)
{
	unsigned ptepindex;
	pd_entry_t pteva;

	if (va >= VM_MAXUSER_ADDRESS)
		return (0);

	if (mpte == NULL) {
		ptepindex = pmap_segshift(va);
		if (pmap->pm_ptphint &&
		    (pmap->pm_ptphint->pindex == ptepindex)) {
			mpte = pmap->pm_ptphint;
		} else {
			pteva = pmap_segmap(pmap, va);
			mpte = PHYS_TO_VM_PAGE(MIPS_KSEG0_TO_PHYS(pteva));
			pmap->pm_ptphint = mpte;
		}
	}
	return pmap_unwire_pte_hold(pmap, mpte);
}

void
pmap_pinit0(pmap_t pmap)
{
	int i;

	PMAP_LOCK_INIT(pmap);
	pmap->pm_segtab = kernel_segmap;
	pmap->pm_active = 0;
	pmap->pm_ptphint = NULL;
	for (i = 0; i < MAXCPU; i++) {
		pmap->pm_asid[i].asid = PMAP_ASID_RESERVED;
		pmap->pm_asid[i].gen = 0;
	}
	PCPU_SET(curpmap, pmap);
	TAILQ_INIT(&pmap->pm_pvlist);
	bzero(&pmap->pm_stats, sizeof pmap->pm_stats);
}

static void
pmap_ptpgzone_dtor(void *mem, int size, void *arg)
{
#ifdef INVARIANTS
	static char zeropage[PAGE_SIZE];

	KASSERT(size == PAGE_SIZE,
		("pmap_ptpgzone_dtor: invalid size %d", size));
	KASSERT(bcmp(mem, zeropage, PAGE_SIZE) == 0,
		("pmap_ptpgzone_dtor: freeing a non-zeroed page"));
#endif
}

static void *
pmap_ptpgzone_allocf(uma_zone_t zone, int bytes, u_int8_t *flags, int wait)
{
	vm_page_t m;
	vm_paddr_t paddr;
	
	KASSERT(bytes == PAGE_SIZE,
		("pmap_ptpgzone_allocf: invalid allocation size %d", bytes));

	*flags = UMA_SLAB_PRIV;
	for (;;) {
		m = vm_phys_alloc_contig(1, 0, MIPS_KSEG0_LARGEST_PHYS,
		    PAGE_SIZE, PAGE_SIZE);
		if (m != NULL)
			break;
		if ((wait & M_WAITOK) == 0)
			return (NULL);
		VM_WAIT;
	}

	paddr = VM_PAGE_TO_PHYS(m);
	return ((void *)MIPS_PHYS_TO_KSEG0(paddr));
}	

static vm_page_t
pmap_alloc_pte_page(pmap_t pmap, unsigned int index, int wait, vm_offset_t *vap)
{
	vm_paddr_t paddr;
	void *va;
	vm_page_t m;
	int locked;

	locked = mtx_owned(&pmap->pm_mtx);
	if (locked) {
		mtx_assert(&vm_page_queue_mtx, MA_OWNED);
		PMAP_UNLOCK(pmap);
		vm_page_unlock_queues();
	}
	va = uma_zalloc(ptpgzone, wait);
	if (locked) {
		vm_page_lock_queues();
		PMAP_LOCK(pmap);
	}
	if (va == NULL)
		return (NULL);

	paddr = MIPS_KSEG0_TO_PHYS(va);
	m = PHYS_TO_VM_PAGE(paddr);
	
	if (!locked)
		vm_page_lock_queues();
	m->pindex = index;
	m->valid = VM_PAGE_BITS_ALL;
	m->wire_count = 1;
	if (!locked)
		vm_page_unlock_queues();

	atomic_add_int(&cnt.v_wire_count, 1);
	*vap = (vm_offset_t)va;
	return (m);
}

static void
pmap_release_pte_page(vm_page_t m)
{
	void *va;
	vm_paddr_t paddr;

	paddr = VM_PAGE_TO_PHYS(m);
	va = (void *)MIPS_PHYS_TO_KSEG0(paddr);
	uma_zfree(ptpgzone, va);
}

/*
 * Initialize a preallocated and zeroed pmap structure,
 * such as one in a vmspace structure.
 */
int
pmap_pinit(pmap_t pmap)
{
	vm_offset_t ptdva;
	vm_page_t ptdpg;
	int i;

	PMAP_LOCK_INIT(pmap);

	/*
	 * allocate the page directory page
	 */
	ptdpg = pmap_alloc_pte_page(pmap, NUSERPGTBLS, M_WAITOK, &ptdva);
	if (ptdpg == NULL)
		return (0);

	pmap->pm_segtab = (pd_entry_t *)ptdva;
	pmap->pm_active = 0;
	pmap->pm_ptphint = NULL;
	for (i = 0; i < MAXCPU; i++) {
		pmap->pm_asid[i].asid = PMAP_ASID_RESERVED;
		pmap->pm_asid[i].gen = 0;
	}
	TAILQ_INIT(&pmap->pm_pvlist);
	bzero(&pmap->pm_stats, sizeof pmap->pm_stats);

	return (1);
}

/*
 * this routine is called if the page table page is not
 * mapped correctly.
 */
static vm_page_t
_pmap_allocpte(pmap_t pmap, unsigned ptepindex, int flags)
{
	vm_offset_t pteva;
	vm_page_t m;

	KASSERT((flags & (M_NOWAIT | M_WAITOK)) == M_NOWAIT ||
	    (flags & (M_NOWAIT | M_WAITOK)) == M_WAITOK,
	    ("_pmap_allocpte: flags is neither M_NOWAIT nor M_WAITOK"));

	/*
	 * Find or fabricate a new pagetable page
	 */
	m = pmap_alloc_pte_page(pmap, ptepindex, flags, &pteva);
	if (m == NULL)
		return (NULL);

	/*
	 * Map the pagetable page into the process address space, if it
	 * isn't already there.
	 */

	pmap->pm_stats.resident_count++;
	pmap->pm_segtab[ptepindex] = (pd_entry_t)pteva;

	/*
	 * Set the page table hint
	 */
	pmap->pm_ptphint = m;
	return (m);
}

static vm_page_t
pmap_allocpte(pmap_t pmap, vm_offset_t va, int flags)
{
	unsigned ptepindex;
	vm_offset_t pteva;
	vm_page_t m;

	KASSERT((flags & (M_NOWAIT | M_WAITOK)) == M_NOWAIT ||
	    (flags & (M_NOWAIT | M_WAITOK)) == M_WAITOK,
	    ("pmap_allocpte: flags is neither M_NOWAIT nor M_WAITOK"));

	/*
	 * Calculate pagetable page index
	 */
	ptepindex = pmap_segshift(va);
retry:
	/*
	 * Get the page directory entry
	 */
	pteva = (vm_offset_t)pmap->pm_segtab[ptepindex];

	/*
	 * If the page table page is mapped, we just increment the hold
	 * count, and activate it.
	 */
	if (pteva) {
		/*
		 * In order to get the page table page, try the hint first.
		 */
		if (pmap->pm_ptphint &&
		    (pmap->pm_ptphint->pindex == ptepindex)) {
			m = pmap->pm_ptphint;
		} else {
			m = PHYS_TO_VM_PAGE(MIPS_KSEG0_TO_PHYS(pteva));
			pmap->pm_ptphint = m;
		}
		m->wire_count++;
	} else {
		/*
		 * Here if the pte page isn't mapped, or if it has been
		 * deallocated.
		 */
		m = _pmap_allocpte(pmap, ptepindex, flags);
		if (m == NULL && (flags & M_WAITOK))
			goto retry;
	}
	return m;
}


/***************************************************
* Pmap allocation/deallocation routines.
 ***************************************************/
/*
 *  Revision 1.397
 *  - Merged pmap_release and pmap_release_free_page.  When pmap_release is
 *    called only the page directory page(s) can be left in the pmap pte
 *    object, since all page table pages will have been freed by
 *    pmap_remove_pages and pmap_remove.  In addition, there can only be one
 *    reference to the pmap and the page directory is wired, so the page(s)
 *    can never be busy.  So all there is to do is clear the magic mappings
 *    from the page directory and free the page(s).
 */


/*
 * Release any resources held by the given physical map.
 * Called when a pmap initialized by pmap_pinit is being released.
 * Should only be called if the map contains no valid mappings.
 */
void
pmap_release(pmap_t pmap)
{
	vm_offset_t ptdva;
	vm_page_t ptdpg;

	KASSERT(pmap->pm_stats.resident_count == 0,
	    ("pmap_release: pmap resident count %ld != 0",
	    pmap->pm_stats.resident_count));

	ptdva = (vm_offset_t)pmap->pm_segtab;
	ptdpg = PHYS_TO_VM_PAGE(MIPS_KSEG0_TO_PHYS(ptdva));

	ptdpg->wire_count--;
	atomic_subtract_int(&cnt.v_wire_count, 1);
	pmap_release_pte_page(ptdpg);
	PMAP_LOCK_DESTROY(pmap);
}

/*
 * grow the number of kernel page table entries, if needed
 */
void
pmap_growkernel(vm_offset_t addr)
{
	vm_offset_t pageva;
	vm_page_t nkpg;
	pt_entry_t *pte;
	int i;

	mtx_assert(&kernel_map->system_mtx, MA_OWNED);
	if (kernel_vm_end == 0) {
		kernel_vm_end = VM_MIN_KERNEL_ADDRESS;
		nkpt = 0;
		while (segtab_pde(kernel_segmap, kernel_vm_end)) {
			kernel_vm_end = (kernel_vm_end + PAGE_SIZE * NPTEPG) &
			    ~(PAGE_SIZE * NPTEPG - 1);
			nkpt++;
			if (kernel_vm_end - 1 >= kernel_map->max_offset) {
				kernel_vm_end = kernel_map->max_offset;
				break;
			}
		}
	}
	addr = (addr + PAGE_SIZE * NPTEPG) & ~(PAGE_SIZE * NPTEPG - 1);
	if (addr - 1 >= kernel_map->max_offset)
		addr = kernel_map->max_offset;
	while (kernel_vm_end < addr) {
		if (segtab_pde(kernel_segmap, kernel_vm_end)) {
			kernel_vm_end = (kernel_vm_end + PAGE_SIZE * NPTEPG) &
			    ~(PAGE_SIZE * NPTEPG - 1);
			if (kernel_vm_end - 1 >= kernel_map->max_offset) {
				kernel_vm_end = kernel_map->max_offset;
				break;
			}
			continue;
		}
		/*
		 * This index is bogus, but out of the way
		 */
		nkpg = pmap_alloc_pte_page(kernel_pmap, nkpt, M_NOWAIT, &pageva);

		if (!nkpg)
			panic("pmap_growkernel: no memory to grow kernel");

		nkpt++;
		pte = (pt_entry_t *)pageva;
		segtab_pde(kernel_segmap, kernel_vm_end) = pte;

		/*
		 * The R[4-7]?00 stores only one copy of the Global bit in
		 * the translation lookaside buffer for each 2 page entry.
		 * Thus invalid entrys must have the Global bit set so when
		 * Entry LO and Entry HI G bits are anded together they will
		 * produce a global bit to store in the tlb.
		 */
		for (i = 0; i < NPTEPG; i++, pte++)
			*pte = PTE_G;

		kernel_vm_end = (kernel_vm_end + PAGE_SIZE * NPTEPG) &
		    ~(PAGE_SIZE * NPTEPG - 1);
		if (kernel_vm_end - 1 >= kernel_map->max_offset) {
			kernel_vm_end = kernel_map->max_offset;
			break;
		}
	}
}

/***************************************************
* page management routines.
 ***************************************************/

/*
 * free the pv_entry back to the free list
 */
static PMAP_INLINE void
free_pv_entry(pv_entry_t pv)
{

	pv_entry_count--;
	uma_zfree(pvzone, pv);
}

/*
 * get a new pv_entry, allocating a block from the system
 * when needed.
 * the memory allocation is performed bypassing the malloc code
 * because of the possibility of allocations at interrupt time.
 */
static pv_entry_t
get_pv_entry(pmap_t locked_pmap)
{
	static const struct timeval printinterval = { 60, 0 };
	static struct timeval lastprint;
	struct vpgqueues *vpq;
	pt_entry_t *pte, oldpte;
	pmap_t pmap;
	pv_entry_t allocated_pv, next_pv, pv;
	vm_offset_t va;
	vm_page_t m;

	PMAP_LOCK_ASSERT(locked_pmap, MA_OWNED);
	mtx_assert(&vm_page_queue_mtx, MA_OWNED);
	allocated_pv = uma_zalloc(pvzone, M_NOWAIT);
	if (allocated_pv != NULL) {
		pv_entry_count++;
		if (pv_entry_count > pv_entry_high_water)
			pagedaemon_wakeup();
		else
			return (allocated_pv);
	}
	/*
	 * Reclaim pv entries: At first, destroy mappings to inactive
	 * pages.  After that, if a pv entry is still needed, destroy
	 * mappings to active pages.
	 */
	if (ratecheck(&lastprint, &printinterval))
		printf("Approaching the limit on PV entries, "
		    "increase the vm.pmap.shpgperproc tunable.\n");
	vpq = &vm_page_queues[PQ_INACTIVE];
retry:
	TAILQ_FOREACH(m, &vpq->pl, pageq) {
		if (m->hold_count || m->busy)
			continue;
		TAILQ_FOREACH_SAFE(pv, &m->md.pv_list, pv_list, next_pv) {
			va = pv->pv_va;
			pmap = pv->pv_pmap;
			/* Avoid deadlock and lock recursion. */
			if (pmap > locked_pmap)
				PMAP_LOCK(pmap);
			else if (pmap != locked_pmap && !PMAP_TRYLOCK(pmap))
				continue;
			pmap->pm_stats.resident_count--;
			pte = pmap_pte(pmap, va);
			KASSERT(pte != NULL, ("pte"));
			oldpte = loadandclear((u_int *)pte);
			if (is_kernel_pmap(pmap))
				*pte = PTE_G;
			KASSERT(!pte_test(&oldpte, PTE_W),
			    ("wired pte for unwired page"));
			if (m->md.pv_flags & PV_TABLE_REF)
				vm_page_flag_set(m, PG_REFERENCED);
			if (pte_test(&oldpte, PTE_D))
				vm_page_dirty(m);
			pmap_invalidate_page(pmap, va);
			TAILQ_REMOVE(&pmap->pm_pvlist, pv, pv_plist);
			m->md.pv_list_count--;
			TAILQ_REMOVE(&m->md.pv_list, pv, pv_list);
			pmap_unuse_pt(pmap, va, pv->pv_ptem);
			if (pmap != locked_pmap)
				PMAP_UNLOCK(pmap);
			if (allocated_pv == NULL)
				allocated_pv = pv;
			else
				free_pv_entry(pv);
		}
		if (TAILQ_EMPTY(&m->md.pv_list)) {
			vm_page_flag_clear(m, PG_WRITEABLE);
			m->md.pv_flags &= ~(PV_TABLE_REF | PV_TABLE_MOD);
		}
	}
	if (allocated_pv == NULL) {
		if (vpq == &vm_page_queues[PQ_INACTIVE]) {
			vpq = &vm_page_queues[PQ_ACTIVE];
			goto retry;
		}
		panic("get_pv_entry: increase the vm.pmap.shpgperproc tunable");
	}
	return (allocated_pv);
}

/*
 *  Revision 1.370
 *
 *  Move pmap_collect() out of the machine-dependent code, rename it
 *  to reflect its new location, and add page queue and flag locking.
 *
 *  Notes: (1) alpha, i386, and ia64 had identical implementations
 *  of pmap_collect() in terms of machine-independent interfaces;
 *  (2) sparc64 doesn't require it; (3) powerpc had it as a TODO.
 *
 *  MIPS implementation was identical to alpha [Junos 8.2]
 */

/*
 * If it is the first entry on the list, it is actually
 * in the header and we must copy the following entry up
 * to the header.  Otherwise we must search the list for
 * the entry.  In either case we free the now unused entry.
 */

static pv_entry_t
pmap_pvh_remove(struct md_page *pvh, pmap_t pmap, vm_offset_t va)
{
	pv_entry_t pv;

	PMAP_LOCK_ASSERT(pmap, MA_OWNED);
	mtx_assert(&vm_page_queue_mtx, MA_OWNED);
	if (pvh->pv_list_count < pmap->pm_stats.resident_count) {
		TAILQ_FOREACH(pv, &pvh->pv_list, pv_list) {
			if (pmap == pv->pv_pmap && va == pv->pv_va)
				break;
		}
	} else {
		TAILQ_FOREACH(pv, &pmap->pm_pvlist, pv_plist) {
			if (va == pv->pv_va)
				break;
		}
	}
	if (pv != NULL) {
		TAILQ_REMOVE(&pvh->pv_list, pv, pv_list);
		pvh->pv_list_count--;
		TAILQ_REMOVE(&pmap->pm_pvlist, pv, pv_plist);
	}
	return (pv);
}

static void
pmap_pvh_free(struct md_page *pvh, pmap_t pmap, vm_offset_t va)
{
	pv_entry_t pv;

	pv = pmap_pvh_remove(pvh, pmap, va);
	KASSERT(pv != NULL, ("pmap_pvh_free: pv not found, pa %lx va %lx",
	     (u_long)VM_PAGE_TO_PHYS(member2struct(vm_page, md, pvh)),
	     (u_long)va));
	free_pv_entry(pv);
}

static void
pmap_remove_entry(pmap_t pmap, vm_page_t m, vm_offset_t va)
{

	mtx_assert(&vm_page_queue_mtx, MA_OWNED);
	pmap_pvh_free(&m->md, pmap, va);
	if (TAILQ_EMPTY(&m->md.pv_list))
		vm_page_flag_clear(m, PG_WRITEABLE);
}

/*
 * Conditionally create a pv entry.
 */
static boolean_t
pmap_try_insert_pv_entry(pmap_t pmap, vm_page_t mpte, vm_offset_t va,
    vm_page_t m)
{
	pv_entry_t pv;

	PMAP_LOCK_ASSERT(pmap, MA_OWNED);
	mtx_assert(&vm_page_queue_mtx, MA_OWNED);
	if (pv_entry_count < pv_entry_high_water && 
	    (pv = uma_zalloc(pvzone, M_NOWAIT)) != NULL) {
		pv_entry_count++;
		pv->pv_va = va;
		pv->pv_pmap = pmap;
		pv->pv_ptem = mpte;
		pv->pv_wired = FALSE;
		TAILQ_INSERT_TAIL(&pmap->pm_pvlist, pv, pv_plist);
		TAILQ_INSERT_TAIL(&m->md.pv_list, pv, pv_list);
		m->md.pv_list_count++;
		return (TRUE);
	} else
		return (FALSE);
}

/*
 * pmap_remove_pte: do the things to unmap a page in a process
 */
static int
pmap_remove_pte(struct pmap *pmap, pt_entry_t *ptq, vm_offset_t va)
{
	pt_entry_t oldpte;
	vm_page_t m;
	vm_offset_t pa;

	mtx_assert(&vm_page_queue_mtx, MA_OWNED);
	PMAP_LOCK_ASSERT(pmap, MA_OWNED);

	oldpte = loadandclear((u_int *)ptq);
	if (is_kernel_pmap(pmap))
		*ptq = PTE_G;

	if (pte_test(&oldpte, PTE_W))
		pmap->pm_stats.wired_count -= 1;

	pmap->pm_stats.resident_count -= 1;
	pa = TLBLO_PTE_TO_PA(oldpte);

	if (page_is_managed(pa)) {
		m = PHYS_TO_VM_PAGE(pa);
		if (pte_test(&oldpte, PTE_D))
			vm_page_dirty(m);
		if (m->md.pv_flags & PV_TABLE_REF)
			vm_page_flag_set(m, PG_REFERENCED);
		m->md.pv_flags &= ~(PV_TABLE_REF | PV_TABLE_MOD);

		pmap_remove_entry(pmap, m, va);
	}
	return pmap_unuse_pt(pmap, va, NULL);
}

/*
 * Remove a single page from a process address space
 */
static void
pmap_remove_page(struct pmap *pmap, vm_offset_t va)
{
	pt_entry_t *ptq;

	mtx_assert(&vm_page_queue_mtx, MA_OWNED);
	PMAP_LOCK_ASSERT(pmap, MA_OWNED);
	ptq = pmap_pte(pmap, va);

	/*
	 * if there is no pte for this address, just skip it!!!
	 */
	if (!ptq || !pte_test(ptq, PTE_V)) {
		return;
	}

	/*
	 * Write back all caches from the page being destroyed
	 */
	mips_dcache_wbinv_range_index(va, PAGE_SIZE);

	/*
	 * get a local va for mappings for this pmap.
	 */
	(void)pmap_remove_pte(pmap, ptq, va);
	pmap_invalidate_page(pmap, va);

	return;
}

/*
 *	Remove the given range of addresses from the specified map.
 *
 *	It is assumed that the start and end are properly
 *	rounded to the page size.
 */
void
pmap_remove(struct pmap *pmap, vm_offset_t sva, vm_offset_t eva)
{
	vm_offset_t va, nva;

	if (pmap == NULL)
		return;

	if (pmap->pm_stats.resident_count == 0)
		return;

	vm_page_lock_queues();
	PMAP_LOCK(pmap);

	/*
	 * special handling of removing one page.  a very common operation
	 * and easy to short circuit some code.
	 */
	if ((sva + PAGE_SIZE) == eva) {
		pmap_remove_page(pmap, sva);
		goto out;
	}
	for (va = sva; va < eva; va = nva) {
		if (pmap_segmap(pmap, va) == NULL) {
			nva = mips_segtrunc(va + NBSEG);
			continue;
		}
		pmap_remove_page(pmap, va);
		nva = va + PAGE_SIZE;
	}

out:
	vm_page_unlock_queues();
	PMAP_UNLOCK(pmap);
}

/*
 *	Routine:	pmap_remove_all
 *	Function:
 *		Removes this physical page from
 *		all physical maps in which it resides.
 *		Reflects back modify bits to the pager.
 *
 *	Notes:
 *		Original versions of this routine were very
 *		inefficient because they iteratively called
 *		pmap_remove (slow...)
 */

void
pmap_remove_all(vm_page_t m)
{
	pv_entry_t pv;
	pt_entry_t *pte, tpte;

	KASSERT((m->flags & PG_FICTITIOUS) == 0,
	    ("pmap_remove_all: page %p is fictitious", m));
	vm_page_lock_queues();

	if (m->md.pv_flags & PV_TABLE_REF)
		vm_page_flag_set(m, PG_REFERENCED);

	while ((pv = TAILQ_FIRST(&m->md.pv_list)) != NULL) {
		PMAP_LOCK(pv->pv_pmap);

		/*
		 * If it's last mapping writeback all caches from 
		 * the page being destroyed
	 	 */
		if (m->md.pv_list_count == 1) 
			mips_dcache_wbinv_range_index(pv->pv_va, PAGE_SIZE);

		pv->pv_pmap->pm_stats.resident_count--;

		pte = pmap_pte(pv->pv_pmap, pv->pv_va);

		tpte = loadandclear((u_int *)pte);
		if (is_kernel_pmap(pv->pv_pmap))
			*pte = PTE_G;

		if (pte_test(&tpte, PTE_W))
			pv->pv_pmap->pm_stats.wired_count--;

		/*
		 * Update the vm_page_t clean and reference bits.
		 */
		if (pte_test(&tpte, PTE_D))
			vm_page_dirty(m);
		pmap_invalidate_page(pv->pv_pmap, pv->pv_va);

		TAILQ_REMOVE(&pv->pv_pmap->pm_pvlist, pv, pv_plist);
		TAILQ_REMOVE(&m->md.pv_list, pv, pv_list);
		m->md.pv_list_count--;
		pmap_unuse_pt(pv->pv_pmap, pv->pv_va, pv->pv_ptem);
		PMAP_UNLOCK(pv->pv_pmap);
		free_pv_entry(pv);
	}

	vm_page_flag_clear(m, PG_WRITEABLE);
	m->md.pv_flags &= ~(PV_TABLE_REF | PV_TABLE_MOD);
	vm_page_unlock_queues();
}

/*
 *	Set the physical protection on the
 *	specified range of this map as requested.
 */
void
pmap_protect(pmap_t pmap, vm_offset_t sva, vm_offset_t eva, vm_prot_t prot)
{
	pt_entry_t *pte;

	if (pmap == NULL)
		return;

	if ((prot & VM_PROT_READ) == VM_PROT_NONE) {
		pmap_remove(pmap, sva, eva);
		return;
	}
	if (prot & VM_PROT_WRITE)
		return;

	vm_page_lock_queues();
	PMAP_LOCK(pmap);
	while (sva < eva) {
		pt_entry_t pbits, obits;
		vm_page_t m;
		vm_offset_t pa;

		/*
		 * If segment table entry is empty, skip this segment.
		 */
		if (pmap_segmap(pmap, sva) == NULL) {
			sva = mips_segtrunc(sva + NBSEG);
			continue;
		}
		/*
		 * If pte is invalid, skip this page
		 */
		pte = pmap_pte(pmap, sva);
		if (!pte_test(pte, PTE_V)) {
			sva += PAGE_SIZE;
			continue;
		}
retry:
		obits = pbits = *pte;
		pa = TLBLO_PTE_TO_PA(pbits);

		if (page_is_managed(pa) && pte_test(&pbits, PTE_D)) {
			m = PHYS_TO_VM_PAGE(pa);
			vm_page_dirty(m);
			m->md.pv_flags &= ~PV_TABLE_MOD;
		}
		pte_clear(&pbits, PTE_D);
		pte_set(&pbits, PTE_RO);

		if (pbits != *pte) {
			if (!atomic_cmpset_int((u_int *)pte, obits, pbits))
				goto retry;
			pmap_update_page(pmap, sva, pbits);
		}
		sva += PAGE_SIZE;
	}
	vm_page_unlock_queues();
	PMAP_UNLOCK(pmap);
}

/*
 *	Insert the given physical page (p) at
 *	the specified virtual address (v) in the
 *	target physical map with the protection requested.
 *
 *	If specified, the page will be wired down, meaning
 *	that the related pte can not be reclaimed.
 *
 *	NB:  This is the only routine which MAY NOT lazy-evaluate
 *	or lose information.  That is, this routine must actually
 *	insert this page into the given map NOW.
 */
void
pmap_enter(pmap_t pmap, vm_offset_t va, vm_prot_t access, vm_page_t m,
    vm_prot_t prot, boolean_t wired)
{
	vm_offset_t pa, opa;
	pt_entry_t *pte;
	pt_entry_t origpte, newpte;
	pv_entry_t pv;
	vm_page_t mpte, om;
	int rw = 0;

	if (pmap == NULL)
		return;

	va &= ~PAGE_MASK;
 	KASSERT(va <= VM_MAX_KERNEL_ADDRESS, ("pmap_enter: toobig"));
	KASSERT((m->oflags & VPO_BUSY) != 0,
	    ("pmap_enter: page %p is not busy", m));

	mpte = NULL;

	vm_page_lock_queues();
	PMAP_LOCK(pmap);

	/*
	 * In the case that a page table page is not resident, we are
	 * creating it here.
	 */
	if (va < VM_MAXUSER_ADDRESS) {
		mpte = pmap_allocpte(pmap, va, M_WAITOK);
	}
	pte = pmap_pte(pmap, va);

	/*
	 * Page Directory table entry not valid, we need a new PT page
	 */
	if (pte == NULL) {
		panic("pmap_enter: invalid page directory, pdir=%p, va=%p\n",
		    (void *)pmap->pm_segtab, (void *)va);
	}
	pa = VM_PAGE_TO_PHYS(m);
	om = NULL;
	origpte = *pte;
	opa = TLBLO_PTE_TO_PA(origpte);

	/*
	 * Mapping has not changed, must be protection or wiring change.
	 */
	if (pte_test(&origpte, PTE_V) && opa == pa) {
		/*
		 * Wiring change, just update stats. We don't worry about
		 * wiring PT pages as they remain resident as long as there
		 * are valid mappings in them. Hence, if a user page is
		 * wired, the PT page will be also.
		 */
		if (wired && !pte_test(&origpte, PTE_W))
			pmap->pm_stats.wired_count++;
		else if (!wired && pte_test(&origpte, PTE_W))
			pmap->pm_stats.wired_count--;

		/*
		 * Remove extra pte reference
		 */
		if (mpte)
			mpte->wire_count--;

		if (page_is_managed(opa)) {
			om = m;
		}
		goto validate;
	}

	pv = NULL;

	/*
	 * Mapping has changed, invalidate old range and fall through to
	 * handle validating new mapping.
	 */
	if (opa) {
		if (pte_test(&origpte, PTE_W))
			pmap->pm_stats.wired_count--;

		if (page_is_managed(opa)) {
			om = PHYS_TO_VM_PAGE(opa);
			pv = pmap_pvh_remove(&om->md, pmap, va);
		}
		if (mpte != NULL) {
			mpte->wire_count--;
			KASSERT(mpte->wire_count > 0,
			    ("pmap_enter: missing reference to page table page,"
			    " va: %p", (void *)va));
		}
	} else
		pmap->pm_stats.resident_count++;

	/*
	 * Enter on the PV list if part of our managed memory. Note that we
	 * raise IPL while manipulating pv_table since pmap_enter can be
	 * called at interrupt time.
	 */
	if ((m->flags & (PG_FICTITIOUS | PG_UNMANAGED)) == 0) {
		KASSERT(va < kmi.clean_sva || va >= kmi.clean_eva,
		    ("pmap_enter: managed mapping within the clean submap"));
		if (pv == NULL)
			pv = get_pv_entry(pmap);
		pv->pv_va = va;
		pv->pv_pmap = pmap;
		pv->pv_ptem = mpte;
		pv->pv_wired = wired;
		TAILQ_INSERT_TAIL(&pmap->pm_pvlist, pv, pv_plist);
		TAILQ_INSERT_TAIL(&m->md.pv_list, pv, pv_list);
		m->md.pv_list_count++;
	} else if (pv != NULL)
		free_pv_entry(pv);

	/*
	 * Increment counters
	 */
	if (wired)
		pmap->pm_stats.wired_count++;

validate:
	if ((access & VM_PROT_WRITE) != 0)
		m->md.pv_flags |= PV_TABLE_MOD | PV_TABLE_REF;
	rw = init_pte_prot(va, m, prot);

#ifdef PMAP_DEBUG
	printf("pmap_enter:  va: %p -> pa: %p\n", (void *)va, (void *)pa);
#endif
	/*
	 * Now validate mapping with desired protection/wiring.
	 */
	newpte = TLBLO_PA_TO_PFN(pa) | rw | PTE_V;

	if (is_cacheable_mem(pa))
		newpte |= PTE_C_CACHE;
	else
		newpte |= PTE_C_UC;

	if (wired)
		newpte |= PTE_W;

	if (is_kernel_pmap(pmap))
	         newpte |= PTE_G;

	/*
	 * if the mapping or permission bits are different, we need to
	 * update the pte.
	 */
	if (origpte != newpte) {
		if (pte_test(&origpte, PTE_V)) {
			*pte = newpte;
			if (page_is_managed(opa) && opa != pa) {
				if (om->md.pv_flags & PV_TABLE_REF)
					vm_page_flag_set(om, PG_REFERENCED);
				om->md.pv_flags &=
				    ~(PV_TABLE_REF | PV_TABLE_MOD);
			}
			if (pte_test(&origpte, PTE_D)) {
				KASSERT(!pte_test(&origpte, PTE_RO),
				    ("pmap_enter: modified page not writable:"
				    " va: %p, pte: 0x%x", (void *)va, origpte));
				if (page_is_managed(opa))
					vm_page_dirty(om);
			}
			if (page_is_managed(opa) &&
			    TAILQ_EMPTY(&om->md.pv_list))
				vm_page_flag_clear(om, PG_WRITEABLE);
		} else {
			*pte = newpte;
		}
	}
	pmap_update_page(pmap, va, newpte);

	/*
	 * Sync I & D caches for executable pages.  Do this only if the the
	 * target pmap belongs to the current process.  Otherwise, an
	 * unresolvable TLB miss may occur.
	 */
	if (!is_kernel_pmap(pmap) && (pmap == &curproc->p_vmspace->vm_pmap) &&
	    (prot & VM_PROT_EXECUTE)) {
		mips_icache_sync_range(va, PAGE_SIZE);
		mips_dcache_wbinv_range(va, PAGE_SIZE);
	}
	vm_page_unlock_queues();
	PMAP_UNLOCK(pmap);
}

/*
 * this code makes some *MAJOR* assumptions:
 * 1. Current pmap & pmap exists.
 * 2. Not wired.
 * 3. Read access.
 * 4. No page table pages.
 * but is *MUCH* faster than pmap_enter...
 */

void
pmap_enter_quick(pmap_t pmap, vm_offset_t va, vm_page_t m, vm_prot_t prot)
{

	vm_page_lock_queues();
	PMAP_LOCK(pmap);
	(void)pmap_enter_quick_locked(pmap, va, m, prot, NULL);
	vm_page_unlock_queues();
	PMAP_UNLOCK(pmap);
}

static vm_page_t
pmap_enter_quick_locked(pmap_t pmap, vm_offset_t va, vm_page_t m,
    vm_prot_t prot, vm_page_t mpte)
{
	pt_entry_t *pte;
	vm_offset_t pa;

	KASSERT(va < kmi.clean_sva || va >= kmi.clean_eva ||
	    (m->flags & (PG_FICTITIOUS | PG_UNMANAGED)) != 0,
	    ("pmap_enter_quick_locked: managed mapping within the clean submap"));
	mtx_assert(&vm_page_queue_mtx, MA_OWNED);
	PMAP_LOCK_ASSERT(pmap, MA_OWNED);

	/*
	 * In the case that a page table page is not resident, we are
	 * creating it here.
	 */
	if (va < VM_MAXUSER_ADDRESS) {
		unsigned ptepindex;
		vm_offset_t pteva;

		/*
		 * Calculate pagetable page index
		 */
		ptepindex = pmap_segshift(va);
		if (mpte && (mpte->pindex == ptepindex)) {
			mpte->wire_count++;
		} else {
			/*
			 * Get the page directory entry
			 */
			pteva = (vm_offset_t)pmap->pm_segtab[ptepindex];

			/*
			 * If the page table page is mapped, we just
			 * increment the hold count, and activate it.
			 */
			if (pteva) {
				if (pmap->pm_ptphint &&
				    (pmap->pm_ptphint->pindex == ptepindex)) {
					mpte = pmap->pm_ptphint;
				} else {
					mpte = PHYS_TO_VM_PAGE(
						MIPS_KSEG0_TO_PHYS(pteva));
					pmap->pm_ptphint = mpte;
				}
				mpte->wire_count++;
			} else {
				mpte = _pmap_allocpte(pmap, ptepindex,
				    M_NOWAIT);
				if (mpte == NULL)
					return (mpte);
			}
		}
	} else {
		mpte = NULL;
	}

	pte = pmap_pte(pmap, va);
	if (pte_test(pte, PTE_V)) {
		if (mpte != NULL) {
			mpte->wire_count--;
			mpte = NULL;
		}
		return (mpte);
	}

	/*
	 * Enter on the PV list if part of our managed memory.
	 */
	if ((m->flags & (PG_FICTITIOUS | PG_UNMANAGED)) == 0 &&
	    !pmap_try_insert_pv_entry(pmap, mpte, va, m)) {
		if (mpte != NULL) {
			pmap_unwire_pte_hold(pmap, mpte);
			mpte = NULL;
		}
		return (mpte);
	}

	/*
	 * Increment counters
	 */
	pmap->pm_stats.resident_count++;

	pa = VM_PAGE_TO_PHYS(m);

	/*
	 * Now validate mapping with RO protection
	 */
	*pte = TLBLO_PA_TO_PFN(pa) | PTE_V;

	if (is_cacheable_mem(pa))
		*pte |= PTE_C_CACHE;
	else
		*pte |= PTE_C_UC;

	if (is_kernel_pmap(pmap))
		*pte |= PTE_G;
	else {
		*pte |= PTE_RO;
		/*
		 * Sync I & D caches.  Do this only if the the target pmap
		 * belongs to the current process.  Otherwise, an
		 * unresolvable TLB miss may occur. */
		if (pmap == &curproc->p_vmspace->vm_pmap) {
			va &= ~PAGE_MASK;
			mips_icache_sync_range(va, PAGE_SIZE);
			mips_dcache_wbinv_range(va, PAGE_SIZE);
		}
	}
	return (mpte);
}

/*
 * Make a temporary mapping for a physical address.  This is only intended
 * to be used for panic dumps.
 *
 * Use XKPHYS for 64 bit, and KSEG0 where possible for 32 bit.
 */
#if defined(__mips_n64)
void *
pmap_kenter_temporary(vm_paddr_t pa, int i)
{
	return ((void *)MIPS_PHYS_TO_XKPHYS_CACHED(pa));
}
void
pmap_kenter_temporary_free(vm_paddr_t pa)
{
}
#else
void *
pmap_kenter_temporary(vm_paddr_t pa, int i)
{
	vm_offset_t va;
#if !defined(__mips_n64)
	register_t intr;
#endif
	if (i != 0)
		printf("%s: ERROR!!! More than one page of virtual address mapping not supported\n",
		    __func__);

#if defined(__mips_n64)
	va = MIPS_PHYS_TO_XKPHYS(MIPS_XKPHYS_CCA_CNC, pa);
#else
	if (pa < MIPS_KSEG0_LARGEST_PHYS) {
		va = MIPS_PHYS_TO_KSEG0(pa);
	} else {
		int cpu;
		struct local_sysmaps *sysm;
		pt_entry_t *pte, npte;

		/* If this is used other than for dumps, we may need to leave
		 * interrupts disasbled on return. If crash dumps don't work when
		 * we get to this point, we might want to consider this (leaving things
		 * disabled as a starting point ;-)
	 	 */
		intr = intr_disable();
		cpu = PCPU_GET(cpuid);
		sysm = &sysmap_lmem[cpu];
		/* Since this is for the debugger, no locks or any other fun */
		npte = TLBLO_PA_TO_PFN(pa) | PTE_D | PTE_V | PTE_G | PTE_W | PTE_C_CACHE;
		pte = pmap_pte(kernel_pmap, sysm->base);
		*pte = npte;
		sysm->valid1 = 1;
		pmap_update_page(kernel_pmap, sysm->base, npte);
		va = sysm->base;
		intr_restore(intr);
	}
#endif
	return ((void *)va);
}

void
pmap_kenter_temporary_free(vm_paddr_t pa)
{
#if !defined(__mips_n64)
	int cpu;
	register_t intr;
	struct local_sysmaps *sysm;

	if (pa < MIPS_KSEG0_LARGEST_PHYS) {
		/* nothing to do for this case */
		return;
	}
	cpu = PCPU_GET(cpuid);
	sysm = &sysmap_lmem[cpu];
	if (sysm->valid1) {
		pt_entry_t *pte;

		intr = intr_disable();
		pte = pmap_pte(kernel_pmap, sysm->base);
		*pte = PTE_G;
		pmap_invalidate_page(kernel_pmap, sysm->base);
		intr_restore(intr);
		sysm->valid1 = 0;
	}
#endif
}
#endif

/*
 * Moved the code to Machine Independent
 *	 vm_map_pmap_enter()
 */

/*
 * Maps a sequence of resident pages belonging to the same object.
 * The sequence begins with the given page m_start.  This page is
 * mapped at the given virtual address start.  Each subsequent page is
 * mapped at a virtual address that is offset from start by the same
 * amount as the page is offset from m_start within the object.  The
 * last page in the sequence is the page with the largest offset from
 * m_start that can be mapped at a virtual address less than the given
 * virtual address end.  Not every virtual page between start and end
 * is mapped; only those for which a resident page exists with the
 * corresponding offset from m_start are mapped.
 */
void
pmap_enter_object(pmap_t pmap, vm_offset_t start, vm_offset_t end,
    vm_page_t m_start, vm_prot_t prot)
{
	vm_page_t m, mpte;
	vm_pindex_t diff, psize;

	VM_OBJECT_LOCK_ASSERT(m_start->object, MA_OWNED);
	psize = atop(end - start);
	mpte = NULL;
	m = m_start;
	vm_page_lock_queues();
	PMAP_LOCK(pmap);
	while (m != NULL && (diff = m->pindex - m_start->pindex) < psize) {
		mpte = pmap_enter_quick_locked(pmap, start + ptoa(diff), m,
		    prot, mpte);
		m = TAILQ_NEXT(m, listq);
	}
	vm_page_unlock_queues();
 	PMAP_UNLOCK(pmap);
}

/*
 * pmap_object_init_pt preloads the ptes for a given object
 * into the specified pmap.  This eliminates the blast of soft
 * faults on process startup and immediately after an mmap.
 */
void
pmap_object_init_pt(pmap_t pmap, vm_offset_t addr,
    vm_object_t object, vm_pindex_t pindex, vm_size_t size)
{
	VM_OBJECT_LOCK_ASSERT(object, MA_OWNED);
	KASSERT(object->type == OBJT_DEVICE || object->type == OBJT_SG,
	    ("pmap_object_init_pt: non-device object"));
}

/*
 *	Routine:	pmap_change_wiring
 *	Function:	Change the wiring attribute for a map/virtual-address
 *			pair.
 *	In/out conditions:
 *			The mapping must already exist in the pmap.
 */
void
pmap_change_wiring(pmap_t pmap, vm_offset_t va, boolean_t wired)
{
	pt_entry_t *pte;

	if (pmap == NULL)
		return;

	PMAP_LOCK(pmap);
	pte = pmap_pte(pmap, va);

	if (wired && !pte_test(pte, PTE_W))
		pmap->pm_stats.wired_count++;
	else if (!wired && pte_test(pte, PTE_W))
		pmap->pm_stats.wired_count--;

	/*
	 * Wiring is not a hardware characteristic so there is no need to
	 * invalidate TLB.
	 */
	if (wired)
		pte_set(pte, PTE_W);
	else
		pte_clear(pte, PTE_W);
	PMAP_UNLOCK(pmap);
}

/*
 *	Copy the range specified by src_addr/len
 *	from the source map to the range dst_addr/len
 *	in the destination map.
 *
 *	This routine is only advisory and need not do anything.
 */

void
pmap_copy(pmap_t dst_pmap, pmap_t src_pmap, vm_offset_t dst_addr,
    vm_size_t len, vm_offset_t src_addr)
{
}

/*
 *	pmap_zero_page zeros the specified hardware page by mapping
 *	the page into KVM and using bzero to clear its contents.
 *
 * 	Use XKPHYS for 64 bit, and KSEG0 where possible for 32 bit.
 */
#if defined (__mips_n64)
void
pmap_zero_page(vm_page_t m)
{
	vm_offset_t va;
	vm_paddr_t phys = VM_PAGE_TO_PHYS(m);

	va = MIPS_PHYS_TO_XKPHYS_CACHED(phys);
	bzero((caddr_t)va, PAGE_SIZE);
	mips_dcache_wbinv_range(va, PAGE_SIZE);
}
#else
void
pmap_zero_page(vm_page_t m)
{
	vm_offset_t va;
	vm_paddr_t phys = VM_PAGE_TO_PHYS(m);
#if !defined(__mips_n64)
	register_t intr;

	if (phys < MIPS_KSEG0_LARGEST_PHYS) {
		va = MIPS_PHYS_TO_KSEG0(phys);

		bzero((caddr_t)va, PAGE_SIZE);
		mips_dcache_wbinv_range(va, PAGE_SIZE);
	} else {
		PMAP_LMEM_MAP1(va, phys);

		bzero((caddr_t)va, PAGE_SIZE);
		mips_dcache_wbinv_range(va, PAGE_SIZE);

		PMAP_LMEM_UNMAP();
	}
#else
	va = MIPS_PHYS_TO_XKPHYS(MIPS_XKPHYS_CCA_CNC, phys);

	bzero((caddr_t)va, PAGE_SIZE);
	mips_dcache_wbinv_range(va, PAGE_SIZE);
#endif
}
#endif
/*
 *	pmap_zero_page_area zeros the specified hardware page by mapping
 *	the page into KVM and using bzero to clear its contents.
 *
 *	off and size may not cover an area beyond a single hardware page.
 */
#if defined (__mips_n64)
void
pmap_zero_page_area(vm_page_t m, int off, int size)
{
	vm_offset_t va;
	vm_paddr_t phys = VM_PAGE_TO_PHYS(m);

	va = MIPS_PHYS_TO_XKPHYS_CACHED(phys);
	bzero((char *)(caddr_t)va + off, size);
	mips_dcache_wbinv_range(va + off, size);
}
#else
void
pmap_zero_page_area(vm_page_t m, int off, int size)
{
	vm_offset_t va;
	vm_paddr_t phys = VM_PAGE_TO_PHYS(m);
#if !defined(__mips_n64)
	register_t intr;

	if (phys < MIPS_KSEG0_LARGEST_PHYS) {
		va = MIPS_PHYS_TO_KSEG0(phys);
		bzero((char *)(caddr_t)va + off, size);
		mips_dcache_wbinv_range(va + off, size);
	} else {
		PMAP_LMEM_MAP1(va, phys);

		bzero((char *)va + off, size);
		mips_dcache_wbinv_range(va + off, size);

		PMAP_LMEM_UNMAP();
	}
#else
	va = MIPS_PHYS_TO_XKPHYS(MIPS_XKPHYS_CCA_CNC, phys);
	bzero((char *)(caddr_t)va + off, size);
	mips_dcache_wbinv_range(va + off, size);
#endif
}
#endif

#if defined (__mips_n64)
void
pmap_zero_page_idle(vm_page_t m)
{
	vm_offset_t va;
	vm_paddr_t phys = VM_PAGE_TO_PHYS(m);

	va = MIPS_PHYS_TO_XKPHYS_CACHED(phys);
	bzero((caddr_t)va, PAGE_SIZE);
	mips_dcache_wbinv_range(va, PAGE_SIZE);
}
#else
void
pmap_zero_page_idle(vm_page_t m)
{
	vm_offset_t va;
	vm_paddr_t phys = VM_PAGE_TO_PHYS(m);
#if !defined(__mips_n64)
	register_t intr;

	if (phys < MIPS_KSEG0_LARGEST_PHYS) {
		va = MIPS_PHYS_TO_KSEG0(phys);
		bzero((caddr_t)va, PAGE_SIZE);
		mips_dcache_wbinv_range(va, PAGE_SIZE);
	} else {
		PMAP_LMEM_MAP1(va, phys);

		bzero((caddr_t)va, PAGE_SIZE);
		mips_dcache_wbinv_range(va, PAGE_SIZE);

		PMAP_LMEM_UNMAP();
	}
#else
	va = MIPS_PHYS_TO_XKPHYS(MIPS_XKPHYS_CCA_CNC, phys);
	bzero((caddr_t)va, PAGE_SIZE);
	mips_dcache_wbinv_range(va, PAGE_SIZE);
#endif
}
#endif

/*
 *	pmap_copy_page copies the specified (machine independent)
 *	page by mapping the page into virtual memory and using
 *	bcopy to copy the page, one machine dependent page at a
 *	time.
 *
 * 	Use XKPHYS for 64 bit, and KSEG0 where possible for 32 bit.
 */
#if defined (__mips_n64)
void
pmap_copy_page(vm_page_t src, vm_page_t dst)
{
	vm_offset_t va_src, va_dst;
	vm_paddr_t phy_src = VM_PAGE_TO_PHYS(src);
	vm_paddr_t phy_dst = VM_PAGE_TO_PHYS(dst);

	pmap_flush_pvcache(src);
	mips_dcache_wbinv_range_index(MIPS_PHYS_TO_XKPHYS_CACHED(phy_dst), PAGE_SIZE);
	va_src = MIPS_PHYS_TO_XKPHYS_CACHED(phy_src);
	va_dst = MIPS_PHYS_TO_XKPHYS_CACHED(phy_dst);
	bcopy((caddr_t)va_src, (caddr_t)va_dst, PAGE_SIZE);
	mips_dcache_wbinv_range(va_dst, PAGE_SIZE);
}
#else
void
pmap_copy_page(vm_page_t src, vm_page_t dst)
{
	vm_offset_t va_src, va_dst;
	vm_paddr_t phy_src = VM_PAGE_TO_PHYS(src);
	vm_paddr_t phy_dst = VM_PAGE_TO_PHYS(dst);
#if !defined(__mips_n64)
	register_t intr;

	if ((phy_src < MIPS_KSEG0_LARGEST_PHYS) && (phy_dst < MIPS_KSEG0_LARGEST_PHYS)) {
		/* easy case, all can be accessed via KSEG0 */
		/*
		 * Flush all caches for VA that are mapped to this page
		 * to make sure that data in SDRAM is up to date
		 */
		pmap_flush_pvcache(src);
		mips_dcache_wbinv_range_index(
		    MIPS_PHYS_TO_KSEG0(phy_dst), PAGE_SIZE);
		va_src = MIPS_PHYS_TO_KSEG0(phy_src);
		va_dst = MIPS_PHYS_TO_KSEG0(phy_dst);
		bcopy((caddr_t)va_src, (caddr_t)va_dst, PAGE_SIZE);
		mips_dcache_wbinv_range(va_dst, PAGE_SIZE);
	} else {
		PMAP_LMEM_MAP2(va_src, phy_src, va_dst, phy_dst);

		bcopy((void *)va_src, (void *)va_dst, PAGE_SIZE);
		mips_dcache_wbinv_range(va_dst, PAGE_SIZE);

		PMAP_LMEM_UNMAP();
	}
#else
	pmap_flush_pvcache(src);
	mips_dcache_wbinv_range_index(MIPS_PHYS_TO_XKPHYS(MIPS_XKPHYS_CCA_CNC, phy_dst), PAGE_SIZE);
	va_src = MIPS_PHYS_TO_XKPHYS(MIPS_XKPHYS_CCA_CNC, phy_src);
	va_dst = MIPS_PHYS_TO_XKPHYS(MIPS_XKPHYS_CCA_CNC, phy_dst);
	bcopy((caddr_t)va_src, (caddr_t)va_dst, PAGE_SIZE);
	mips_dcache_wbinv_range(va_dst, PAGE_SIZE);
#endif
}
#endif

/*
 * Returns true if the pmap's pv is one of the first
 * 16 pvs linked to from this page.  This count may
 * be changed upwards or downwards in the future; it
 * is only necessary that true be returned for a small
 * subset of pmaps for proper page aging.
 */
boolean_t
pmap_page_exists_quick(pmap_t pmap, vm_page_t m)
{
	pv_entry_t pv;
	int loops = 0;

	if (m->flags & PG_FICTITIOUS)
		return FALSE;

	mtx_assert(&vm_page_queue_mtx, MA_OWNED);
	TAILQ_FOREACH(pv, &m->md.pv_list, pv_list) {
		if (pv->pv_pmap == pmap) {
			return TRUE;
		}
		loops++;
		if (loops >= 16)
			break;
	}
	return (FALSE);
}

/*
 * Remove all pages from specified address space
 * this aids process exit speeds.  Also, this code
 * is special cased for current process only, but
 * can have the more generic (and slightly slower)
 * mode enabled.  This is much faster than pmap_remove
 * in the case of running down an entire address space.
 */
void
pmap_remove_pages(pmap_t pmap)
{
	pt_entry_t *pte, tpte;
	pv_entry_t pv, npv;
	vm_page_t m;

	if (pmap != vmspace_pmap(curthread->td_proc->p_vmspace)) {
		printf("warning: pmap_remove_pages called with non-current pmap\n");
		return;
	}
	vm_page_lock_queues();
	PMAP_LOCK(pmap);
	sched_pin();
	//XXX need to be TAILQ_FOREACH_SAFE ?
	for (pv = TAILQ_FIRST(&pmap->pm_pvlist); pv; pv = npv) {

		pte = pmap_pte(pv->pv_pmap, pv->pv_va);
		if (!pte_test(pte, PTE_V))
			panic("pmap_remove_pages: page on pm_pvlist has no pte\n");
		tpte = *pte;

/*
 * We cannot remove wired pages from a process' mapping at this time
 */
		if (pte_test(&tpte, PTE_W)) {
			npv = TAILQ_NEXT(pv, pv_plist);
			continue;
		}
		*pte = is_kernel_pmap(pmap) ? PTE_G : 0;

		m = PHYS_TO_VM_PAGE(TLBLO_PTE_TO_PA(tpte));
		KASSERT(m != NULL,
		    ("pmap_remove_pages: bad tpte %x", tpte));

		pv->pv_pmap->pm_stats.resident_count--;

		/*
		 * Update the vm_page_t clean and reference bits.
		 */
		if (pte_test(&tpte, PTE_D)) {
			vm_page_dirty(m);
		}
		npv = TAILQ_NEXT(pv, pv_plist);
		TAILQ_REMOVE(&pv->pv_pmap->pm_pvlist, pv, pv_plist);

		m->md.pv_list_count--;
		TAILQ_REMOVE(&m->md.pv_list, pv, pv_list);
		if (TAILQ_FIRST(&m->md.pv_list) == NULL) {
			vm_page_flag_clear(m, PG_WRITEABLE);
		}
		pmap_unuse_pt(pv->pv_pmap, pv->pv_va, pv->pv_ptem);
		free_pv_entry(pv);
	}
	sched_unpin();
	pmap_invalidate_all(pmap);
	PMAP_UNLOCK(pmap);
	vm_page_unlock_queues();
}

/*
 * pmap_check_modified_bit tests dirty bits in pte's
 * note that the testbit/changebit routines are inline,
 * and a lot of things compile-time evaluate.
 */
static boolean_t
pmap_check_modified_bit(vm_page_t m)
{
	pv_entry_t pv;
	pt_entry_t *pte;
	boolean_t rv = FALSE;

	if (m->flags & PG_FICTITIOUS)
		return rv;

	if (TAILQ_FIRST(&m->md.pv_list) == NULL)
		return rv;

	mtx_assert(&vm_page_queue_mtx, MA_OWNED);
	TAILQ_FOREACH(pv, &m->md.pv_list, pv_list) {
#if defined(PMAP_DIAGNOSTIC)
		if (!pv->pv_pmap) {
			printf("Null pmap (tb) at va: 0x%x\n", pv->pv_va);
			continue;
		}
#endif
		PMAP_LOCK(pv->pv_pmap);
		pte = pmap_pte(pv->pv_pmap, pv->pv_va);
		rv = pte_test(pte, PTE_D);
		PMAP_UNLOCK(pv->pv_pmap);
		if (rv)
			break;
	}
	return (rv);
}

/*
 * this routine is used to clear dirty bits in ptes
 */
static __inline void
pmap_clear_modified_bit(vm_page_t m)
{
	pv_entry_t pv;
	pt_entry_t *pte;

	if (m->flags & PG_FICTITIOUS)
		return;

	mtx_assert(&vm_page_queue_mtx, MA_OWNED);
	/*
	 * Loop over all current mappings setting/clearing as appropos If
	 * setting RO do we need to clear the VAC?
	 */
	TAILQ_FOREACH(pv, &m->md.pv_list, pv_list) {
#if defined(PMAP_DIAGNOSTIC)
		if (!pv->pv_pmap) {
			printf("Null pmap (cb) at va: 0x%x\n", pv->pv_va);
			continue;
		}
#endif

		PMAP_LOCK(pv->pv_pmap);
		pte = pmap_pte(pv->pv_pmap, pv->pv_va);

		if (pte_test(pte, PTE_D)) {
			vm_page_dirty(m);
			pte_clear(pte, PTE_D);
			pte_set(pte, PTE_RO);

			/* XXX invalidate?  */
			pmap_update_page(pv->pv_pmap, pv->pv_va, *pte);
		}
		PMAP_UNLOCK(pv->pv_pmap);
	}
	vm_page_flag_clear(m, PG_WRITEABLE);
}

/*
 *	pmap_page_wired_mappings:
 *
 *	Return the number of managed mappings to the given physical page
 *	that are wired.
 */
int
pmap_page_wired_mappings(vm_page_t m)
{
	pv_entry_t pv;
	int count;

	count = 0;
	if ((m->flags & PG_FICTITIOUS) != 0)
		return (count);
	vm_page_lock_queues();
	TAILQ_FOREACH(pv, &m->md.pv_list, pv_list)
	    if (pv->pv_wired)
		count++;
	vm_page_unlock_queues();
	return (count);
}

/*
 * Clear the write and modified bits in each of the given page's mappings.
 */
void
pmap_remove_write(vm_page_t m)
{
	pv_entry_t pv, npv;
	vm_offset_t va;
	pt_entry_t *pte;

	KASSERT((m->flags & (PG_FICTITIOUS | PG_UNMANAGED)) == 0,
	    ("pmap_remove_write: page %p is not managed", m));

	/*
	 * If the page is not VPO_BUSY, then PG_WRITEABLE cannot be set by
	 * another thread while the object is locked.  Thus, if PG_WRITEABLE
	 * is clear, no page table entries need updating.
	 */
	VM_OBJECT_LOCK_ASSERT(m->object, MA_OWNED);
	if ((m->oflags & VPO_BUSY) == 0 &&
	    (m->flags & PG_WRITEABLE) == 0)
		return;

	/*
	 * Loop over all current mappings setting/clearing as appropos.
	 */
	vm_page_lock_queues();
	for (pv = TAILQ_FIRST(&m->md.pv_list); pv; pv = npv) {
		npv = TAILQ_NEXT(pv, pv_plist);
		pte = pmap_pte(pv->pv_pmap, pv->pv_va);
		if (pte == NULL || !pte_test(pte, PTE_V))
			panic("page on pm_pvlist has no pte\n");

		va = pv->pv_va;
		pmap_protect(pv->pv_pmap, va, va + PAGE_SIZE,
		    VM_PROT_READ | VM_PROT_EXECUTE);
	}
	vm_page_flag_clear(m, PG_WRITEABLE);
	vm_page_unlock_queues();
}

/*
 *	pmap_ts_referenced:
 *
 *	Return the count of reference bits for a page, clearing all of them.
 */
int
pmap_ts_referenced(vm_page_t m)
{
	if (m->flags & PG_FICTITIOUS)
		return (0);

	if (m->md.pv_flags & PV_TABLE_REF) {
		m->md.pv_flags &= ~PV_TABLE_REF;
		return 1;
	}
	return 0;
}

/*
 *	pmap_is_modified:
 *
 *	Return whether or not the specified physical page was modified
 *	in any physical maps.
 */
boolean_t
pmap_is_modified(vm_page_t m)
{
	boolean_t rv;

	KASSERT((m->flags & (PG_FICTITIOUS | PG_UNMANAGED)) == 0,
	    ("pmap_is_modified: page %p is not managed", m));

	/*
	 * If the page is not VPO_BUSY, then PG_WRITEABLE cannot be
	 * concurrently set while the object is locked.  Thus, if PG_WRITEABLE
	 * is clear, no PTEs can have PTE_D set.
	 */
	VM_OBJECT_LOCK_ASSERT(m->object, MA_OWNED);
	if ((m->oflags & VPO_BUSY) == 0 &&
	    (m->flags & PG_WRITEABLE) == 0)
		return (FALSE);
	vm_page_lock_queues();
	if (m->md.pv_flags & PV_TABLE_MOD)
		rv = TRUE;
	else
		rv = pmap_check_modified_bit(m);
	vm_page_unlock_queues();
	return (rv);
}

/* N/C */

/*
 *	pmap_is_prefaultable:
 *
 *	Return whether or not the specified virtual address is elgible
 *	for prefault.
 */
boolean_t
pmap_is_prefaultable(pmap_t pmap, vm_offset_t addr)
{
	pt_entry_t *pte;
	boolean_t rv;

	rv = FALSE;
	PMAP_LOCK(pmap);
	if (pmap_segmap(pmap, addr) != NULL) {
		pte = pmap_pte(pmap, addr);
		rv = (*pte == 0);
	}
	PMAP_UNLOCK(pmap);
	return (rv);
}

/*
 *	Clear the modify bits on the specified physical page.
 */
void
pmap_clear_modify(vm_page_t m)
{

	KASSERT((m->flags & (PG_FICTITIOUS | PG_UNMANAGED)) == 0,
	    ("pmap_clear_modify: page %p is not managed", m));
	VM_OBJECT_LOCK_ASSERT(m->object, MA_OWNED);
	KASSERT((m->oflags & VPO_BUSY) == 0,
	    ("pmap_clear_modify: page %p is busy", m));

	/*
	 * If the page is not PG_WRITEABLE, then no PTEs can have PTE_D set.
	 * If the object containing the page is locked and the page is not
	 * VPO_BUSY, then PG_WRITEABLE cannot be concurrently set.
	 */
	if ((m->flags & PG_WRITEABLE) == 0)
		return;
	vm_page_lock_queues();
	if (m->md.pv_flags & PV_TABLE_MOD) {
		pmap_clear_modified_bit(m);
		m->md.pv_flags &= ~PV_TABLE_MOD;
	}
	vm_page_unlock_queues();
}

/*
 *	pmap_is_referenced:
 *
 *	Return whether or not the specified physical page was referenced
 *	in any physical maps.
 */
boolean_t
pmap_is_referenced(vm_page_t m)
{

	KASSERT((m->flags & (PG_FICTITIOUS | PG_UNMANAGED)) == 0,
	    ("pmap_is_referenced: page %p is not managed", m));
	return ((m->md.pv_flags & PV_TABLE_REF) != 0);
}

/*
 *	pmap_clear_reference:
 *
 *	Clear the reference bit on the specified physical page.
 */
void
pmap_clear_reference(vm_page_t m)
{

	KASSERT((m->flags & (PG_FICTITIOUS | PG_UNMANAGED)) == 0,
	    ("pmap_clear_reference: page %p is not managed", m));
	vm_page_lock_queues();
	if (m->md.pv_flags & PV_TABLE_REF) {
		m->md.pv_flags &= ~PV_TABLE_REF;
	}
	vm_page_unlock_queues();
}

/*
 * Miscellaneous support routines follow
 */

/*
 * Map a set of physical memory pages into the kernel virtual
 * address space. Return a pointer to where it is mapped. This
 * routine is intended to be used for mapping device memory,
 * NOT real memory.
 */

/*
 * Map a set of physical memory pages into the kernel virtual
 * address space. Return a pointer to where it is mapped. This
 * routine is intended to be used for mapping device memory,
 * NOT real memory.
 *
 * Use XKPHYS uncached for 64 bit, and KSEG1 where possible for 32 bit.
 */
#if defined(__mips_n64)
void *
pmap_mapdev(vm_offset_t pa, vm_size_t size)
{
	return ((void *)MIPS_PHYS_TO_XKPHYS_UNCACHED(pa));
}

void
pmap_unmapdev(vm_offset_t va, vm_size_t size)
{
}
#else
void *
pmap_mapdev(vm_offset_t pa, vm_size_t size)
{
#if defined(__mips_n64)
	return ((void *)MIPS_PHYS_TO_XKPHYS(MIPS_XKPHYS_CCA_UC, pa));
#else
        vm_offset_t va, tmpva, offset;

	/* 
	 * KSEG1 maps only first 512M of phys address space. For 
	 * pa > 0x20000000 we should make proper mapping * using pmap_kenter.
	 */
	if ((pa + size - 1) < MIPS_KSEG0_LARGEST_PHYS)
		return (void *)MIPS_PHYS_TO_KSEG1(pa);
	else {
		offset = pa & PAGE_MASK;
		size = roundup(size + offset, PAGE_SIZE);
        
		va = kmem_alloc_nofault(kernel_map, size);
		if (!va)
			panic("pmap_mapdev: Couldn't alloc kernel virtual memory");
		pa = trunc_page(pa);
		/*
		 * XXX
		 * Shouldn't we make these pages uncached?
		 */
		for (tmpva = va; size > 0;) {
			pmap_kenter(tmpva, pa);
			size -= PAGE_SIZE;
			tmpva += PAGE_SIZE;
			pa += PAGE_SIZE;
		}
	}

	return ((void *)(va + offset));
#endif
}

void
pmap_unmapdev(vm_offset_t va, vm_size_t size)
{
#if !defined(__mips_n64)
	vm_offset_t base, offset, tmpva;

	/* If the address is within KSEG1 then there is nothing to do */
	if (va >= MIPS_KSEG1_START && va <= MIPS_KSEG1_END)
		return;

	base = trunc_page(va);
	offset = va & PAGE_MASK;
	size = roundup(size + offset, PAGE_SIZE);
	for (tmpva = base; tmpva < base + size; tmpva += PAGE_SIZE)
		pmap_kremove(tmpva);
	kmem_free(kernel_map, base, size);
#endif
}
#endif

/*
 * perform the pmap work for mincore
 */
int
pmap_mincore(pmap_t pmap, vm_offset_t addr, vm_paddr_t *locked_pa)
{
	pt_entry_t *ptep, pte;
	vm_offset_t pa;
	vm_page_t m;
	int val;
	boolean_t managed;

	PMAP_LOCK(pmap);
retry:
	ptep = pmap_pte(pmap, addr);
	pte = (ptep != NULL) ? *ptep : 0;
	if (!pte_test(&pte, PTE_V)) {
		val = 0;
		goto out;
	}
	val = MINCORE_INCORE;
	if (pte_test(&pte, PTE_D))
		val |= MINCORE_MODIFIED | MINCORE_MODIFIED_OTHER;
	pa = TLBLO_PTE_TO_PA(pte);
	managed = page_is_managed(pa);
	if (managed) {
		/*
		 * This may falsely report the given address as
		 * MINCORE_REFERENCED.  Unfortunately, due to the lack of
		 * per-PTE reference information, it is impossible to
		 * determine if the address is MINCORE_REFERENCED.  
		 */
		m = PHYS_TO_VM_PAGE(pa);
		if ((m->flags & PG_REFERENCED) != 0)
			val |= MINCORE_REFERENCED | MINCORE_REFERENCED_OTHER;
	}
	if ((val & (MINCORE_MODIFIED_OTHER | MINCORE_REFERENCED_OTHER)) !=
	    (MINCORE_MODIFIED_OTHER | MINCORE_REFERENCED_OTHER) && managed) {
		/* Ensure that "PHYS_TO_VM_PAGE(pa)->object" doesn't change. */
		if (vm_page_pa_tryrelock(pmap, pa, locked_pa))
			goto retry;
	} else
out:
		PA_UNLOCK_COND(*locked_pa);
	PMAP_UNLOCK(pmap);
	return (val);
}

void
pmap_activate(struct thread *td)
{
	pmap_t pmap, oldpmap;
	struct proc *p = td->td_proc;

	critical_enter();

	pmap = vmspace_pmap(p->p_vmspace);
	oldpmap = PCPU_GET(curpmap);

	if (oldpmap)
		atomic_clear_32(&oldpmap->pm_active, PCPU_GET(cpumask));
	atomic_set_32(&pmap->pm_active, PCPU_GET(cpumask));
	pmap_asid_alloc(pmap);
	if (td == curthread) {
		PCPU_SET(segbase, pmap->pm_segtab);
		mips_wr_entryhi(pmap->pm_asid[PCPU_GET(cpuid)].asid);
	}

	PCPU_SET(curpmap, pmap);
	critical_exit();
}

void
pmap_sync_icache(pmap_t pm, vm_offset_t va, vm_size_t sz)
{
}

/*
 *	Increase the starting virtual address of the given mapping if a
 *	different alignment might result in more superpage mappings.
 */
void
pmap_align_superpage(vm_object_t object, vm_ooffset_t offset,
    vm_offset_t *addr, vm_size_t size)
{
	vm_offset_t superpage_offset;

	if (size < NBSEG)
		return;
	if (object != NULL && (object->flags & OBJ_COLORED) != 0)
		offset += ptoa(object->pg_color);
	superpage_offset = offset & SEGOFSET;
	if (size - ((NBSEG - superpage_offset) & SEGOFSET) < NBSEG ||
	    (*addr & SEGOFSET) == superpage_offset)
		return;
	if ((*addr & SEGOFSET) < superpage_offset)
		*addr = (*addr & ~SEGOFSET) + superpage_offset;
	else
		*addr = ((*addr + SEGOFSET) & ~SEGOFSET) + superpage_offset;
}

/*
 * 	Increase the starting virtual address of the given mapping so
 * 	that it is aligned to not be the second page in a TLB entry.
 * 	This routine assumes that the length is appropriately-sized so
 * 	that the allocation does not share a TLB entry at all if required.
 */
void
pmap_align_tlb(vm_offset_t *addr)
{
	if ((*addr & PAGE_SIZE) == 0)
		return;
	*addr += PAGE_SIZE;
	return;
}

/*
 * Allocate TLB address space tag (called ASID or TLBPID) and return it.
 * It takes almost as much or more time to search the TLB for a
 * specific ASID and flush those entries as it does to flush the entire TLB.
 * Therefore, when we allocate a new ASID, we just take the next number. When
 * we run out of numbers, we flush the TLB, increment the generation count
 * and start over. ASID zero is reserved for kernel use.
 */
static void
pmap_asid_alloc(pmap)
	pmap_t pmap;
{
	if (pmap->pm_asid[PCPU_GET(cpuid)].asid != PMAP_ASID_RESERVED &&
	    pmap->pm_asid[PCPU_GET(cpuid)].gen == PCPU_GET(asid_generation));
	else {
		if (PCPU_GET(next_asid) == pmap_max_asid) {
			tlb_invalidate_all_user(NULL);
			PCPU_SET(asid_generation,
			    (PCPU_GET(asid_generation) + 1) & ASIDGEN_MASK);
			if (PCPU_GET(asid_generation) == 0) {
				PCPU_SET(asid_generation, 1);
			}
			PCPU_SET(next_asid, 1);	/* 0 means invalid */
		}
		pmap->pm_asid[PCPU_GET(cpuid)].asid = PCPU_GET(next_asid);
		pmap->pm_asid[PCPU_GET(cpuid)].gen = PCPU_GET(asid_generation);
		PCPU_SET(next_asid, PCPU_GET(next_asid) + 1);
	}
}

int
page_is_managed(vm_offset_t pa)
{
	vm_offset_t pgnum = mips_btop(pa);

	if (pgnum >= first_page) {
		vm_page_t m;

		m = PHYS_TO_VM_PAGE(pa);
		if (m == NULL)
			return 0;
		if ((m->flags & (PG_FICTITIOUS | PG_UNMANAGED)) == 0)
			return 1;
	}
	return 0;
}

static int
init_pte_prot(vm_offset_t va, vm_page_t m, vm_prot_t prot)
{
	pt_entry_t rw;

	if (!(prot & VM_PROT_WRITE))
		rw = PTE_V | PTE_RO | PTE_C_CACHE;
	else if ((m->flags & (PG_FICTITIOUS | PG_UNMANAGED)) == 0) {
		if ((m->md.pv_flags & PV_TABLE_MOD) ||
		    m->dirty == VM_PAGE_BITS_ALL) {
			rw = PTE_V | PTE_D | PTE_C_CACHE;
		} else
			rw = PTE_V | PTE_C_CACHE;
		vm_page_flag_set(m, PG_WRITEABLE);
	} else
		/* Needn't emulate a modified bit for unmanaged pages. */
		rw = PTE_V | PTE_D | PTE_C_CACHE;
	return rw;
}

/*
 *	pmap_set_modified:
 *
 *	Sets the page modified and reference bits for the specified page.
 */
void
pmap_set_modified(vm_offset_t pa)
{

	PHYS_TO_VM_PAGE(pa)->md.pv_flags |= (PV_TABLE_REF | PV_TABLE_MOD);
}


/*
 *	Routine:	pmap_kextract
 *	Function:
 *		Extract the physical page address associated
 *		virtual address.
 */
 /* PMAP_INLINE */ vm_offset_t
pmap_kextract(vm_offset_t va)
{
<<<<<<< HEAD
=======
	int mapped;

>>>>>>> ba0349b2
	/*
	 * First, the direct-mapped regions.
	 */
#if defined(__mips_n64)
	if (va >= MIPS_XKPHYS_START && va < MIPS_XKPHYS_END)
		return (MIPS_XKPHYS_TO_PHYS(va));
#endif
<<<<<<< HEAD

	if (va >= MIPS_KSEG0_START && va < MIPS_KSEG0_END)
		return (MIPS_KSEG0_TO_PHYS(va));

=======

	if (va >= MIPS_KSEG0_START && va < MIPS_KSEG0_END)
		return (MIPS_KSEG0_TO_PHYS(va));

>>>>>>> ba0349b2
	if (va >= MIPS_KSEG1_START && va < MIPS_KSEG1_END)
		return (MIPS_KSEG1_TO_PHYS(va));

	/*
	 * User virtual addresses.
	 */
	if (va < VM_MAXUSER_ADDRESS) {
		pt_entry_t *ptep;

		if (curproc && curproc->p_vmspace) {
			ptep = pmap_pte(&curproc->p_vmspace->vm_pmap, va);
			if (ptep) {
				return (TLBLO_PTE_TO_PA(*ptep) |
				    (va & PAGE_MASK));
			}
			return (0);
<<<<<<< HEAD
		}
	}

	/*
	 * Kernel virtual.
	 */
#if defined(__mips_n64)
	if (va >= MIPS_XKSEG_START && va < MIPS_XKSEG_END) {
		pt_entry_t *ptep;

		/* Is the kernel pmap initialized? */
		if (kernel_pmap->pm_active) {
			/* It's inside the virtual address range */
			ptep = pmap_pte(kernel_pmap, va);
			if (ptep) {
				return (TLBLO_PTE_TO_PA(*ptep) |
				    (va & PAGE_MASK));
			}
		}
	}
#else
	if (va >= MIPS_KSEG2_START && va < MIPS_KSEG2_END) {
=======
		}
	}

	/*
	 * Should be kernel virtual here, otherwise fail
	 */
	mapped = (va >= MIPS_KSEG2_START || va < MIPS_KSEG2_END);
#if defined(__mips_n64)
	mapped = mapped || (va >= MIPS_XKSEG_START || va < MIPS_XKSEG_END);
#endif 
	/*
	 * Kernel virtual.
	 */

	if (mapped) {
>>>>>>> ba0349b2
		pt_entry_t *ptep;

		/* Is the kernel pmap initialized? */
		if (kernel_pmap->pm_active) {
			/* It's inside the virtual address range */
			ptep = pmap_pte(kernel_pmap, va);
			if (ptep) {
				return (TLBLO_PTE_TO_PA(*ptep) |
				    (va & PAGE_MASK));
			}
		}
		return (0);
	}
<<<<<<< HEAD
#endif
=======
>>>>>>> ba0349b2

	panic("%s for unknown address space %p.", __func__, (void *)va);
}


void 
pmap_flush_pvcache(vm_page_t m)
{
	pv_entry_t pv;

	if (m != NULL) {
		for (pv = TAILQ_FIRST(&m->md.pv_list); pv;
	    	    pv = TAILQ_NEXT(pv, pv_list)) {
			mips_dcache_wbinv_range_index(pv->pv_va, PAGE_SIZE);
		}
	}
}<|MERGE_RESOLUTION|>--- conflicted
+++ resolved
@@ -264,11 +264,6 @@
 	intr_restore(intr)
 #endif
 
-<<<<<<< HEAD
-#endif
-
-=======
->>>>>>> ba0349b2
 static inline pt_entry_t *
 pmap_segmap(pmap_t pmap, vm_offset_t va)
 {
@@ -359,14 +354,10 @@
 		phys_avail[i] = round_page(phys_avail[i]);
 		phys_avail[i + 1] = trunc_page(phys_avail[i + 1]);
 
-<<<<<<< HEAD
 #if !defined(__mips_n64)
-		if (phys_avail[i + 1] >= MIPS_KSEG0_LARGEST_PHYS) {
+		if (phys_avail[i + 1] >= MIPS_KSEG0_LARGEST_PHYS)
 			memory_larger_than_512meg++;
-		}
-#endif
-=======
->>>>>>> ba0349b2
+#endif
 		if (i < 2)
 			continue;
 		if (phys_avail[i - 2] > phys_avail[i]) {
@@ -799,19 +790,10 @@
 vm_offset_t
 pmap_map(vm_offset_t *virt, vm_offset_t start, vm_offset_t end, int prot)
 {
-#if defined(__mips_n64)
-	return (MIPS_PHYS_TO_XKPHYS(MIPS_XKPHYS_CCA_CNC, start));
-#else
 	vm_offset_t va, sva;
 
-<<<<<<< HEAD
-	if (end <= MIPS_KSEG0_LARGEST_PHYS) {
-		return (MIPS_PHYS_TO_KSEG0(start));
-	}
-=======
 	if (end <= MIPS_KSEG0_LARGEST_PHYS)
 		return (MIPS_PHYS_TO_KSEG0(start));
->>>>>>> ba0349b2
 
 	va = sva = *virt;
 	while (start < end) {
@@ -821,7 +803,6 @@
 	}
 	*virt = va;
 	return (sva);
-#endif
 }
 #endif
 
@@ -2257,7 +2238,6 @@
 {
 	vm_offset_t va;
 	vm_paddr_t phys = VM_PAGE_TO_PHYS(m);
-#if !defined(__mips_n64)
 	register_t intr;
 
 	if (phys < MIPS_KSEG0_LARGEST_PHYS) {
@@ -2273,12 +2253,6 @@
 
 		PMAP_LMEM_UNMAP();
 	}
-#else
-	va = MIPS_PHYS_TO_XKPHYS(MIPS_XKPHYS_CCA_CNC, phys);
-
-	bzero((caddr_t)va, PAGE_SIZE);
-	mips_dcache_wbinv_range(va, PAGE_SIZE);
-#endif
 }
 #endif
 /*
@@ -2304,7 +2278,6 @@
 {
 	vm_offset_t va;
 	vm_paddr_t phys = VM_PAGE_TO_PHYS(m);
-#if !defined(__mips_n64)
 	register_t intr;
 
 	if (phys < MIPS_KSEG0_LARGEST_PHYS) {
@@ -2319,11 +2292,6 @@
 
 		PMAP_LMEM_UNMAP();
 	}
-#else
-	va = MIPS_PHYS_TO_XKPHYS(MIPS_XKPHYS_CCA_CNC, phys);
-	bzero((char *)(caddr_t)va + off, size);
-	mips_dcache_wbinv_range(va + off, size);
-#endif
 }
 #endif
 
@@ -2344,7 +2312,6 @@
 {
 	vm_offset_t va;
 	vm_paddr_t phys = VM_PAGE_TO_PHYS(m);
-#if !defined(__mips_n64)
 	register_t intr;
 
 	if (phys < MIPS_KSEG0_LARGEST_PHYS) {
@@ -2359,11 +2326,6 @@
 
 		PMAP_LMEM_UNMAP();
 	}
-#else
-	va = MIPS_PHYS_TO_XKPHYS(MIPS_XKPHYS_CCA_CNC, phys);
-	bzero((caddr_t)va, PAGE_SIZE);
-	mips_dcache_wbinv_range(va, PAGE_SIZE);
-#endif
 }
 #endif
 
@@ -2397,7 +2359,6 @@
 	vm_offset_t va_src, va_dst;
 	vm_paddr_t phy_src = VM_PAGE_TO_PHYS(src);
 	vm_paddr_t phy_dst = VM_PAGE_TO_PHYS(dst);
-#if !defined(__mips_n64)
 	register_t intr;
 
 	if ((phy_src < MIPS_KSEG0_LARGEST_PHYS) && (phy_dst < MIPS_KSEG0_LARGEST_PHYS)) {
@@ -2421,14 +2382,6 @@
 
 		PMAP_LMEM_UNMAP();
 	}
-#else
-	pmap_flush_pvcache(src);
-	mips_dcache_wbinv_range_index(MIPS_PHYS_TO_XKPHYS(MIPS_XKPHYS_CCA_CNC, phy_dst), PAGE_SIZE);
-	va_src = MIPS_PHYS_TO_XKPHYS(MIPS_XKPHYS_CCA_CNC, phy_src);
-	va_dst = MIPS_PHYS_TO_XKPHYS(MIPS_XKPHYS_CCA_CNC, phy_dst);
-	bcopy((caddr_t)va_src, (caddr_t)va_dst, PAGE_SIZE);
-	mips_dcache_wbinv_range(va_dst, PAGE_SIZE);
-#endif
 }
 #endif
 
@@ -2838,9 +2791,6 @@
 void *
 pmap_mapdev(vm_offset_t pa, vm_size_t size)
 {
-#if defined(__mips_n64)
-	return ((void *)MIPS_PHYS_TO_XKPHYS(MIPS_XKPHYS_CCA_UC, pa));
-#else
         vm_offset_t va, tmpva, offset;
 
 	/* 
@@ -2870,13 +2820,11 @@
 	}
 
 	return ((void *)(va + offset));
-#endif
 }
 
 void
 pmap_unmapdev(vm_offset_t va, vm_size_t size)
 {
-#if !defined(__mips_n64)
 	vm_offset_t base, offset, tmpva;
 
 	/* If the address is within KSEG1 then there is nothing to do */
@@ -2889,7 +2837,6 @@
 	for (tmpva = base; tmpva < base + size; tmpva += PAGE_SIZE)
 		pmap_kremove(tmpva);
 	kmem_free(kernel_map, base, size);
-#endif
 }
 #endif
 
@@ -3098,11 +3045,8 @@
  /* PMAP_INLINE */ vm_offset_t
 pmap_kextract(vm_offset_t va)
 {
-<<<<<<< HEAD
-=======
 	int mapped;
 
->>>>>>> ba0349b2
 	/*
 	 * First, the direct-mapped regions.
 	 */
@@ -3110,17 +3054,10 @@
 	if (va >= MIPS_XKPHYS_START && va < MIPS_XKPHYS_END)
 		return (MIPS_XKPHYS_TO_PHYS(va));
 #endif
-<<<<<<< HEAD
 
 	if (va >= MIPS_KSEG0_START && va < MIPS_KSEG0_END)
 		return (MIPS_KSEG0_TO_PHYS(va));
 
-=======
-
-	if (va >= MIPS_KSEG0_START && va < MIPS_KSEG0_END)
-		return (MIPS_KSEG0_TO_PHYS(va));
-
->>>>>>> ba0349b2
 	if (va >= MIPS_KSEG1_START && va < MIPS_KSEG1_END)
 		return (MIPS_KSEG1_TO_PHYS(va));
 
@@ -3137,15 +3074,20 @@
 				    (va & PAGE_MASK));
 			}
 			return (0);
-<<<<<<< HEAD
-		}
-	}
-
+		}
+	}
+	/*
+	 * Should be kernel virtual here, otherwise fail
+	 */
+	mapped = (va >= MIPS_KSEG2_START || va < MIPS_KSEG2_END);
+#if defined(__mips_n64)
+	mapped = mapped || (va >= MIPS_XKSEG_START || va < MIPS_XKSEG_END);
+#endif 
 	/*
 	 * Kernel virtual.
 	 */
-#if defined(__mips_n64)
-	if (va >= MIPS_XKSEG_START && va < MIPS_XKSEG_END) {
+
+	if (mapped) {
 		pt_entry_t *ptep;
 
 		/* Is the kernel pmap initialized? */
@@ -3157,43 +3099,8 @@
 				    (va & PAGE_MASK));
 			}
 		}
-	}
-#else
-	if (va >= MIPS_KSEG2_START && va < MIPS_KSEG2_END) {
-=======
-		}
-	}
-
-	/*
-	 * Should be kernel virtual here, otherwise fail
-	 */
-	mapped = (va >= MIPS_KSEG2_START || va < MIPS_KSEG2_END);
-#if defined(__mips_n64)
-	mapped = mapped || (va >= MIPS_XKSEG_START || va < MIPS_XKSEG_END);
-#endif 
-	/*
-	 * Kernel virtual.
-	 */
-
-	if (mapped) {
->>>>>>> ba0349b2
-		pt_entry_t *ptep;
-
-		/* Is the kernel pmap initialized? */
-		if (kernel_pmap->pm_active) {
-			/* It's inside the virtual address range */
-			ptep = pmap_pte(kernel_pmap, va);
-			if (ptep) {
-				return (TLBLO_PTE_TO_PA(*ptep) |
-				    (va & PAGE_MASK));
-			}
-		}
 		return (0);
 	}
-<<<<<<< HEAD
-#endif
-=======
->>>>>>> ba0349b2
 
 	panic("%s for unknown address space %p.", __func__, (void *)va);
 }
