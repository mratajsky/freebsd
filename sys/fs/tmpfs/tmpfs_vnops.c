--- conflicted
+++ resolved
@@ -491,24 +491,15 @@
 		} else
 			vm_page_zero_invalid(m, TRUE);
 	}
-<<<<<<< HEAD
-	vm_page_busy_downgrade(m);
+	vm_page_xunbusy(m);
+	vm_page_lock(m);
+	vm_page_hold(m);
+	vm_page_unlock(m);
 	if (VM_OBJECT_WOWNED(tobj))
 		VM_OBJECT_WUNLOCK(tobj);
 	else
 		VM_OBJECT_RUNLOCK(tobj);
 	error = uiomove_fromphys(&m, offset, tlen, uio);
-	VM_OBJECT_RLOCK(tobj);
-	vm_page_busy_runlock(m);
-	VM_OBJECT_RUNLOCK(tobj);
-=======
-	vm_page_xunbusy(m);
-	vm_page_lock(m);
-	vm_page_hold(m);
-	vm_page_unlock(m);
-	VM_OBJECT_WUNLOCK(tobj);
-	error = uiomove_fromphys(&m, offset, tlen, uio);
->>>>>>> 93c54c1c
 	vm_page_lock(m);
 	vm_page_unhold(m);
 	if (m->queue == PQ_NONE) {
@@ -627,19 +618,14 @@
 		} else
 			vm_page_zero_invalid(tpg, TRUE);
 	}
-<<<<<<< HEAD
-	vm_page_busy_downgrade(tpg);
+	vm_page_xunbusy(tpg);
+	vm_page_lock(tpg);
+	vm_page_hold(tpg);
+	vm_page_unlock(tpg);
 	if (VM_OBJECT_WOWNED(tobj))
 		VM_OBJECT_WUNLOCK(tobj);
 	else
 		VM_OBJECT_RUNLOCK(tobj);
-=======
-	vm_page_xunbusy(tpg);
-	vm_page_lock(tpg);
-	vm_page_hold(tpg);
-	vm_page_unlock(tpg);
-	VM_OBJECT_WUNLOCK(tobj);
->>>>>>> 93c54c1c
 	error = uiomove_fromphys(&tpg, offset, tlen, uio);
 	VM_OBJECT_WLOCK(tobj);
 	if (error == 0)
