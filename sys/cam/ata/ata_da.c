/*-
 * Copyright (c) 2009 Alexander Motin <mav@FreeBSD.org>
 * All rights reserved.
 *
 * Redistribution and use in source and binary forms, with or without
 * modification, are permitted provided that the following conditions
 * are met:
 * 1. Redistributions of source code must retain the above copyright
 *    notice, this list of conditions and the following disclaimer,
 *    without modification, immediately at the beginning of the file.
 * 2. Redistributions in binary form must reproduce the above copyright
 *    notice, this list of conditions and the following disclaimer in the
 *    documentation and/or other materials provided with the distribution.
 *
 * THIS SOFTWARE IS PROVIDED BY THE AUTHOR ``AS IS'' AND ANY EXPRESS OR
 * IMPLIED WARRANTIES, INCLUDING, BUT NOT LIMITED TO, THE IMPLIED WARRANTIES
 * OF MERCHANTABILITY AND FITNESS FOR A PARTICULAR PURPOSE ARE DISCLAIMED.
 * IN NO EVENT SHALL THE AUTHOR BE LIABLE FOR ANY DIRECT, INDIRECT,
 * INCIDENTAL, SPECIAL, EXEMPLARY, OR CONSEQUENTIAL DAMAGES (INCLUDING, BUT
 * NOT LIMITED TO, PROCUREMENT OF SUBSTITUTE GOODS OR SERVICES; LOSS OF USE,
 * DATA, OR PROFITS; OR BUSINESS INTERRUPTION) HOWEVER CAUSED AND ON ANY
 * THEORY OF LIABILITY, WHETHER IN CONTRACT, STRICT LIABILITY, OR TORT
 * (INCLUDING NEGLIGENCE OR OTHERWISE) ARISING IN ANY WAY OUT OF THE USE OF
 * THIS SOFTWARE, EVEN IF ADVISED OF THE POSSIBILITY OF SUCH DAMAGE.
 */

#include <sys/cdefs.h>
__FBSDID("$FreeBSD$");

#include "opt_ada.h"

#include <sys/param.h>

#ifdef _KERNEL
#include <sys/systm.h>
#include <sys/kernel.h>
#include <sys/bio.h>
#include <sys/sysctl.h>
#include <sys/taskqueue.h>
#include <sys/lock.h>
#include <sys/mutex.h>
#include <sys/conf.h>
#include <sys/devicestat.h>
#include <sys/eventhandler.h>
#include <sys/malloc.h>
#include <sys/cons.h>
#include <sys/reboot.h>
#include <geom/geom_disk.h>
#endif /* _KERNEL */

#ifndef _KERNEL
#include <stdio.h>
#include <string.h>
#endif /* _KERNEL */

#include <cam/cam.h>
#include <cam/cam_ccb.h>
#include <cam/cam_periph.h>
#include <cam/cam_xpt_periph.h>
#include <cam/cam_sim.h>

#include <cam/ata/ata_all.h>

#include <machine/md_var.h>	/* geometry translation */

#ifdef _KERNEL

#define ATA_MAX_28BIT_LBA               268435455UL

typedef enum {
	ADA_STATE_RAHEAD,
	ADA_STATE_WCACHE,
	ADA_STATE_NORMAL
} ada_state;

typedef enum {
	ADA_FLAG_CAN_48BIT	= 0x0002,
	ADA_FLAG_CAN_FLUSHCACHE	= 0x0004,
	ADA_FLAG_CAN_NCQ	= 0x0008,
	ADA_FLAG_CAN_DMA	= 0x0010,
	ADA_FLAG_NEED_OTAG	= 0x0020,
	ADA_FLAG_WENT_IDLE	= 0x0040,
	ADA_FLAG_CAN_TRIM	= 0x0080,
	ADA_FLAG_OPEN		= 0x0100,
	ADA_FLAG_SCTX_INIT	= 0x0200,
	ADA_FLAG_CAN_CFA        = 0x0400,
	ADA_FLAG_CAN_POWERMGT   = 0x0800,
	ADA_FLAG_CAN_DMA48	= 0x1000
} ada_flags;

typedef enum {
	ADA_Q_NONE		= 0x00,
	ADA_Q_4K		= 0x01,
} ada_quirks;

typedef enum {
	ADA_CCB_RAHEAD		= 0x01,
	ADA_CCB_WCACHE		= 0x02,
	ADA_CCB_BUFFER_IO	= 0x03,
	ADA_CCB_DUMP		= 0x05,
	ADA_CCB_TRIM		= 0x06,
	ADA_CCB_TYPE_MASK	= 0x0F,
} ada_ccb_state;

/* Offsets into our private area for storing information */
#define ccb_state	ppriv_field0
#define ccb_bp		ppriv_ptr1

struct disk_params {
	u_int8_t  heads;
	u_int8_t  secs_per_track;
	u_int32_t cylinders;
	u_int32_t secsize;	/* Number of bytes/logical sector */
	u_int64_t sectors;	/* Total number sectors */
};

#define TRIM_MAX_BLOCKS	8
#define TRIM_MAX_RANGES	(TRIM_MAX_BLOCKS * ATA_DSM_BLK_RANGES)
#define TRIM_MAX_BIOS	(TRIM_MAX_RANGES * 4)
struct trim_request {
	uint8_t		data[TRIM_MAX_RANGES * ATA_DSM_RANGE_SIZE];
	struct bio	*bps[TRIM_MAX_BIOS];
};

struct ada_softc {
	struct	 bio_queue_head bio_queue;
	struct	 bio_queue_head trim_queue;
	ada_state state;
	ada_flags flags;	
	ada_quirks quirks;
	int	 sort_io_queue;
	int	 ordered_tag_count;
	int	 outstanding_cmds;
	int	 trim_max_ranges;
	int	 trim_running;
	int	 read_ahead;
	int	 write_cache;
#ifdef ADA_TEST_FAILURE
	int      force_read_error;
	int      force_write_error;
	int      periodic_read_error;
	int      periodic_read_count;
#endif
	struct	 disk_params params;
	struct	 disk *disk;
	struct task		sysctl_task;
	struct sysctl_ctx_list	sysctl_ctx;
	struct sysctl_oid	*sysctl_tree;
	struct callout		sendordered_c;
	struct trim_request	trim_req;
};

struct ada_quirk_entry {
	struct scsi_inquiry_pattern inq_pat;
	ada_quirks quirks;
};

static struct ada_quirk_entry ada_quirk_table[] =
{
	{
		/* Hitachi Advanced Format (4k) drives */
		{ T_DIRECT, SIP_MEDIA_FIXED, "*", "Hitachi H??????????E3*", "*" },
		/*quirks*/ADA_Q_4K
	},
	{
		/* Samsung Advanced Format (4k) drives */
		{ T_DIRECT, SIP_MEDIA_FIXED, "*", "SAMSUNG HD155UI*", "*" },
		/*quirks*/ADA_Q_4K
	},
	{
		/* Samsung Advanced Format (4k) drives */
		{ T_DIRECT, SIP_MEDIA_FIXED, "*", "SAMSUNG HD204UI*", "*" },
		/*quirks*/ADA_Q_4K
	},
	{
		/* Seagate Barracuda Green Advanced Format (4k) drives */
		{ T_DIRECT, SIP_MEDIA_FIXED, "*", "ST????DL*", "*" },
		/*quirks*/ADA_Q_4K
	},
	{
		/* Seagate Barracuda Advanced Format (4k) drives */
		{ T_DIRECT, SIP_MEDIA_FIXED, "*", "ST???DM*", "*" },
		/*quirks*/ADA_Q_4K
	},
	{
		/* Seagate Barracuda Advanced Format (4k) drives */
		{ T_DIRECT, SIP_MEDIA_FIXED, "*", "ST????DM*", "*" },
		/*quirks*/ADA_Q_4K
	},
	{
		/* Seagate Momentus Advanced Format (4k) drives */
		{ T_DIRECT, SIP_MEDIA_FIXED, "*", "ST9500423AS*", "*" },
		/*quirks*/ADA_Q_4K
	},
	{
		/* Seagate Momentus Advanced Format (4k) drives */
		{ T_DIRECT, SIP_MEDIA_FIXED, "*", "ST9500424AS*", "*" },
		/*quirks*/ADA_Q_4K
	},
	{
		/* Seagate Momentus Advanced Format (4k) drives */
		{ T_DIRECT, SIP_MEDIA_FIXED, "*", "ST9640423AS*", "*" },
		/*quirks*/ADA_Q_4K
	},
	{
		/* Seagate Momentus Advanced Format (4k) drives */
		{ T_DIRECT, SIP_MEDIA_FIXED, "*", "ST9640424AS*", "*" },
		/*quirks*/ADA_Q_4K
	},
	{
		/* Seagate Momentus Advanced Format (4k) drives */
		{ T_DIRECT, SIP_MEDIA_FIXED, "*", "ST9750420AS*", "*" },
		/*quirks*/ADA_Q_4K
	},
	{
		/* Seagate Momentus Advanced Format (4k) drives */
		{ T_DIRECT, SIP_MEDIA_FIXED, "*", "ST9750422AS*", "*" },
		/*quirks*/ADA_Q_4K
	},
	{
		/* Seagate Momentus Advanced Format (4k) drives */
		{ T_DIRECT, SIP_MEDIA_FIXED, "*", "ST9750423AS*", "*" },
		/*quirks*/ADA_Q_4K
	},
	{
		/* Seagate Momentus Thin Advanced Format (4k) drives */
		{ T_DIRECT, SIP_MEDIA_FIXED, "*", "ST???LT*", "*" },
		/*quirks*/ADA_Q_4K
	},
	{
		/* WDC Caviar Green Advanced Format (4k) drives */
		{ T_DIRECT, SIP_MEDIA_FIXED, "*", "WDC WD????RS*", "*" },
		/*quirks*/ADA_Q_4K
	},
	{
		/* WDC Caviar Green Advanced Format (4k) drives */
		{ T_DIRECT, SIP_MEDIA_FIXED, "*", "WDC WD????RX*", "*" },
		/*quirks*/ADA_Q_4K
	},
	{
		/* WDC Caviar Green Advanced Format (4k) drives */
		{ T_DIRECT, SIP_MEDIA_FIXED, "*", "WDC WD??????RS*", "*" },
		/*quirks*/ADA_Q_4K
	},
	{
		/* WDC Caviar Green Advanced Format (4k) drives */
		{ T_DIRECT, SIP_MEDIA_FIXED, "*", "WDC WD??????RX*", "*" },
		/*quirks*/ADA_Q_4K
	},
	{
		/* WDC Scorpio Black Advanced Format (4k) drives */
		{ T_DIRECT, SIP_MEDIA_FIXED, "*", "WDC WD???PKT*", "*" },
		/*quirks*/ADA_Q_4K
	},
	{
		/* WDC Scorpio Black Advanced Format (4k) drives */
		{ T_DIRECT, SIP_MEDIA_FIXED, "*", "WDC WD?????PKT*", "*" },
		/*quirks*/ADA_Q_4K
	},
	{
		/* WDC Scorpio Blue Advanced Format (4k) drives */
		{ T_DIRECT, SIP_MEDIA_FIXED, "*", "WDC WD???PVT*", "*" },
		/*quirks*/ADA_Q_4K
	},
	{
		/* WDC Scorpio Blue Advanced Format (4k) drives */
		{ T_DIRECT, SIP_MEDIA_FIXED, "*", "WDC WD?????PVT*", "*" },
		/*quirks*/ADA_Q_4K
	},
	{
		/*
		 * Corsair Force 2 SSDs
		 * 4k optimised & trim only works in 4k requests + 4k aligned
		 * Submitted by: Steven Hartland <steven.hartland@multiplay.co.uk>
		 * PR: 169974
		 */
		{ T_DIRECT, SIP_MEDIA_FIXED, "*", "Corsair CSSD-F*", "*" },
		/*quirks*/ADA_Q_4K
	},
	{
		/*
		 * Corsair Force 3 SSDs
		 * 4k optimised & trim only works in 4k requests + 4k aligned
		 * Submitted by: Steven Hartland <steven.hartland@multiplay.co.uk>
		 * PR: 169974
		 */
		{ T_DIRECT, SIP_MEDIA_FIXED, "*", "Corsair Force 3*", "*" },
		/*quirks*/ADA_Q_4K
	},
	{
		/*
		 * OCZ Agility 3 SSDs
		 * 4k optimised & trim only works in 4k requests + 4k aligned
		 * Submitted by: Steven Hartland <steven.hartland@multiplay.co.uk>
		 * PR: 169974
		 */
		{ T_DIRECT, SIP_MEDIA_FIXED, "*", "OCZ-AGILITY3*", "*" },
		/*quirks*/ADA_Q_4K
	},
	{
		/*
		 * OCZ Vertex 2 SSDs (inc pro series)
		 * 4k optimised & trim only works in 4k requests + 4k aligned
		 * Submitted by: Steven Hartland <steven.hartland@multiplay.co.uk>
		 * PR: 169974
		 */
		{ T_DIRECT, SIP_MEDIA_FIXED, "*", "OCZ?VERTEX2*", "*" },
		/*quirks*/ADA_Q_4K
	},
	{
		/*
		 * OCZ Vertex 3 SSDs
		 * 4k optimised & trim only works in 4k requests + 4k aligned
		 * Submitted by: Steven Hartland <steven.hartland@multiplay.co.uk>
		 * PR: 169974
		 */
		{ T_DIRECT, SIP_MEDIA_FIXED, "*", "OCZ-VERTEX3*", "*" },
		/*quirks*/ADA_Q_4K
	},
	{
		/*
		 * SuperTalent TeraDrive CT SSDs
		 * 4k optimised & trim only works in 4k requests + 4k aligned
		 * Submitted by: Steven Hartland <steven.hartland@multiplay.co.uk>
		 * PR: 169974
		 */
		{ T_DIRECT, SIP_MEDIA_FIXED, "*", "FTM??CT25H*", "*" },
		/*quirks*/ADA_Q_4K
	},
	{
		/*
		 * Crucial RealSSD C300 SSDs
		 * 4k optimised
		 * Submitted by: Steven Hartland <steven.hartland@multiplay.co.uk>
		 * PR: 169974
		 */
		{ T_DIRECT, SIP_MEDIA_FIXED, "*", "C300-CTFDDAC???MAG*",
		"*" }, /*quirks*/ADA_Q_4K
	},
	{
		/*
		 * XceedIOPS SATA SSDs
		 * 4k optimised
		 * Submitted by: Steven Hartland <steven.hartland@multiplay.co.uk>
		 * PR: 169974
		 */
		{ T_DIRECT, SIP_MEDIA_FIXED, "*", "SG9XCS2D*", "*" },
		/*quirks*/ADA_Q_4K
	},
	{
		/*
		 * Intel 330 Series SSDs
		 * 4k optimised & trim only works in 4k requests + 4k aligned
		 * Submitted by: Steven Hartland <steven.hartland@multiplay.co.uk>
		 * PR: 169974
		 */
		{ T_DIRECT, SIP_MEDIA_FIXED, "*", "INTEL SSDSC2ct*", "*" },
		/*quirks*/ADA_Q_4K
	},
	{
		/*
		 * OCZ Deneva R Series SSDs
		 * 4k optimised & trim only works in 4k requests + 4k aligned
		 * Submitted by: Steven Hartland <steven.hartland@multiplay.co.uk>
		 * PR: 169974
		 */
		{ T_DIRECT, SIP_MEDIA_FIXED, "*", "DENRSTE251M45*", "*" },
		/*quirks*/ADA_Q_4K
	},
	{
		/*
		 * Kingston HyperX 3k SSDs
		 * 4k optimised & trim only works in 4k requests + 4k aligned
		 * Submitted by: Steven Hartland <steven.hartland@multiplay.co.uk>
		 * PR: 169974
		 */
		{ T_DIRECT, SIP_MEDIA_FIXED, "*", "KINGSTON SH103S3*", "*" },
		/*quirks*/ADA_Q_4K
	},
	{
		/* Default */
		{
		  T_ANY, SIP_MEDIA_REMOVABLE|SIP_MEDIA_FIXED,
		  /*vendor*/"*", /*product*/"*", /*revision*/"*"
		},
		/*quirks*/0
	},
};

static	disk_strategy_t	adastrategy;
static	dumper_t	adadump;
static	periph_init_t	adainit;
static	void		adaasync(void *callback_arg, u_int32_t code,
				struct cam_path *path, void *arg);
static	void		adasysctlinit(void *context, int pending);
static	periph_ctor_t	adaregister;
static	periph_dtor_t	adacleanup;
static	periph_start_t	adastart;
static	periph_oninv_t	adaoninvalidate;
static	void		adadone(struct cam_periph *periph,
			       union ccb *done_ccb);
static  int		adaerror(union ccb *ccb, u_int32_t cam_flags,
				u_int32_t sense_flags);
static void		adagetparams(struct cam_periph *periph,
				struct ccb_getdev *cgd);
static timeout_t	adasendorderedtag;
static void		adashutdown(void *arg, int howto);
static void		adasuspend(void *arg);
static void		adaresume(void *arg);

#ifndef	ADA_DEFAULT_LEGACY_ALIASES
#define	ADA_DEFAULT_LEGACY_ALIASES	1
#endif

#ifndef ADA_DEFAULT_TIMEOUT
#define ADA_DEFAULT_TIMEOUT 30	/* Timeout in seconds */
#endif

#ifndef	ADA_DEFAULT_RETRY
#define	ADA_DEFAULT_RETRY	4
#endif

#ifndef	ADA_DEFAULT_SEND_ORDERED
#define	ADA_DEFAULT_SEND_ORDERED	1
#endif

#ifndef	ADA_DEFAULT_SPINDOWN_SHUTDOWN
#define	ADA_DEFAULT_SPINDOWN_SHUTDOWN	1
#endif

#ifndef	ADA_DEFAULT_SPINDOWN_SUSPEND
#define	ADA_DEFAULT_SPINDOWN_SUSPEND	1
#endif

#ifndef	ADA_DEFAULT_READ_AHEAD
#define	ADA_DEFAULT_READ_AHEAD	1
#endif

#ifndef	ADA_DEFAULT_WRITE_CACHE
#define	ADA_DEFAULT_WRITE_CACHE	1
#endif

#define	ADA_RA	(softc->read_ahead >= 0 ? \
		 softc->read_ahead : ada_read_ahead)
#define	ADA_WC	(softc->write_cache >= 0 ? \
		 softc->write_cache : ada_write_cache)
#define	ADA_SIO	(softc->sort_io_queue >= 0 ? \
		 softc->sort_io_queue : cam_sort_io_queues)

/*
 * Most platforms map firmware geometry to actual, but some don't.  If
 * not overridden, default to nothing.
 */
#ifndef ata_disk_firmware_geom_adjust
#define	ata_disk_firmware_geom_adjust(disk)
#endif

static int ada_legacy_aliases = ADA_DEFAULT_LEGACY_ALIASES;
static int ada_retry_count = ADA_DEFAULT_RETRY;
static int ada_default_timeout = ADA_DEFAULT_TIMEOUT;
static int ada_send_ordered = ADA_DEFAULT_SEND_ORDERED;
static int ada_spindown_shutdown = ADA_DEFAULT_SPINDOWN_SHUTDOWN;
static int ada_spindown_suspend = ADA_DEFAULT_SPINDOWN_SUSPEND;
static int ada_read_ahead = ADA_DEFAULT_READ_AHEAD;
static int ada_write_cache = ADA_DEFAULT_WRITE_CACHE;

static SYSCTL_NODE(_kern_cam, OID_AUTO, ada, CTLFLAG_RD, 0,
            "CAM Direct Access Disk driver");
SYSCTL_INT(_kern_cam_ada, OID_AUTO, legacy_aliases, CTLFLAG_RW,
           &ada_legacy_aliases, 0, "Create legacy-like device aliases");
TUNABLE_INT("kern.cam.ada.legacy_aliases", &ada_legacy_aliases);
SYSCTL_INT(_kern_cam_ada, OID_AUTO, retry_count, CTLFLAG_RW,
           &ada_retry_count, 0, "Normal I/O retry count");
TUNABLE_INT("kern.cam.ada.retry_count", &ada_retry_count);
SYSCTL_INT(_kern_cam_ada, OID_AUTO, default_timeout, CTLFLAG_RW,
           &ada_default_timeout, 0, "Normal I/O timeout (in seconds)");
TUNABLE_INT("kern.cam.ada.default_timeout", &ada_default_timeout);
SYSCTL_INT(_kern_cam_ada, OID_AUTO, send_ordered, CTLFLAG_RW,
           &ada_send_ordered, 0, "Send Ordered Tags");
TUNABLE_INT("kern.cam.ada.send_ordered", &ada_send_ordered);
SYSCTL_INT(_kern_cam_ada, OID_AUTO, spindown_shutdown, CTLFLAG_RW,
           &ada_spindown_shutdown, 0, "Spin down upon shutdown");
TUNABLE_INT("kern.cam.ada.spindown_shutdown", &ada_spindown_shutdown);
SYSCTL_INT(_kern_cam_ada, OID_AUTO, spindown_suspend, CTLFLAG_RW,
           &ada_spindown_suspend, 0, "Spin down upon suspend");
TUNABLE_INT("kern.cam.ada.spindown_suspend", &ada_spindown_suspend);
SYSCTL_INT(_kern_cam_ada, OID_AUTO, read_ahead, CTLFLAG_RW,
           &ada_read_ahead, 0, "Enable disk read-ahead");
TUNABLE_INT("kern.cam.ada.read_ahead", &ada_read_ahead);
SYSCTL_INT(_kern_cam_ada, OID_AUTO, write_cache, CTLFLAG_RW,
           &ada_write_cache, 0, "Enable disk write cache");
TUNABLE_INT("kern.cam.ada.write_cache", &ada_write_cache);

/*
 * ADA_ORDEREDTAG_INTERVAL determines how often, relative
 * to the default timeout, we check to see whether an ordered
 * tagged transaction is appropriate to prevent simple tag
 * starvation.  Since we'd like to ensure that there is at least
 * 1/2 of the timeout length left for a starved transaction to
 * complete after we've sent an ordered tag, we must poll at least
 * four times in every timeout period.  This takes care of the worst
 * case where a starved transaction starts during an interval that
 * meets the requirement "don't send an ordered tag" test so it takes
 * us two intervals to determine that a tag must be sent.
 */
#ifndef ADA_ORDEREDTAG_INTERVAL
#define ADA_ORDEREDTAG_INTERVAL 4
#endif

static struct periph_driver adadriver =
{
	adainit, "ada",
	TAILQ_HEAD_INITIALIZER(adadriver.units), /* generation */ 0
};

PERIPHDRIVER_DECLARE(ada, adadriver);

static MALLOC_DEFINE(M_ATADA, "ata_da", "ata_da buffers");

static int
adaopen(struct disk *dp)
{
	struct cam_periph *periph;
	struct ada_softc *softc;
	int error;

	periph = (struct cam_periph *)dp->d_drv1;
	if (cam_periph_acquire(periph) != CAM_REQ_CMP) {
		return(ENXIO);
	}

	cam_periph_lock(periph);
	if ((error = cam_periph_hold(periph, PRIBIO|PCATCH)) != 0) {
		cam_periph_unlock(periph);
		cam_periph_release(periph);
		return (error);
	}

	CAM_DEBUG(periph->path, CAM_DEBUG_TRACE | CAM_DEBUG_PERIPH,
	    ("adaopen\n"));

	softc = (struct ada_softc *)periph->softc;
	softc->flags |= ADA_FLAG_OPEN;

	cam_periph_unhold(periph);
	cam_periph_unlock(periph);
	return (0);
}

static int
adaclose(struct disk *dp)
{
	struct	cam_periph *periph;
	struct	ada_softc *softc;
	union ccb *ccb;

	periph = (struct cam_periph *)dp->d_drv1;
	cam_periph_lock(periph);
	if (cam_periph_hold(periph, PRIBIO) != 0) {
		cam_periph_unlock(periph);
		cam_periph_release(periph);
		return (0);
	}

	softc = (struct ada_softc *)periph->softc;

	CAM_DEBUG(periph->path, CAM_DEBUG_TRACE | CAM_DEBUG_PERIPH,
	    ("adaclose\n"));

	/* We only sync the cache if the drive is capable of it. */
	if ((softc->flags & ADA_FLAG_CAN_FLUSHCACHE) != 0 &&
	    (periph->flags & CAM_PERIPH_INVALID) == 0) {

		ccb = cam_periph_getccb(periph, CAM_PRIORITY_NORMAL);
		cam_fill_ataio(&ccb->ataio,
				    1,
				    adadone,
				    CAM_DIR_NONE,
				    0,
				    NULL,
				    0,
				    ada_default_timeout*1000);

		if (softc->flags & ADA_FLAG_CAN_48BIT)
			ata_48bit_cmd(&ccb->ataio, ATA_FLUSHCACHE48, 0, 0, 0);
		else
			ata_28bit_cmd(&ccb->ataio, ATA_FLUSHCACHE, 0, 0, 0);
		cam_periph_runccb(ccb, adaerror, /*cam_flags*/0,
		    /*sense_flags*/0, softc->disk->d_devstat);

		if ((ccb->ccb_h.status & CAM_STATUS_MASK) != CAM_REQ_CMP)
			xpt_print(periph->path, "Synchronize cache failed\n");
		xpt_release_ccb(ccb);
	}

	softc->flags &= ~ADA_FLAG_OPEN;
	cam_periph_unhold(periph);
	cam_periph_unlock(periph);
	cam_periph_release(periph);
	return (0);	
}

static void
adaschedule(struct cam_periph *periph)
{
	struct ada_softc *softc = (struct ada_softc *)periph->softc;

	if (softc->state != ADA_STATE_NORMAL)
		return;

	/* Check if we have more work to do. */
	if (bioq_first(&softc->bio_queue) ||
	    (!softc->trim_running && bioq_first(&softc->trim_queue))) {
		xpt_schedule(periph, CAM_PRIORITY_NORMAL);
	}
}

/*
 * Actually translate the requested transfer into one the physical driver
 * can understand.  The transfer is described by a buf and will include
 * only one physical transfer.
 */
static void
adastrategy(struct bio *bp)
{
	struct cam_periph *periph;
	struct ada_softc *softc;
	
	periph = (struct cam_periph *)bp->bio_disk->d_drv1;
	softc = (struct ada_softc *)periph->softc;

	cam_periph_lock(periph);

	CAM_DEBUG(periph->path, CAM_DEBUG_TRACE, ("adastrategy(%p)\n", bp));

	/*
	 * If the device has been made invalid, error out
	 */
	if ((periph->flags & CAM_PERIPH_INVALID) != 0) {
		cam_periph_unlock(periph);
		biofinish(bp, NULL, ENXIO);
		return;
	}
	
	/*
	 * Place it in the queue of disk activities for this disk
	 */
	if (bp->bio_cmd == BIO_DELETE &&
	    (softc->flags & ADA_FLAG_CAN_TRIM)) {
		if (ADA_SIO)
		    bioq_disksort(&softc->trim_queue, bp);
		else
		    bioq_insert_tail(&softc->trim_queue, bp);
	} else {
		if (ADA_SIO)
		    bioq_disksort(&softc->bio_queue, bp);
		else
		    bioq_insert_tail(&softc->bio_queue, bp);
	}

	/*
	 * Schedule ourselves for performing the work.
	 */
	adaschedule(periph);
	cam_periph_unlock(periph);

	return;
}

static int
adadump(void *arg, void *virtual, vm_offset_t physical, off_t offset, size_t length)
{
	struct	    cam_periph *periph;
	struct	    ada_softc *softc;
	u_int	    secsize;
	union	    ccb ccb;
	struct	    disk *dp;
	uint64_t    lba;
	uint16_t    count;
	int	    error = 0;

	dp = arg;
	periph = dp->d_drv1;
	softc = (struct ada_softc *)periph->softc;
	cam_periph_lock(periph);
	secsize = softc->params.secsize;
	lba = offset / secsize;
	count = length / secsize;
	
	if ((periph->flags & CAM_PERIPH_INVALID) != 0) {
		cam_periph_unlock(periph);
		return (ENXIO);
	}

	if (length > 0) {
		xpt_setup_ccb(&ccb.ccb_h, periph->path, CAM_PRIORITY_NORMAL);
		ccb.ccb_h.ccb_state = ADA_CCB_DUMP;
		cam_fill_ataio(&ccb.ataio,
		    0,
		    adadone,
		    CAM_DIR_OUT,
		    0,
		    (u_int8_t *) virtual,
		    length,
		    ada_default_timeout*1000);
		if ((softc->flags & ADA_FLAG_CAN_48BIT) &&
		    (lba + count >= ATA_MAX_28BIT_LBA ||
		    count >= 256)) {
			ata_48bit_cmd(&ccb.ataio, ATA_WRITE_DMA48,
			    0, lba, count);
		} else {
			ata_28bit_cmd(&ccb.ataio, ATA_WRITE_DMA,
			    0, lba, count);
		}
		xpt_polled_action(&ccb);

		error = cam_periph_error(&ccb,
		    0, SF_NO_RECOVERY | SF_NO_RETRY, NULL);
		if ((ccb.ccb_h.status & CAM_DEV_QFRZN) != 0)
			cam_release_devq(ccb.ccb_h.path, /*relsim_flags*/0,
			    /*reduction*/0, /*timeout*/0, /*getcount_only*/0);
		if (error != 0)
			printf("Aborting dump due to I/O error.\n");

		cam_periph_unlock(periph);
		return (error);
	}

	if (softc->flags & ADA_FLAG_CAN_FLUSHCACHE) {
		xpt_setup_ccb(&ccb.ccb_h, periph->path, CAM_PRIORITY_NORMAL);

		ccb.ccb_h.ccb_state = ADA_CCB_DUMP;
		cam_fill_ataio(&ccb.ataio,
				    0,
				    adadone,
				    CAM_DIR_NONE,
				    0,
				    NULL,
				    0,
				    ada_default_timeout*1000);

		if (softc->flags & ADA_FLAG_CAN_48BIT)
			ata_48bit_cmd(&ccb.ataio, ATA_FLUSHCACHE48, 0, 0, 0);
		else
			ata_28bit_cmd(&ccb.ataio, ATA_FLUSHCACHE, 0, 0, 0);
		xpt_polled_action(&ccb);

		error = cam_periph_error(&ccb,
		    0, SF_NO_RECOVERY | SF_NO_RETRY, NULL);
		if ((ccb.ccb_h.status & CAM_DEV_QFRZN) != 0)
			cam_release_devq(ccb.ccb_h.path, /*relsim_flags*/0,
			    /*reduction*/0, /*timeout*/0, /*getcount_only*/0);
		if (error != 0)
			xpt_print(periph->path, "Synchronize cache failed\n");
	}
	cam_periph_unlock(periph);
	return (error);
}

static void
adainit(void)
{
	cam_status status;

	/*
	 * Install a global async callback.  This callback will
	 * receive async callbacks like "new device found".
	 */
	status = xpt_register_async(AC_FOUND_DEVICE, adaasync, NULL, NULL);

	if (status != CAM_REQ_CMP) {
		printf("ada: Failed to attach master async callback "
		       "due to status 0x%x!\n", status);
	} else if (ada_send_ordered) {

		/* Register our event handlers */
		if ((EVENTHANDLER_REGISTER(power_suspend, adasuspend,
					   NULL, EVENTHANDLER_PRI_LAST)) == NULL)
		    printf("adainit: power event registration failed!\n");
		if ((EVENTHANDLER_REGISTER(power_resume, adaresume,
					   NULL, EVENTHANDLER_PRI_LAST)) == NULL)
		    printf("adainit: power event registration failed!\n");
		if ((EVENTHANDLER_REGISTER(shutdown_post_sync, adashutdown,
					   NULL, SHUTDOWN_PRI_DEFAULT)) == NULL)
		    printf("adainit: shutdown event registration failed!\n");
	}
}

/*
 * Callback from GEOM, called when it has finished cleaning up its
 * resources.
 */
static void
adadiskgonecb(struct disk *dp)
{
	struct cam_periph *periph;

	periph = (struct cam_periph *)dp->d_drv1;

	cam_periph_release(periph);
}

static void
adaoninvalidate(struct cam_periph *periph)
{
	struct ada_softc *softc;

	softc = (struct ada_softc *)periph->softc;

	/*
	 * De-register any async callbacks.
	 */
	xpt_register_async(0, adaasync, periph, periph->path);

	/*
	 * Return all queued I/O with ENXIO.
	 * XXX Handle any transactions queued to the card
	 *     with XPT_ABORT_CCB.
	 */
	bioq_flush(&softc->bio_queue, NULL, ENXIO);
	bioq_flush(&softc->trim_queue, NULL, ENXIO);

	disk_gone(softc->disk);
	xpt_print(periph->path, "lost device\n");
}

static void
adacleanup(struct cam_periph *periph)
{
	struct ada_softc *softc;

	softc = (struct ada_softc *)periph->softc;

	xpt_print(periph->path, "removing device entry\n");
	cam_periph_unlock(periph);

	/*
	 * If we can't free the sysctl tree, oh well...
	 */
	if ((softc->flags & ADA_FLAG_SCTX_INIT) != 0
	    && sysctl_ctx_free(&softc->sysctl_ctx) != 0) {
		xpt_print(periph->path, "can't remove sysctl context\n");
	}

	disk_destroy(softc->disk);
	callout_drain(&softc->sendordered_c);
	free(softc, M_DEVBUF);
	cam_periph_lock(periph);
}

static void
adaasync(void *callback_arg, u_int32_t code,
	struct cam_path *path, void *arg)
{
	struct ccb_getdev cgd;
	struct cam_periph *periph;
	struct ada_softc *softc;

	periph = (struct cam_periph *)callback_arg;
	switch (code) {
	case AC_FOUND_DEVICE:
	{
		struct ccb_getdev *cgd;
		cam_status status;
 
		cgd = (struct ccb_getdev *)arg;
		if (cgd == NULL)
			break;

		if (cgd->protocol != PROTO_ATA)
			break;

		/*
		 * Allocate a peripheral instance for
		 * this device and start the probe
		 * process.
		 */
		status = cam_periph_alloc(adaregister, adaoninvalidate,
					  adacleanup, adastart,
					  "ada", CAM_PERIPH_BIO,
					  cgd->ccb_h.path, adaasync,
					  AC_FOUND_DEVICE, cgd);

		if (status != CAM_REQ_CMP
		 && status != CAM_REQ_INPROG)
			printf("adaasync: Unable to attach to new device "
				"due to status 0x%x\n", status);
		break;
	}
	case AC_GETDEV_CHANGED:
	{
		softc = (struct ada_softc *)periph->softc;
		xpt_setup_ccb(&cgd.ccb_h, periph->path, CAM_PRIORITY_NORMAL);
		cgd.ccb_h.func_code = XPT_GDEV_TYPE;
		xpt_action((union ccb *)&cgd);

		if ((cgd.ident_data.capabilities1 & ATA_SUPPORT_DMA) &&
		    (cgd.inq_flags & SID_DMA))
			softc->flags |= ADA_FLAG_CAN_DMA;
		else
			softc->flags &= ~ADA_FLAG_CAN_DMA;
		if (cgd.ident_data.support.command2 & ATA_SUPPORT_ADDRESS48) {
			softc->flags |= ADA_FLAG_CAN_48BIT;
			if (cgd.inq_flags & SID_DMA48)
				softc->flags |= ADA_FLAG_CAN_DMA48;
			else
				softc->flags &= ~ADA_FLAG_CAN_DMA48;
		} else
			softc->flags &= ~(ADA_FLAG_CAN_48BIT |
			    ADA_FLAG_CAN_DMA48);
		if ((cgd.ident_data.satacapabilities & ATA_SUPPORT_NCQ) &&
		    (cgd.inq_flags & SID_DMA) && (cgd.inq_flags & SID_CmdQue))
			softc->flags |= ADA_FLAG_CAN_NCQ;
		else
			softc->flags &= ~ADA_FLAG_CAN_NCQ;
		if ((cgd.ident_data.support_dsm & ATA_SUPPORT_DSM_TRIM) &&
		    (cgd.inq_flags & SID_DMA))
			softc->flags |= ADA_FLAG_CAN_TRIM;
		else
			softc->flags &= ~ADA_FLAG_CAN_TRIM;

		cam_periph_async(periph, code, path, arg);
		break;
	}
	case AC_ADVINFO_CHANGED:
	{
		uintptr_t buftype;

		buftype = (uintptr_t)arg;
		if (buftype == CDAI_TYPE_PHYS_PATH) {
			struct ada_softc *softc;

			softc = periph->softc;
			disk_attr_changed(softc->disk, "GEOM::physpath",
					  M_NOWAIT);
		}
		break;
	}
	case AC_SENT_BDR:
	case AC_BUS_RESET:
	{
		softc = (struct ada_softc *)periph->softc;
		cam_periph_async(periph, code, path, arg);
		if (softc->state != ADA_STATE_NORMAL)
			break;
		xpt_setup_ccb(&cgd.ccb_h, periph->path, CAM_PRIORITY_NORMAL);
		cgd.ccb_h.func_code = XPT_GDEV_TYPE;
		xpt_action((union ccb *)&cgd);
		if (ADA_RA >= 0 &&
		    cgd.ident_data.support.command1 & ATA_SUPPORT_LOOKAHEAD)
			softc->state = ADA_STATE_RAHEAD;
		else if (ADA_WC >= 0 &&
		    cgd.ident_data.support.command1 & ATA_SUPPORT_WRITECACHE)
			softc->state = ADA_STATE_WCACHE;
		else
		    break;
		cam_periph_acquire(periph);
		xpt_schedule(periph, CAM_PRIORITY_DEV);
	}
	default:
		cam_periph_async(periph, code, path, arg);
		break;
	}
}

static void
adasysctlinit(void *context, int pending)
{
	struct cam_periph *periph;
	struct ada_softc *softc;
	char tmpstr[80], tmpstr2[80];

	periph = (struct cam_periph *)context;

	/* periph was held for us when this task was enqueued */
	if ((periph->flags & CAM_PERIPH_INVALID) != 0) {
		cam_periph_release(periph);
		return;
	}

	softc = (struct ada_softc *)periph->softc;
	snprintf(tmpstr, sizeof(tmpstr), "CAM ADA unit %d", periph->unit_number);
	snprintf(tmpstr2, sizeof(tmpstr2), "%d", periph->unit_number);

	sysctl_ctx_init(&softc->sysctl_ctx);
	softc->flags |= ADA_FLAG_SCTX_INIT;
	softc->sysctl_tree = SYSCTL_ADD_NODE(&softc->sysctl_ctx,
		SYSCTL_STATIC_CHILDREN(_kern_cam_ada), OID_AUTO, tmpstr2,
		CTLFLAG_RD, 0, tmpstr);
	if (softc->sysctl_tree == NULL) {
		printf("adasysctlinit: unable to allocate sysctl tree\n");
		cam_periph_release(periph);
		return;
	}

	SYSCTL_ADD_INT(&softc->sysctl_ctx, SYSCTL_CHILDREN(softc->sysctl_tree),
		OID_AUTO, "read_ahead", CTLFLAG_RW | CTLFLAG_MPSAFE,
		&softc->read_ahead, 0, "Enable disk read ahead.");
	SYSCTL_ADD_INT(&softc->sysctl_ctx, SYSCTL_CHILDREN(softc->sysctl_tree),
		OID_AUTO, "write_cache", CTLFLAG_RW | CTLFLAG_MPSAFE,
		&softc->write_cache, 0, "Enable disk write cache.");
	SYSCTL_ADD_INT(&softc->sysctl_ctx, SYSCTL_CHILDREN(softc->sysctl_tree),
		OID_AUTO, "sort_io_queue", CTLFLAG_RW | CTLFLAG_MPSAFE,
		&softc->sort_io_queue, 0,
		"Sort IO queue to try and optimise disk access patterns");
#ifdef ADA_TEST_FAILURE
	/*
	 * Add a 'door bell' sysctl which allows one to set it from userland
	 * and cause something bad to happen.  For the moment, we only allow
	 * whacking the next read or write.
	 */
	SYSCTL_ADD_INT(&softc->sysctl_ctx, SYSCTL_CHILDREN(softc->sysctl_tree),
		OID_AUTO, "force_read_error", CTLFLAG_RW | CTLFLAG_MPSAFE,
		&softc->force_read_error, 0,
		"Force a read error for the next N reads.");
	SYSCTL_ADD_INT(&softc->sysctl_ctx, SYSCTL_CHILDREN(softc->sysctl_tree),
		OID_AUTO, "force_write_error", CTLFLAG_RW | CTLFLAG_MPSAFE,
		&softc->force_write_error, 0,
		"Force a write error for the next N writes.");
	SYSCTL_ADD_INT(&softc->sysctl_ctx, SYSCTL_CHILDREN(softc->sysctl_tree),
		OID_AUTO, "periodic_read_error", CTLFLAG_RW | CTLFLAG_MPSAFE,
		&softc->periodic_read_error, 0,
		"Force a read error every N reads (don't set too low).");
#endif
	cam_periph_release(periph);
}

static int
adagetattr(struct bio *bp)
{
	int ret;
	struct cam_periph *periph;

	periph = (struct cam_periph *)bp->bio_disk->d_drv1;
	cam_periph_lock(periph);
	ret = xpt_getattr(bp->bio_data, bp->bio_length, bp->bio_attribute,
	    periph->path);
	cam_periph_unlock(periph);
	if (ret == 0)
		bp->bio_completed = bp->bio_length;
	return ret;
}

static cam_status
adaregister(struct cam_periph *periph, void *arg)
{
	struct ada_softc *softc;
	struct ccb_pathinq cpi;
	struct ccb_getdev *cgd;
	char   announce_buf[80], buf1[32];
	struct disk_params *dp;
	caddr_t match;
	u_int maxio;
	int legacy_id, quirks;

	cgd = (struct ccb_getdev *)arg;
	if (cgd == NULL) {
		printf("adaregister: no getdev CCB, can't register device\n");
		return(CAM_REQ_CMP_ERR);
	}

	softc = (struct ada_softc *)malloc(sizeof(*softc), M_DEVBUF,
	    M_NOWAIT|M_ZERO);

	if (softc == NULL) {
		printf("adaregister: Unable to probe new device. "
		    "Unable to allocate softc\n");
		return(CAM_REQ_CMP_ERR);
	}

	bioq_init(&softc->bio_queue);
	bioq_init(&softc->trim_queue);

	if ((cgd->ident_data.capabilities1 & ATA_SUPPORT_DMA) &&
	    (cgd->inq_flags & SID_DMA))
		softc->flags |= ADA_FLAG_CAN_DMA;
	if (cgd->ident_data.support.command2 & ATA_SUPPORT_ADDRESS48) {
		softc->flags |= ADA_FLAG_CAN_48BIT;
		if (cgd->inq_flags & SID_DMA48)
			softc->flags |= ADA_FLAG_CAN_DMA48;
	}
	if (cgd->ident_data.support.command2 & ATA_SUPPORT_FLUSHCACHE)
		softc->flags |= ADA_FLAG_CAN_FLUSHCACHE;
	if (cgd->ident_data.support.command1 & ATA_SUPPORT_POWERMGT)
		softc->flags |= ADA_FLAG_CAN_POWERMGT;
	if ((cgd->ident_data.satacapabilities & ATA_SUPPORT_NCQ) &&
	    (cgd->inq_flags & SID_DMA) && (cgd->inq_flags & SID_CmdQue))
		softc->flags |= ADA_FLAG_CAN_NCQ;
	if ((cgd->ident_data.support_dsm & ATA_SUPPORT_DSM_TRIM) &&
	    (cgd->inq_flags & SID_DMA)) {
		softc->flags |= ADA_FLAG_CAN_TRIM;
		softc->trim_max_ranges = TRIM_MAX_RANGES;
		if (cgd->ident_data.max_dsm_blocks != 0) {
			softc->trim_max_ranges =
			    min(cgd->ident_data.max_dsm_blocks *
				ATA_DSM_BLK_RANGES, softc->trim_max_ranges);
		}
	}
	if (cgd->ident_data.support.command2 & ATA_SUPPORT_CFA)
		softc->flags |= ADA_FLAG_CAN_CFA;

	periph->softc = softc;

	/*
	 * See if this device has any quirks.
	 */
	match = cam_quirkmatch((caddr_t)&cgd->ident_data,
			       (caddr_t)ada_quirk_table,
			       sizeof(ada_quirk_table)/sizeof(*ada_quirk_table),
			       sizeof(*ada_quirk_table), ata_identify_match);
	if (match != NULL)
		softc->quirks = ((struct ada_quirk_entry *)match)->quirks;
	else
		softc->quirks = ADA_Q_NONE;

	bzero(&cpi, sizeof(cpi));
	xpt_setup_ccb(&cpi.ccb_h, periph->path, CAM_PRIORITY_NONE);
	cpi.ccb_h.func_code = XPT_PATH_INQ;
	xpt_action((union ccb *)&cpi);

	TASK_INIT(&softc->sysctl_task, 0, adasysctlinit, periph);

	/*
	 * Register this media as a disk
	 */
	(void)cam_periph_hold(periph, PRIBIO);
	cam_periph_unlock(periph);
	snprintf(announce_buf, sizeof(announce_buf),
	    "kern.cam.ada.%d.quirks", periph->unit_number);
	quirks = softc->quirks;
	TUNABLE_INT_FETCH(announce_buf, &quirks);
	softc->quirks = quirks;
	softc->read_ahead = -1;
	snprintf(announce_buf, sizeof(announce_buf),
	    "kern.cam.ada.%d.read_ahead", periph->unit_number);
	TUNABLE_INT_FETCH(announce_buf, &softc->read_ahead);
	softc->write_cache = -1;
	snprintf(announce_buf, sizeof(announce_buf),
	    "kern.cam.ada.%d.write_cache", periph->unit_number);
	TUNABLE_INT_FETCH(announce_buf, &softc->write_cache);
	/* Disable queue sorting for non-rotatational media by default */
	if (cgd->ident_data.media_rotation_rate == 1)
		softc->sort_io_queue = 0;
	else
		softc->sort_io_queue = -1;
	adagetparams(periph, cgd);
	softc->disk = disk_alloc();
	softc->disk->d_devstat = devstat_new_entry(periph->periph_name,
			  periph->unit_number, softc->params.secsize,
			  DEVSTAT_ALL_SUPPORTED,
			  DEVSTAT_TYPE_DIRECT |
			  XPORT_DEVSTAT_TYPE(cpi.transport),
			  DEVSTAT_PRIORITY_DISK);
	softc->disk->d_open = adaopen;
	softc->disk->d_close = adaclose;
	softc->disk->d_strategy = adastrategy;
	softc->disk->d_getattr = adagetattr;
	softc->disk->d_dump = adadump;
	softc->disk->d_gone = adadiskgonecb;
	softc->disk->d_name = "ada";
	softc->disk->d_drv1 = periph;
	maxio = cpi.maxio;		/* Honor max I/O size of SIM */
	if (maxio == 0)
		maxio = DFLTPHYS;	/* traditional default */
	else if (maxio > MAXPHYS)
		maxio = MAXPHYS;	/* for safety */
	if (softc->flags & ADA_FLAG_CAN_48BIT)
		maxio = min(maxio, 65536 * softc->params.secsize);
	else					/* 28bit ATA command limit */
		maxio = min(maxio, 256 * softc->params.secsize);
	softc->disk->d_maxsize = maxio;
	softc->disk->d_unit = periph->unit_number;
	softc->disk->d_flags = 0;
	if (softc->flags & ADA_FLAG_CAN_FLUSHCACHE)
		softc->disk->d_flags |= DISKFLAG_CANFLUSHCACHE;
	if (softc->flags & ADA_FLAG_CAN_TRIM) {
		softc->disk->d_flags |= DISKFLAG_CANDELETE;
		softc->disk->d_delmaxsize = softc->params.secsize *
					    ATA_DSM_RANGE_MAX *
					    softc->trim_max_ranges;
	} else if ((softc->flags & ADA_FLAG_CAN_CFA) &&
	    !(softc->flags & ADA_FLAG_CAN_48BIT)) {
		softc->disk->d_flags |= DISKFLAG_CANDELETE;
		softc->disk->d_delmaxsize = 256 * softc->params.secsize;
	} else
		softc->disk->d_delmaxsize = maxio;
	if ((cpi.hba_misc & PIM_UNMAPPED) != 0)
		softc->disk->d_flags |= DISKFLAG_UNMAPPED_BIO;
	strlcpy(softc->disk->d_descr, cgd->ident_data.model,
	    MIN(sizeof(softc->disk->d_descr), sizeof(cgd->ident_data.model)));
	strlcpy(softc->disk->d_ident, cgd->ident_data.serial,
	    MIN(sizeof(softc->disk->d_ident), sizeof(cgd->ident_data.serial)));
	softc->disk->d_hba_vendor = cpi.hba_vendor;
	softc->disk->d_hba_device = cpi.hba_device;
	softc->disk->d_hba_subvendor = cpi.hba_subvendor;
	softc->disk->d_hba_subdevice = cpi.hba_subdevice;

	softc->disk->d_sectorsize = softc->params.secsize;
	softc->disk->d_mediasize = (off_t)softc->params.sectors *
	    softc->params.secsize;
	if (ata_physical_sector_size(&cgd->ident_data) !=
	    softc->params.secsize) {
		softc->disk->d_stripesize =
		    ata_physical_sector_size(&cgd->ident_data);
		softc->disk->d_stripeoffset = (softc->disk->d_stripesize -
		    ata_logical_sector_offset(&cgd->ident_data)) %
		    softc->disk->d_stripesize;
	} else if (softc->quirks & ADA_Q_4K) {
		softc->disk->d_stripesize = 4096;
		softc->disk->d_stripeoffset = 0;
	}
	softc->disk->d_fwsectors = softc->params.secs_per_track;
	softc->disk->d_fwheads = softc->params.heads;
	ata_disk_firmware_geom_adjust(softc->disk);

	if (ada_legacy_aliases) {
#ifdef ATA_STATIC_ID
		legacy_id = xpt_path_legacy_ata_id(periph->path);
#else
		legacy_id = softc->disk->d_unit;
#endif
		if (legacy_id >= 0) {
			snprintf(announce_buf, sizeof(announce_buf),
			    "kern.devalias.%s%d",
			    softc->disk->d_name, softc->disk->d_unit);
			snprintf(buf1, sizeof(buf1),
			    "ad%d", legacy_id);
			setenv(announce_buf, buf1);
		}
	} else
		legacy_id = -1;
	/*
	 * Acquire a reference to the periph before we register with GEOM.
	 * We'll release this reference once GEOM calls us back (via
	 * adadiskgonecb()) telling us that our provider has been freed.
	 */
	if (cam_periph_acquire(periph) != CAM_REQ_CMP) {
		xpt_print(periph->path, "%s: lost periph during "
			  "registration!\n", __func__);
		cam_periph_lock(periph);
		return (CAM_REQ_CMP_ERR);
	}
	disk_create(softc->disk, DISK_VERSION);
	cam_periph_lock(periph);
	cam_periph_unhold(periph);

	dp = &softc->params;
	snprintf(announce_buf, sizeof(announce_buf),
		"%juMB (%ju %u byte sectors: %dH %dS/T %dC)",
		(uintmax_t)(((uintmax_t)dp->secsize *
		dp->sectors) / (1024*1024)),
		(uintmax_t)dp->sectors,
		dp->secsize, dp->heads,
		dp->secs_per_track, dp->cylinders);
	xpt_announce_periph(periph, announce_buf);
	if (legacy_id >= 0)
		printf("%s%d: Previously was known as ad%d\n",
		       periph->periph_name, periph->unit_number, legacy_id);

	/*
	 * Create our sysctl variables, now that we know
	 * we have successfully attached.
	 */
	cam_periph_acquire(periph);
	taskqueue_enqueue(taskqueue_thread, &softc->sysctl_task);

	/*
	 * Add async callbacks for bus reset and
	 * bus device reset calls.  I don't bother
	 * checking if this fails as, in most cases,
	 * the system will function just fine without
	 * them and the only alternative would be to
	 * not attach the device on failure.
	 */
	xpt_register_async(AC_SENT_BDR | AC_BUS_RESET | AC_LOST_DEVICE |
	    AC_GETDEV_CHANGED | AC_ADVINFO_CHANGED,
	    adaasync, periph, periph->path);

	/*
	 * Schedule a periodic event to occasionally send an
	 * ordered tag to a device.
	 */
	callout_init_mtx(&softc->sendordered_c, periph->sim->mtx, 0);
	callout_reset(&softc->sendordered_c,
	    (ada_default_timeout * hz) / ADA_ORDEREDTAG_INTERVAL,
	    adasendorderedtag, softc);

	if (ADA_RA >= 0 &&
	    cgd->ident_data.support.command1 & ATA_SUPPORT_LOOKAHEAD) {
		softc->state = ADA_STATE_RAHEAD;
		cam_periph_acquire(periph);
		xpt_schedule(periph, CAM_PRIORITY_DEV);
	} else if (ADA_WC >= 0 &&
	    cgd->ident_data.support.command1 & ATA_SUPPORT_WRITECACHE) {
		softc->state = ADA_STATE_WCACHE;
		cam_periph_acquire(periph);
		xpt_schedule(periph, CAM_PRIORITY_DEV);
	} else
		softc->state = ADA_STATE_NORMAL;

	return(CAM_REQ_CMP);
}

static void
adastart(struct cam_periph *periph, union ccb *start_ccb)
{
	struct ada_softc *softc = (struct ada_softc *)periph->softc;
	struct ccb_ataio *ataio = &start_ccb->ataio;

	CAM_DEBUG(periph->path, CAM_DEBUG_TRACE, ("adastart\n"));

	switch (softc->state) {
	case ADA_STATE_NORMAL:
	{
		struct bio *bp;
		u_int8_t tag_code;

		/* Run TRIM if not running yet. */
		if (!softc->trim_running &&
		    (bp = bioq_first(&softc->trim_queue)) != 0) {
			struct trim_request *req = &softc->trim_req;
			struct bio *bp1;
			uint64_t lastlba = (uint64_t)-1;
			int bps = 0, c, lastcount = 0, off, ranges = 0;

			softc->trim_running = 1;
			bzero(req, sizeof(*req));
			bp1 = bp;
			do {
				uint64_t lba = bp1->bio_pblkno;
				int count = bp1->bio_bcount /
				    softc->params.secsize;

				bioq_remove(&softc->trim_queue, bp1);

				/* Try to extend the previous range. */
				if (lba == lastlba) {
					c = min(count, ATA_DSM_RANGE_MAX - lastcount);
					lastcount += c;
					off = (ranges - 1) * ATA_DSM_RANGE_SIZE;
					req->data[off + 6] = lastcount & 0xff;
					req->data[off + 7] =
					    (lastcount >> 8) & 0xff;
					count -= c;
					lba += c;
				}

				while (count > 0) {
					c = min(count, ATA_DSM_RANGE_MAX);
					off = ranges * ATA_DSM_RANGE_SIZE;
					req->data[off + 0] = lba & 0xff;
					req->data[off + 1] = (lba >> 8) & 0xff;
					req->data[off + 2] = (lba >> 16) & 0xff;
					req->data[off + 3] = (lba >> 24) & 0xff;
					req->data[off + 4] = (lba >> 32) & 0xff;
					req->data[off + 5] = (lba >> 40) & 0xff;
					req->data[off + 6] = c & 0xff;
					req->data[off + 7] = (c >> 8) & 0xff;
					lba += c;
					count -= c;
					lastcount = c;
					ranges++;
					/*
					 * Its the caller's responsibility to ensure the
					 * request will fit so we don't need to check for
					 * overrun here
					 */
				}
				lastlba = lba;
				req->bps[bps++] = bp1;
				bp1 = bioq_first(&softc->trim_queue);
				if (bps >= TRIM_MAX_BIOS ||
				    bp1 == NULL ||
				    bp1->bio_bcount / softc->params.secsize >
				    (softc->trim_max_ranges - ranges) *
				    ATA_DSM_RANGE_MAX)
					break;
			} while (1);
			cam_fill_ataio(ataio,
			    ada_retry_count,
			    adadone,
			    CAM_DIR_OUT,
			    0,
			    req->data,
			    ((ranges + ATA_DSM_BLK_RANGES - 1) /
			        ATA_DSM_BLK_RANGES) * ATA_DSM_BLK_SIZE,
			    ada_default_timeout * 1000);
			ata_48bit_cmd(ataio, ATA_DATA_SET_MANAGEMENT,
			    ATA_DSM_TRIM, 0, (ranges + ATA_DSM_BLK_RANGES -
			    1) / ATA_DSM_BLK_RANGES);
			start_ccb->ccb_h.ccb_state = ADA_CCB_TRIM;
			goto out;
		}
		/* Run regular command. */
		bp = bioq_first(&softc->bio_queue);
		if (bp == NULL) {
			xpt_release_ccb(start_ccb);
			break;
		}
		bioq_remove(&softc->bio_queue, bp);

		if ((bp->bio_flags & BIO_ORDERED) != 0
		 || (softc->flags & ADA_FLAG_NEED_OTAG) != 0) {
			softc->flags &= ~ADA_FLAG_NEED_OTAG;
			softc->ordered_tag_count++;
			tag_code = 0;
		} else {
			tag_code = 1;
		}
		switch (bp->bio_cmd) {
		case BIO_READ:
		case BIO_WRITE:
		{
			uint64_t lba = bp->bio_pblkno;
			uint16_t count = bp->bio_bcount / softc->params.secsize;
#ifdef ADA_TEST_FAILURE
			int fail = 0;

			/*
			 * Support the failure ioctls.  If the command is a
			 * read, and there are pending forced read errors, or
			 * if a write and pending write errors, then fail this
			 * operation with EIO.  This is useful for testing
			 * purposes.  Also, support having every Nth read fail.
			 *
			 * This is a rather blunt tool.
			 */
			if (bp->bio_cmd == BIO_READ) {
				if (softc->force_read_error) {
					softc->force_read_error--;
					fail = 1;
				}
				if (softc->periodic_read_error > 0) {
					if (++softc->periodic_read_count >=
					    softc->periodic_read_error) {
						softc->periodic_read_count = 0;
						fail = 1;
					}
				}
			} else {
				if (softc->force_write_error) {
					softc->force_write_error--;
					fail = 1;
				}
			}
			if (fail) {
				bp->bio_error = EIO;
				bp->bio_flags |= BIO_ERROR;
				biodone(bp);
				xpt_release_ccb(start_ccb);
				adaschedule(periph);
				return;
			}
#endif
			KASSERT((bp->bio_flags & BIO_UNMAPPED) == 0 ||
			    round_page(bp->bio_bcount + bp->bio_ma_offset) /
			    PAGE_SIZE == bp->bio_ma_n,
			    ("Short bio %p", bp));
			cam_fill_ataio(ataio,
			    ada_retry_count,
			    adadone,
			    (bp->bio_cmd == BIO_READ ? CAM_DIR_IN :
				CAM_DIR_OUT) | ((bp->bio_flags & BIO_UNMAPPED)
				!= 0 ? CAM_DATA_BIO : 0),
			    tag_code,
			    ((bp->bio_flags & BIO_UNMAPPED) != 0) ? (void *)bp :
				bp->bio_data,
			    bp->bio_bcount,
			    ada_default_timeout*1000);

			if ((softc->flags & ADA_FLAG_CAN_NCQ) && tag_code) {
				if (bp->bio_cmd == BIO_READ) {
					ata_ncq_cmd(ataio, ATA_READ_FPDMA_QUEUED,
					    lba, count);
				} else {
					ata_ncq_cmd(ataio, ATA_WRITE_FPDMA_QUEUED,
					    lba, count);
				}
			} else if ((softc->flags & ADA_FLAG_CAN_48BIT) &&
			    (lba + count >= ATA_MAX_28BIT_LBA ||
			    count > 256)) {
				if (softc->flags & ADA_FLAG_CAN_DMA48) {
					if (bp->bio_cmd == BIO_READ) {
						ata_48bit_cmd(ataio, ATA_READ_DMA48,
						    0, lba, count);
					} else {
						ata_48bit_cmd(ataio, ATA_WRITE_DMA48,
						    0, lba, count);
					}
				} else {
					if (bp->bio_cmd == BIO_READ) {
						ata_48bit_cmd(ataio, ATA_READ_MUL48,
						    0, lba, count);
					} else {
						ata_48bit_cmd(ataio, ATA_WRITE_MUL48,
						    0, lba, count);
					}
				}
			} else {
				if (count == 256)
					count = 0;
				if (softc->flags & ADA_FLAG_CAN_DMA) {
					if (bp->bio_cmd == BIO_READ) {
						ata_28bit_cmd(ataio, ATA_READ_DMA,
						    0, lba, count);
					} else {
						ata_28bit_cmd(ataio, ATA_WRITE_DMA,
						    0, lba, count);
					}
				} else {
					if (bp->bio_cmd == BIO_READ) {
						ata_28bit_cmd(ataio, ATA_READ_MUL,
						    0, lba, count);
					} else {
						ata_28bit_cmd(ataio, ATA_WRITE_MUL,
						    0, lba, count);
					}
				}
			}
			break;
		}
		case BIO_DELETE:
		{
			uint64_t lba = bp->bio_pblkno;
			uint16_t count = bp->bio_bcount / softc->params.secsize;

			cam_fill_ataio(ataio,
			    ada_retry_count,
			    adadone,
			    CAM_DIR_NONE,
			    0,
			    NULL,
			    0,
			    ada_default_timeout*1000);

			if (count >= 256)
				count = 0;
			ata_28bit_cmd(ataio, ATA_CFA_ERASE, 0, lba, count);
			break;
		}
		case BIO_FLUSH:
			cam_fill_ataio(ataio,
			    1,
			    adadone,
			    CAM_DIR_NONE,
			    0,
			    NULL,
			    0,
			    ada_default_timeout*1000);

			if (softc->flags & ADA_FLAG_CAN_48BIT)
				ata_48bit_cmd(ataio, ATA_FLUSHCACHE48, 0, 0, 0);
			else
				ata_28bit_cmd(ataio, ATA_FLUSHCACHE, 0, 0, 0);
			break;
		}
		start_ccb->ccb_h.ccb_state = ADA_CCB_BUFFER_IO;
out:
		start_ccb->ccb_h.ccb_bp = bp;
		softc->outstanding_cmds++;
		xpt_action(start_ccb);

		/* May have more work to do, so ensure we stay scheduled */
		adaschedule(periph);
		break;
	}
	case ADA_STATE_RAHEAD:
	case ADA_STATE_WCACHE:
	{
		if ((periph->flags & CAM_PERIPH_INVALID) != 0) {
			softc->state = ADA_STATE_NORMAL;
			xpt_release_ccb(start_ccb);
<<<<<<< HEAD
=======
			adaschedule(periph);
>>>>>>> 36fb790d
			cam_periph_release_locked(periph);
			return;
		}

		cam_fill_ataio(ataio,
		    1,
		    adadone,
		    CAM_DIR_NONE,
		    0,
		    NULL,
		    0,
		    ada_default_timeout*1000);

		if (softc->state == ADA_STATE_RAHEAD) {
			ata_28bit_cmd(ataio, ATA_SETFEATURES, ADA_RA ?
			    ATA_SF_ENAB_RCACHE : ATA_SF_DIS_RCACHE, 0, 0);
			start_ccb->ccb_h.ccb_state = ADA_CCB_RAHEAD;
		} else {
			ata_28bit_cmd(ataio, ATA_SETFEATURES, ADA_WC ?
			    ATA_SF_ENAB_WCACHE : ATA_SF_DIS_WCACHE, 0, 0);
			start_ccb->ccb_h.ccb_state = ADA_CCB_WCACHE;
		}
		start_ccb->ccb_h.flags |= CAM_DEV_QFREEZE;
		xpt_action(start_ccb);
		break;
	}
	}
}

static void
adadone(struct cam_periph *periph, union ccb *done_ccb)
{
	struct ada_softc *softc;
	struct ccb_ataio *ataio;
	struct ccb_getdev *cgd;
	struct cam_path *path;

	softc = (struct ada_softc *)periph->softc;
	ataio = &done_ccb->ataio;
	path = done_ccb->ccb_h.path;

	CAM_DEBUG(path, CAM_DEBUG_TRACE, ("adadone\n"));

	switch (ataio->ccb_h.ccb_state & ADA_CCB_TYPE_MASK) {
	case ADA_CCB_BUFFER_IO:
	case ADA_CCB_TRIM:
	{
		struct bio *bp;

		bp = (struct bio *)done_ccb->ccb_h.ccb_bp;
		if ((done_ccb->ccb_h.status & CAM_STATUS_MASK) != CAM_REQ_CMP) {
			int error;
			
			error = adaerror(done_ccb, 0, 0);
			if (error == ERESTART) {
				/* A retry was scheduled, so just return. */
				return;
			}
			if (error != 0) {
<<<<<<< HEAD
=======
				if (error == ENXIO &&
				    (softc->flags & ADA_FLAG_PACK_INVALID) == 0) {
					/*
					 * Catastrophic error.  Mark our pack as
					 * invalid.
					 */
					/*
					 * XXX See if this is really a media
					 * XXX change first?
					 */
					xpt_print(path, "Invalidating pack\n");
					softc->flags |= ADA_FLAG_PACK_INVALID;
				}
>>>>>>> 36fb790d
				bp->bio_error = error;
				bp->bio_resid = bp->bio_bcount;
				bp->bio_flags |= BIO_ERROR;
			} else {
				bp->bio_resid = ataio->resid;
				bp->bio_error = 0;
				if (bp->bio_resid != 0)
					bp->bio_flags |= BIO_ERROR;
			}
			if ((done_ccb->ccb_h.status & CAM_DEV_QFRZN) != 0)
				cam_release_devq(path,
						 /*relsim_flags*/0,
						 /*reduction*/0,
						 /*timeout*/0,
						 /*getcount_only*/0);
		} else {
			if ((done_ccb->ccb_h.status & CAM_DEV_QFRZN) != 0)
				panic("REQ_CMP with QFRZN");
			bp->bio_resid = ataio->resid;
			if (ataio->resid > 0)
				bp->bio_flags |= BIO_ERROR;
		}
		softc->outstanding_cmds--;
		if (softc->outstanding_cmds == 0)
			softc->flags |= ADA_FLAG_WENT_IDLE;
		if ((ataio->ccb_h.ccb_state & ADA_CCB_TYPE_MASK) ==
		    ADA_CCB_TRIM) {
			struct trim_request *req =
			    (struct trim_request *)ataio->data_ptr;
			int i;

			for (i = 1; i < TRIM_MAX_BIOS && req->bps[i]; i++) {
				struct bio *bp1 = req->bps[i];
				
				bp1->bio_resid = bp->bio_resid;
				bp1->bio_error = bp->bio_error;
				if (bp->bio_flags & BIO_ERROR)
					bp1->bio_flags |= BIO_ERROR;
				biodone(bp1);
			}
			softc->trim_running = 0;
			biodone(bp);
			adaschedule(periph);
		} else
			biodone(bp);
		break;
	}
	case ADA_CCB_RAHEAD:
	{
		if ((done_ccb->ccb_h.status & CAM_STATUS_MASK) != CAM_REQ_CMP) {
			if (adaerror(done_ccb, 0, 0) == ERESTART) {
out:
				/* Drop freeze taken due to CAM_DEV_QFREEZE */
				cam_release_devq(path, 0, 0, 0, FALSE);
				return;
			} else if ((done_ccb->ccb_h.status & CAM_DEV_QFRZN) != 0) {
				cam_release_devq(path,
				    /*relsim_flags*/0,
				    /*reduction*/0,
				    /*timeout*/0,
				    /*getcount_only*/0);
			}
		}

		/*
		 * Since our peripheral may be invalidated by an error
		 * above or an external event, we must release our CCB
		 * before releasing the reference on the peripheral.
		 * The peripheral will only go away once the last reference
		 * is removed, and we need it around for the CCB release
		 * operation.
		 */
		cgd = (struct ccb_getdev *)done_ccb;
		xpt_setup_ccb(&cgd->ccb_h, path, CAM_PRIORITY_NORMAL);
		cgd->ccb_h.func_code = XPT_GDEV_TYPE;
		xpt_action((union ccb *)cgd);
		if (ADA_WC >= 0 &&
		    cgd->ident_data.support.command1 & ATA_SUPPORT_WRITECACHE) {
			softc->state = ADA_STATE_WCACHE;
			xpt_release_ccb(done_ccb);
			xpt_schedule(periph, CAM_PRIORITY_DEV);
			goto out;
		}
		softc->state = ADA_STATE_NORMAL;
		xpt_release_ccb(done_ccb);
		/* Drop freeze taken due to CAM_DEV_QFREEZE */
		cam_release_devq(path, 0, 0, 0, FALSE);
		adaschedule(periph);
		cam_periph_release_locked(periph);
		return;
	}
	case ADA_CCB_WCACHE:
	{
		if ((done_ccb->ccb_h.status & CAM_STATUS_MASK) != CAM_REQ_CMP) {
			if (adaerror(done_ccb, 0, 0) == ERESTART) {
				goto out;
			} else if ((done_ccb->ccb_h.status & CAM_DEV_QFRZN) != 0) {
				cam_release_devq(path,
				    /*relsim_flags*/0,
				    /*reduction*/0,
				    /*timeout*/0,
				    /*getcount_only*/0);
			}
		}

		softc->state = ADA_STATE_NORMAL;
		/*
		 * Since our peripheral may be invalidated by an error
		 * above or an external event, we must release our CCB
		 * before releasing the reference on the peripheral.
		 * The peripheral will only go away once the last reference
		 * is removed, and we need it around for the CCB release
		 * operation.
		 */
		xpt_release_ccb(done_ccb);
		/* Drop freeze taken due to CAM_DEV_QFREEZE */
		cam_release_devq(path, 0, 0, 0, FALSE);
		adaschedule(periph);
		cam_periph_release_locked(periph);
		return;
	}
	case ADA_CCB_DUMP:
		/* No-op.  We're polling */
		return;
	default:
		break;
	}
	xpt_release_ccb(done_ccb);
}

static int
adaerror(union ccb *ccb, u_int32_t cam_flags, u_int32_t sense_flags)
{

	return(cam_periph_error(ccb, cam_flags, sense_flags, NULL));
}

static void
adagetparams(struct cam_periph *periph, struct ccb_getdev *cgd)
{
	struct ada_softc *softc = (struct ada_softc *)periph->softc;
	struct disk_params *dp = &softc->params;
	u_int64_t lbasize48;
	u_int32_t lbasize;

	dp->secsize = ata_logical_sector_size(&cgd->ident_data);
	if ((cgd->ident_data.atavalid & ATA_FLAG_54_58) &&
		cgd->ident_data.current_heads && cgd->ident_data.current_sectors) {
		dp->heads = cgd->ident_data.current_heads;
		dp->secs_per_track = cgd->ident_data.current_sectors;
		dp->cylinders = cgd->ident_data.cylinders;
		dp->sectors = (u_int32_t)cgd->ident_data.current_size_1 |
			  ((u_int32_t)cgd->ident_data.current_size_2 << 16);
	} else {
		dp->heads = cgd->ident_data.heads;
		dp->secs_per_track = cgd->ident_data.sectors;
		dp->cylinders = cgd->ident_data.cylinders;
		dp->sectors = cgd->ident_data.cylinders * dp->heads * dp->secs_per_track;  
	}
	lbasize = (u_int32_t)cgd->ident_data.lba_size_1 |
		  ((u_int32_t)cgd->ident_data.lba_size_2 << 16);

	/* use the 28bit LBA size if valid or bigger than the CHS mapping */
	if (cgd->ident_data.cylinders == 16383 || dp->sectors < lbasize)
		dp->sectors = lbasize;

	/* use the 48bit LBA size if valid */
	lbasize48 = ((u_int64_t)cgd->ident_data.lba_size48_1) |
		    ((u_int64_t)cgd->ident_data.lba_size48_2 << 16) |
		    ((u_int64_t)cgd->ident_data.lba_size48_3 << 32) |
		    ((u_int64_t)cgd->ident_data.lba_size48_4 << 48);
	if ((cgd->ident_data.support.command2 & ATA_SUPPORT_ADDRESS48) &&
	    lbasize48 > ATA_MAX_28BIT_LBA)
		dp->sectors = lbasize48;
}

static void
adasendorderedtag(void *arg)
{
	struct ada_softc *softc = arg;

	if (ada_send_ordered) {
		if ((softc->ordered_tag_count == 0) 
		 && ((softc->flags & ADA_FLAG_WENT_IDLE) == 0)) {
			softc->flags |= ADA_FLAG_NEED_OTAG;
		}
		if (softc->outstanding_cmds > 0)
			softc->flags &= ~ADA_FLAG_WENT_IDLE;

		softc->ordered_tag_count = 0;
	}
	/* Queue us up again */
	callout_reset(&softc->sendordered_c,
	    (ada_default_timeout * hz) / ADA_ORDEREDTAG_INTERVAL,
	    adasendorderedtag, softc);
}

/*
 * Step through all ADA peripheral drivers, and if the device is still open,
 * sync the disk cache to physical media.
 */
static void
adaflush(void)
{
	struct cam_periph *periph;
	struct ada_softc *softc;
	union ccb *ccb;
	int error;

	CAM_PERIPH_FOREACH(periph, &adadriver) {
		/* If we paniced with lock held - not recurse here. */
		if (cam_periph_owned(periph))
			continue;
		cam_periph_lock(periph);
		softc = (struct ada_softc *)periph->softc;
		/*
		 * We only sync the cache if the drive is still open, and
		 * if the drive is capable of it..
		 */
		if (((softc->flags & ADA_FLAG_OPEN) == 0) ||
		    (softc->flags & ADA_FLAG_CAN_FLUSHCACHE) == 0) {
			cam_periph_unlock(periph);
			continue;
		}

		ccb = cam_periph_getccb(periph, CAM_PRIORITY_NORMAL);
		cam_fill_ataio(&ccb->ataio,
				    0,
				    adadone,
				    CAM_DIR_NONE,
				    0,
				    NULL,
				    0,
				    ada_default_timeout*1000);
		if (softc->flags & ADA_FLAG_CAN_48BIT)
			ata_48bit_cmd(&ccb->ataio, ATA_FLUSHCACHE48, 0, 0, 0);
		else
			ata_28bit_cmd(&ccb->ataio, ATA_FLUSHCACHE, 0, 0, 0);

		error = cam_periph_runccb(ccb, adaerror, /*cam_flags*/0,
		    /*sense_flags*/ SF_NO_RECOVERY | SF_NO_RETRY,
		    softc->disk->d_devstat);
		if (error != 0)
			xpt_print(periph->path, "Synchronize cache failed\n");
		xpt_release_ccb(ccb);
		cam_periph_unlock(periph);
	}
}

static void
adaspindown(uint8_t cmd, int flags)
{
	struct cam_periph *periph;
	struct ada_softc *softc;
	union ccb *ccb;
	int error;

	CAM_PERIPH_FOREACH(periph, &adadriver) {
		/* If we paniced with lock held - not recurse here. */
		if (cam_periph_owned(periph))
			continue;
		cam_periph_lock(periph);
		softc = (struct ada_softc *)periph->softc;
		/*
		 * We only spin-down the drive if it is capable of it..
		 */
		if ((softc->flags & ADA_FLAG_CAN_POWERMGT) == 0) {
			cam_periph_unlock(periph);
			continue;
		}

		if (bootverbose)
			xpt_print(periph->path, "spin-down\n");

		ccb = cam_periph_getccb(periph, CAM_PRIORITY_NORMAL);
		cam_fill_ataio(&ccb->ataio,
				    0,
				    adadone,
				    CAM_DIR_NONE | flags,
				    0,
				    NULL,
				    0,
				    ada_default_timeout*1000);
		ata_28bit_cmd(&ccb->ataio, cmd, 0, 0, 0);

		error = cam_periph_runccb(ccb, adaerror, /*cam_flags*/0,
		    /*sense_flags*/ SF_NO_RECOVERY | SF_NO_RETRY,
		    softc->disk->d_devstat);
		if (error != 0)
			xpt_print(periph->path, "Spin-down disk failed\n");
		xpt_release_ccb(ccb);
		cam_periph_unlock(periph);
	}
}

static void
adashutdown(void *arg, int howto)
{

	adaflush();
	if (ada_spindown_shutdown != 0 &&
	    (howto & (RB_HALT | RB_POWEROFF)) != 0)
		adaspindown(ATA_STANDBY_IMMEDIATE, 0);
}

static void
adasuspend(void *arg)
{

	adaflush();
	if (ada_spindown_suspend != 0)
		adaspindown(ATA_SLEEP, CAM_DEV_QFREEZE);
}

static void
adaresume(void *arg)
{
	struct cam_periph *periph;
	struct ada_softc *softc;

	if (ada_spindown_suspend == 0)
		return;

	CAM_PERIPH_FOREACH(periph, &adadriver) {
		cam_periph_lock(periph);
		softc = (struct ada_softc *)periph->softc;
		/*
		 * We only spin-down the drive if it is capable of it..
		 */
		if ((softc->flags & ADA_FLAG_CAN_POWERMGT) == 0) {
			cam_periph_unlock(periph);
			continue;
		}

		if (bootverbose)
			xpt_print(periph->path, "resume\n");

		/*
		 * Drop freeze taken due to CAM_DEV_QFREEZE flag set on
		 * sleep request.
		 */
		cam_release_devq(periph->path,
			 /*relsim_flags*/0,
			 /*openings*/0,
			 /*timeout*/0,
			 /*getcount_only*/0);
		
		cam_periph_unlock(periph);
	}
}

#endif /* _KERNEL */<|MERGE_RESOLUTION|>--- conflicted
+++ resolved
@@ -1570,10 +1570,6 @@
 		if ((periph->flags & CAM_PERIPH_INVALID) != 0) {
 			softc->state = ADA_STATE_NORMAL;
 			xpt_release_ccb(start_ccb);
-<<<<<<< HEAD
-=======
-			adaschedule(periph);
->>>>>>> 36fb790d
 			cam_periph_release_locked(periph);
 			return;
 		}
@@ -1633,22 +1629,6 @@
 				return;
 			}
 			if (error != 0) {
-<<<<<<< HEAD
-=======
-				if (error == ENXIO &&
-				    (softc->flags & ADA_FLAG_PACK_INVALID) == 0) {
-					/*
-					 * Catastrophic error.  Mark our pack as
-					 * invalid.
-					 */
-					/*
-					 * XXX See if this is really a media
-					 * XXX change first?
-					 */
-					xpt_print(path, "Invalidating pack\n");
-					softc->flags |= ADA_FLAG_PACK_INVALID;
-				}
->>>>>>> 36fb790d
 				bp->bio_error = error;
 				bp->bio_resid = bp->bio_bcount;
 				bp->bio_flags |= BIO_ERROR;
