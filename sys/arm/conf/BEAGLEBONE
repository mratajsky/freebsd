#
# BEAGLEBONE -- Custom configuration for the BeagleBone ARM development
# platforms, check out http://www.beagleboard.org/bone and
# http://www.beagleboard.org/black. This kernel config file is used for the
# original BeagleBone and the BeagleBone Black.
#
# For more information on this file, please read the config(5) manual page,
# and/or the handbook section on Kernel Configuration Files:
#
#    http://www.FreeBSD.org/doc/en_US.ISO8859-1/books/handbook/kernelconfig-config.html
#
# The handbook is also available locally in /usr/share/doc/handbook
# if you've installed the doc distribution, otherwise always see the
# FreeBSD World Wide Web server (http://www.FreeBSD.org/) for the
# latest information.
#
# An exhaustive list of options and more detailed explanations of the
# device lines is also present in the ../../conf/NOTES and NOTES files.
# If you are in doubt as to the purpose or necessity of a line, check first
# in NOTES.
#
# $FreeBSD$

ident		BEAGLEBONE

include		"../ti/am335x/std.am335x"

makeoptions	MODULES_EXTRA="dtb/am335x"

# DTrace support
options 	KDTRACE_HOOKS		# Kernel DTrace hooks
options 	DDB_CTF			# all architectures - kernel ELF linker loads CTF data
makeoptions	WITH_CTF=1
<<<<<<< HEAD
makeoptions	MODULES_OVERRIDE="opensolaris dtrace dtrace/lockstat dtrace/profile dtrace/fbt"
=======
makeoptions	MODULES_EXTRA+="opensolaris dtrace dtrace/lockstat dtrace/profile dtrace/fbt"
>>>>>>> 834671c3

options 	HZ=100
options 	SCHED_4BSD		# 4BSD scheduler
options 	PREEMPTION		# Enable kernel thread preemption
options 	INET			# InterNETworking
options 	INET6			# IPv6 communications protocols
options 	SCTP			# Stream Control Transmission Protocol
options 	FFS			# Berkeley Fast Filesystem
options 	SOFTUPDATES		# Enable FFS soft updates support
options 	UFS_ACL			# Support for access control lists
options 	UFS_DIRHASH		# Improve performance on big directories
options 	UFS_GJOURNAL		# Enable gjournal-based UFS journaling
options 	QUOTA			# Enable disk quotas for UFS
options 	NFSCL			# Network Filesystem Client
options 	NFSLOCKD		# Network Lock Manager
options 	NFS_ROOT		# NFS usable as /, requires NFSCL
options 	MSDOSFS			# MSDOS Filesystem
options 	CD9660			# ISO 9660 Filesystem
options 	PROCFS			# Process filesystem (requires PSEUDOFS)
options 	PSEUDOFS		# Pseudo-filesystem framework
options 	TMPFS			# Efficient memory filesystem
options 	GEOM_PART_GPT		# GUID Partition Tables
options 	GEOM_PART_BSD		# BSD partition scheme
options 	GEOM_PART_MBR		# MBR partition scheme
options 	COMPAT_43		# Compatible with BSD 4.3 [KEEP THIS!]
options 	SCSI_DELAY=5000		# Delay (in ms) before probing SCSI
options 	KTRACE			# ktrace(1) support
options 	SYSVSHM			# SYSV-style shared memory
options 	SYSVMSG			# SYSV-style message queues
options 	SYSVSEM			# SYSV-style semaphores
options 	_KPOSIX_PRIORITY_SCHEDULING # POSIX P1003_1B real-time extensions
options 	KBD_INSTALL_CDEV	# install a CDEV entry in /dev
options 	PLATFORM
options 	FREEBSD_BOOT_LOADER	# Process metadata passed from loader(8)
options 	VFP			# Enable floating point hardware support

# Debugging for use in -current
makeoptions	DEBUG=-g		# Build kernel with gdb(1) debug symbols
options 	BREAK_TO_DEBUGGER
#options 	VERBOSE_SYSINIT		# Enable verbose sysinit messages
options 	KDB			# Enable kernel debugger support
# For minimum debugger support (stable branch) use:
#options 	KDB_TRACE		# Print a stack trace for a panic
# For full debugger support use this instead:
options 	DDB			# Enable the kernel debugger
options 	INVARIANTS		# Enable calls of extra sanity checking
options 	INVARIANT_SUPPORT	# Extra sanity checks of internal structures, required by INVARIANTS
options 	WITNESS			# Enable checks to detect deadlocks and cycles
options 	WITNESS_SKIPSPIN	# Don't run witness on spinlocks for speed
#options 	DIAGNOSTIC

# NFS server support
#options 	NFSD

# NFS root from boopt/dhcp
#options 	BOOTP
#options 	BOOTP_NFSROOT
#options 	BOOTP_COMPAT
#options 	BOOTP_NFSV3
#options 	BOOTP_WIRED_TO=cpsw0

# Boot device is 2nd slice on MMC/SD card
options 	ROOTDEVNAME=\"ufs:mmcsd0s2\"

# MMC/SD/SDIO Card slot support
device		mmc			# mmc/sd bus
device		mmcsd			# mmc/sd flash cards
device		sdhci			# mmc/sd host controller

# I2C support
device		iicbus
device		iic
device		ti_i2c
device		am335x_pmic		# AM335x Power Management IC (TPC65217)

device		am335x_rtc		# RTC support (power management only)

# Console and misc
device		uart
device		uart_ns8250
device		pty
device		snp
device		md
device		random			# Entropy device

# GPIO
device		gpio
device		gpioled

# ADC support
device		ti_adc

# Watchdog support
# If we don't enable the watchdog driver, the system could potentially
# reboot automatically because the boot loader might have enabled the
# watchdog.
device		ti_wdt

# TI Programmable Realtime Unit support
device		ti_pruss

# Mailbox support
device		ti_mbox

# USB support
device		usb
options 	USB_HOST_ALIGN=64	# Align usb buffers to cache line size.
options 	USB_DEBUG
#options 	USB_REQ_DEBUG
#options 	USB_VERBOSE
device		musb
device		umass
device		scbus			# SCSI bus (required for ATA/SCSI)
device		da			# Direct Access (disks)

# Ethernet
device		loop
device		ether
device		mii
device		smscphy
device		cpsw
device		bpf

# USB Ethernet support, requires miibus
device		miibus
device		axe			# ASIX Electronics USB Ethernet

# Device mode support and USFS template
device		usb_template    	# Control of the gadget
device		usfs

# Flattened Device Tree
options 	FDT			# Configure using FDT/DTB data<|MERGE_RESOLUTION|>--- conflicted
+++ resolved
@@ -31,11 +31,7 @@
 options 	KDTRACE_HOOKS		# Kernel DTrace hooks
 options 	DDB_CTF			# all architectures - kernel ELF linker loads CTF data
 makeoptions	WITH_CTF=1
-<<<<<<< HEAD
-makeoptions	MODULES_OVERRIDE="opensolaris dtrace dtrace/lockstat dtrace/profile dtrace/fbt"
-=======
 makeoptions	MODULES_EXTRA+="opensolaris dtrace dtrace/lockstat dtrace/profile dtrace/fbt"
->>>>>>> 834671c3
 
 options 	HZ=100
 options 	SCHED_4BSD		# 4BSD scheduler
