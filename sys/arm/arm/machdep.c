/*	$NetBSD: arm32_machdep.c,v 1.44 2004/03/24 15:34:47 atatat Exp $	*/

/*-
 * Copyright (c) 2004 Olivier Houchard
 * Copyright (c) 1994-1998 Mark Brinicombe.
 * Copyright (c) 1994 Brini.
 * All rights reserved.
 *
 * This code is derived from software written for Brini by Mark Brinicombe
 *
 * Redistribution and use in source and binary forms, with or without
 * modification, are permitted provided that the following conditions
 * are met:
 * 1. Redistributions of source code must retain the above copyright
 *    notice, this list of conditions and the following disclaimer.
 * 2. Redistributions in binary form must reproduce the above copyright
 *    notice, this list of conditions and the following disclaimer in the
 *    documentation and/or other materials provided with the distribution.
 * 3. All advertising materials mentioning features or use of this software
 *    must display the following acknowledgement:
 *	This product includes software developed by Mark Brinicombe
 *	for the NetBSD Project.
 * 4. The name of the company nor the name of the author may be used to
 *    endorse or promote products derived from this software without specific
 *    prior written permission.
 *
 * THIS SOFTWARE IS PROVIDED BY THE AUTHOR ``AS IS'' AND ANY EXPRESS OR IMPLIED
 * WARRANTIES, INCLUDING, BUT NOT LIMITED TO, THE IMPLIED WARRANTIES OF
 * MERCHANTABILITY AND FITNESS FOR A PARTICULAR PURPOSE ARE DISCLAIMED.
 * IN NO EVENT SHALL THE AUTHOR OR CONTRIBUTORS BE LIABLE FOR ANY DIRECT,
 * INDIRECT, INCIDENTAL, SPECIAL, EXEMPLARY, OR CONSEQUENTIAL DAMAGES
 * (INCLUDING, BUT NOT LIMITED TO, PROCUREMENT OF SUBSTITUTE GOODS OR
 * SERVICES; LOSS OF USE, DATA, OR PROFITS; OR BUSINESS INTERRUPTION)
 * HOWEVER CAUSED AND ON ANY THEORY OF LIABILITY, WHETHER IN CONTRACT, STRICT
 * LIABILITY, OR TORT (INCLUDING NEGLIGENCE OR OTHERWISE) ARISING IN ANY WAY
 * OUT OF THE USE OF THIS SOFTWARE, EVEN IF ADVISED OF THE POSSIBILITY OF
 * SUCH DAMAGE.
 *
 * Machine dependant functions for kernel setup
 *
 * Created      : 17/09/94
 * Updated	: 18/04/01 updated for new wscons
 */

#include "opt_compat.h"
#include "opt_ddb.h"
#include "opt_platform.h"
#include "opt_sched.h"
#include "opt_timer.h"

#include <sys/cdefs.h>
__FBSDID("$FreeBSD$");

#include <sys/param.h>
#include <sys/proc.h>
#include <sys/systm.h>
#include <sys/bio.h>
#include <sys/buf.h>
#include <sys/bus.h>
#include <sys/cons.h>
#include <sys/cpu.h>
#include <sys/exec.h>
#include <sys/imgact.h>
#include <sys/kdb.h>
#include <sys/kernel.h>
#include <sys/ktr.h>
#include <sys/linker.h>
#include <sys/lock.h>
#include <sys/malloc.h>
#include <sys/msgbuf.h>
#include <sys/mutex.h>
#include <sys/pcpu.h>
#include <sys/ptrace.h>
#include <sys/rwlock.h>
#include <sys/sched.h>
#include <sys/signalvar.h>
#include <sys/syscallsubr.h>
#include <sys/sysctl.h>
#include <sys/sysent.h>
#include <sys/sysproto.h>
#include <sys/uio.h>

#include <vm/vm.h>
#include <vm/pmap.h>
#include <vm/vm_map.h>
#include <vm/vm_object.h>
#include <vm/vm_page.h>
#include <vm/vm_pager.h>

#include <machine/armreg.h>
#include <machine/atags.h>
#include <machine/cpu.h>
#include <machine/devmap.h>
#include <machine/frame.h>
#include <machine/intr.h>
#include <machine/machdep.h>
#include <machine/md_var.h>
#include <machine/metadata.h>
#include <machine/pcb.h>
<<<<<<< HEAD
#include <machine/platform.h>
=======
#include <machine/physmem.h>
>>>>>>> 22ac5f84
#include <machine/reg.h>
#include <machine/trap.h>
#include <machine/undefined.h>
#include <machine/vmparam.h>
#include <machine/sysarch.h>

#ifdef FDT
#include <dev/fdt/fdt_common.h>
#include <dev/ofw/openfirm.h>
#include <contrib/libfdt/libfdt.h>
#endif

#define DEBUG
#ifdef DEBUG
#define	debugf(fmt, args...) printf(fmt, ##args)
#else
#define	debugf(fmt, args...)
#endif

struct pcpu __pcpu[MAXCPU];
struct pcpu *pcpup = &__pcpu[0];

static struct trapframe proc0_tf;
uint32_t cpu_reset_address = 0;
int cold = 1;
vm_offset_t vector_page;

int (*_arm_memcpy)(void *, void *, int, int) = NULL;
int (*_arm_bzero)(void *, int, int) = NULL;
int _min_memcpy_size = 0;
int _min_bzero_size = 0;

extern int *end;
#ifdef DDB
extern vm_offset_t ksym_start, ksym_end;
#endif

#ifdef FDT
/*
 * This is the number of L2 page tables required for covering max
 * (hypothetical) memsize of 4GB and all kernel mappings (vectors, msgbuf,
 * stacks etc.), uprounded to be divisible by 4.
 */
#define KERNEL_PT_MAX	78

static struct pv_addr kernel_pt_table[KERNEL_PT_MAX];

extern u_int data_abort_handler_address;
extern u_int prefetch_abort_handler_address;
extern u_int undefined_handler_address;

vm_paddr_t pmap_pa;

struct pv_addr systempage;
static struct pv_addr msgbufpv;
struct pv_addr irqstack;
struct pv_addr undstack;
struct pv_addr abtstack;
static struct pv_addr kernelstack;

#endif

#if defined(LINUX_BOOT_ABI)
#define LBABI_MAX_BANKS	10

uint32_t board_id;
char linux_command_line[LBABI_MAX_COMMAND_LINE + 1];
//char atags[LBABI_MAX_COMMAND_LINE * 2];
uint32_t memstart[LBABI_MAX_BANKS];
uint32_t memsize[LBABI_MAX_BANKS];
uint32_t membanks;
#endif

static uint32_t board_revision;
/* hex representation of uint64_t */
static char board_serial[32];

SYSCTL_NODE(_hw, OID_AUTO, board, CTLFLAG_RD, 0, "Board attributes");
SYSCTL_UINT(_hw_board, OID_AUTO, revision, CTLFLAG_RD,
    &board_revision, 0, "Board revision");
SYSCTL_STRING(_hw_board, OID_AUTO, serial, CTLFLAG_RD,
    board_serial, 0, "Board serial");

int vfp_exists;
SYSCTL_INT(_hw, HW_FLOATINGPT, floatingpoint, CTLFLAG_RD,
    &vfp_exists, 0, "Floating point support enabled");

void
board_set_serial(uint64_t serial)
{

	snprintf(board_serial, sizeof(board_serial)-1, 
		    "%016jx", serial);
}

void
board_set_revision(uint32_t revision)
{

	board_revision = revision;
}

void
sendsig(catcher, ksi, mask)
	sig_t catcher;
	ksiginfo_t *ksi;
	sigset_t *mask;
{
	struct thread *td;
	struct proc *p;
	struct trapframe *tf;
	struct sigframe *fp, frame;
	struct sigacts *psp;
	int onstack;
	int sig;
	int code;

	td = curthread;
	p = td->td_proc;
	PROC_LOCK_ASSERT(p, MA_OWNED);
	sig = ksi->ksi_signo;
	code = ksi->ksi_code;
	psp = p->p_sigacts;
	mtx_assert(&psp->ps_mtx, MA_OWNED);
	tf = td->td_frame;
	onstack = sigonstack(tf->tf_usr_sp);

	CTR4(KTR_SIG, "sendsig: td=%p (%s) catcher=%p sig=%d", td, p->p_comm,
	    catcher, sig);

	/* Allocate and validate space for the signal handler context. */
	if ((td->td_pflags & TDP_ALTSTACK) != 0 && !(onstack) &&
	    SIGISMEMBER(psp->ps_sigonstack, sig)) {
		fp = (struct sigframe *)(td->td_sigstk.ss_sp +
		    td->td_sigstk.ss_size);
#if defined(COMPAT_43)
		td->td_sigstk.ss_flags |= SS_ONSTACK;
#endif
	} else
		fp = (struct sigframe *)td->td_frame->tf_usr_sp;

	/* make room on the stack */
	fp--;
	
	/* make the stack aligned */
	fp = (struct sigframe *)STACKALIGN(fp);
	/* Populate the siginfo frame. */
	get_mcontext(td, &frame.sf_uc.uc_mcontext, 0);
	frame.sf_si = ksi->ksi_info;
	frame.sf_uc.uc_sigmask = *mask;
	frame.sf_uc.uc_stack.ss_flags = (td->td_pflags & TDP_ALTSTACK )
	    ? ((onstack) ? SS_ONSTACK : 0) : SS_DISABLE;
	frame.sf_uc.uc_stack = td->td_sigstk;
	mtx_unlock(&psp->ps_mtx);
	PROC_UNLOCK(td->td_proc);

	/* Copy the sigframe out to the user's stack. */
	if (copyout(&frame, fp, sizeof(*fp)) != 0) {
		/* Process has trashed its stack. Kill it. */
		CTR2(KTR_SIG, "sendsig: sigexit td=%p fp=%p", td, fp);
		PROC_LOCK(p);
		sigexit(td, SIGILL);
	}

	/* Translate the signal if appropriate. */
	if (p->p_sysent->sv_sigtbl && sig <= p->p_sysent->sv_sigsize)
		sig = p->p_sysent->sv_sigtbl[_SIG_IDX(sig)];

	/*
	 * Build context to run handler in.  We invoke the handler
	 * directly, only returning via the trampoline.  Note the
	 * trampoline version numbers are coordinated with machine-
	 * dependent code in libc.
	 */
	
	tf->tf_r0 = sig;
	tf->tf_r1 = (register_t)&fp->sf_si;
	tf->tf_r2 = (register_t)&fp->sf_uc;

	/* the trampoline uses r5 as the uc address */
	tf->tf_r5 = (register_t)&fp->sf_uc;
	tf->tf_pc = (register_t)catcher;
	tf->tf_usr_sp = (register_t)fp;
	tf->tf_usr_lr = (register_t)(PS_STRINGS - *(p->p_sysent->sv_szsigcode));

	CTR3(KTR_SIG, "sendsig: return td=%p pc=%#x sp=%#x", td, tf->tf_usr_lr,
	    tf->tf_usr_sp);

	PROC_LOCK(p);
	mtx_lock(&psp->ps_mtx);
}

struct kva_md_info kmi;

/*
 * arm32_vector_init:
 *
 *	Initialize the vector page, and select whether or not to
 *	relocate the vectors.
 *
 *	NOTE: We expect the vector page to be mapped at its expected
 *	destination.
 */

extern unsigned int page0[], page0_data[];
void
arm_vector_init(vm_offset_t va, int which)
{
	unsigned int *vectors = (int *) va;
	unsigned int *vectors_data = vectors + (page0_data - page0);
	int vec;

	/*
	 * Loop through the vectors we're taking over, and copy the
	 * vector's insn and data word.
	 */
	for (vec = 0; vec < ARM_NVEC; vec++) {
		if ((which & (1 << vec)) == 0) {
			/* Don't want to take over this vector. */
			continue;
		}
		vectors[vec] = page0[vec];
		vectors_data[vec] = page0_data[vec];
	}

	/* Now sync the vectors. */
	cpu_icache_sync_range(va, (ARM_NVEC * 2) * sizeof(u_int));

	vector_page = va;

	if (va == ARM_VECTORS_HIGH) {
		/*
		 * Assume the MD caller knows what it's doing here, and
		 * really does want the vector page relocated.
		 *
		 * Note: This has to be done here (and not just in
		 * cpu_setup()) because the vector page needs to be
		 * accessible *before* cpu_startup() is called.
		 * Think ddb(9) ...
		 *
		 * NOTE: If the CPU control register is not readable,
		 * this will totally fail!  We'll just assume that
		 * any system that has high vector support has a
		 * readable CPU control register, for now.  If we
		 * ever encounter one that does not, we'll have to
		 * rethink this.
		 */
		cpu_control(CPU_CONTROL_VECRELOC, CPU_CONTROL_VECRELOC);
	}
}

static void
cpu_startup(void *dummy)
{
	struct pcb *pcb = thread0.td_pcb;
	const unsigned int mbyte = 1024 * 1024;
#ifdef ARM_TP_ADDRESS
#ifndef ARM_CACHE_LOCK_ENABLE
	vm_page_t m;
#endif
#endif

	identify_arm_cpu();

	vm_ksubmap_init(&kmi);

	/*
	 * Display the RAM layout.
	 */
	printf("real memory  = %ju (%ju MB)\n", 
	    (uintmax_t)arm32_ptob(realmem),
	    (uintmax_t)arm32_ptob(realmem) / mbyte);
	printf("avail memory = %ju (%ju MB)\n",
	    (uintmax_t)arm32_ptob(cnt.v_free_count),
	    (uintmax_t)arm32_ptob(cnt.v_free_count) / mbyte);
	if (bootverbose) {
		arm_physmem_print_tables();
		arm_devmap_print_table();
	}

	bufinit();
	vm_pager_bufferinit();
	pcb->un_32.pcb32_und_sp = (u_int)thread0.td_kstack +
	    USPACE_UNDEF_STACK_TOP;
	pcb->un_32.pcb32_sp = (u_int)thread0.td_kstack +
	    USPACE_SVC_STACK_TOP;
	vector_page_setprot(VM_PROT_READ);
	pmap_set_pcb_pagedir(pmap_kernel(), pcb);
	pmap_postinit();
#ifdef ARM_TP_ADDRESS
#ifdef ARM_CACHE_LOCK_ENABLE
	pmap_kenter_user(ARM_TP_ADDRESS, ARM_TP_ADDRESS);
	arm_lock_cache_line(ARM_TP_ADDRESS);
#else
	m = vm_page_alloc(NULL, 0, VM_ALLOC_NOOBJ | VM_ALLOC_ZERO);
	pmap_kenter_user(ARM_TP_ADDRESS, VM_PAGE_TO_PHYS(m));
#endif
	*(uint32_t *)ARM_RAS_START = 0;
	*(uint32_t *)ARM_RAS_END = 0xffffffff;
#endif
}

SYSINIT(cpu, SI_SUB_CPU, SI_ORDER_FIRST, cpu_startup, NULL);

/*
 * Flush the D-cache for non-DMA I/O so that the I-cache can
 * be made coherent later.
 */
void
cpu_flush_dcache(void *ptr, size_t len)
{

	cpu_dcache_wb_range((uintptr_t)ptr, len);
	cpu_l2cache_wb_range((uintptr_t)ptr, len);
}

/* Get current clock frequency for the given cpu id. */
int
cpu_est_clockrate(int cpu_id, uint64_t *rate)
{

	return (ENXIO);
}

void
cpu_idle(int busy)
{
	
	CTR2(KTR_SPARE2, "cpu_idle(%d) at %d",
	    busy, curcpu);
#ifndef NO_EVENTTIMERS
	if (!busy) {
		critical_enter();
		cpu_idleclock();
	}
#endif
	if (!sched_runnable())
		cpu_sleep(0);
#ifndef NO_EVENTTIMERS
	if (!busy) {
		cpu_activeclock();
		critical_exit();
	}
#endif
	CTR2(KTR_SPARE2, "cpu_idle(%d) at %d done",
	    busy, curcpu);
}

int
cpu_idle_wakeup(int cpu)
{

	return (0);
}

int
fill_regs(struct thread *td, struct reg *regs)
{
	struct trapframe *tf = td->td_frame;
	bcopy(&tf->tf_r0, regs->r, sizeof(regs->r));
	regs->r_sp = tf->tf_usr_sp;
	regs->r_lr = tf->tf_usr_lr;
	regs->r_pc = tf->tf_pc;
	regs->r_cpsr = tf->tf_spsr;
	return (0);
}
int
fill_fpregs(struct thread *td, struct fpreg *regs)
{
	bzero(regs, sizeof(*regs));
	return (0);
}

int
set_regs(struct thread *td, struct reg *regs)
{
	struct trapframe *tf = td->td_frame;
	
	bcopy(regs->r, &tf->tf_r0, sizeof(regs->r));
	tf->tf_usr_sp = regs->r_sp;
	tf->tf_usr_lr = regs->r_lr;
	tf->tf_pc = regs->r_pc;
	tf->tf_spsr &=  ~PSR_FLAGS;
	tf->tf_spsr |= regs->r_cpsr & PSR_FLAGS;
	return (0);								
}

int
set_fpregs(struct thread *td, struct fpreg *regs)
{
	return (0);
}

int
fill_dbregs(struct thread *td, struct dbreg *regs)
{
	return (0);
}
int
set_dbregs(struct thread *td, struct dbreg *regs)
{
	return (0);
}


static int
ptrace_read_int(struct thread *td, vm_offset_t addr, u_int32_t *v)
{
	struct iovec iov;
	struct uio uio;

	PROC_LOCK_ASSERT(td->td_proc, MA_NOTOWNED);
	iov.iov_base = (caddr_t) v;
	iov.iov_len = sizeof(u_int32_t);
	uio.uio_iov = &iov;
	uio.uio_iovcnt = 1;
	uio.uio_offset = (off_t)addr;
	uio.uio_resid = sizeof(u_int32_t);
	uio.uio_segflg = UIO_SYSSPACE;
	uio.uio_rw = UIO_READ;
	uio.uio_td = td;
	return proc_rwmem(td->td_proc, &uio);
}

static int
ptrace_write_int(struct thread *td, vm_offset_t addr, u_int32_t v)
{
	struct iovec iov;
	struct uio uio;

	PROC_LOCK_ASSERT(td->td_proc, MA_NOTOWNED);
	iov.iov_base = (caddr_t) &v;
	iov.iov_len = sizeof(u_int32_t);
	uio.uio_iov = &iov;
	uio.uio_iovcnt = 1;
	uio.uio_offset = (off_t)addr;
	uio.uio_resid = sizeof(u_int32_t);
	uio.uio_segflg = UIO_SYSSPACE;
	uio.uio_rw = UIO_WRITE;
	uio.uio_td = td;
	return proc_rwmem(td->td_proc, &uio);
}

int
ptrace_single_step(struct thread *td)
{
	struct proc *p;
	int error;
	
	KASSERT(td->td_md.md_ptrace_instr == 0,
	 ("Didn't clear single step"));
	p = td->td_proc;
	PROC_UNLOCK(p);
	error = ptrace_read_int(td, td->td_frame->tf_pc + 4,
	    &td->td_md.md_ptrace_instr);
	if (error)
		goto out;
	error = ptrace_write_int(td, td->td_frame->tf_pc + 4,
	    PTRACE_BREAKPOINT);
	if (error)
		td->td_md.md_ptrace_instr = 0;
	td->td_md.md_ptrace_addr = td->td_frame->tf_pc + 4;
out:
	PROC_LOCK(p);
	return (error);
}

int
ptrace_clear_single_step(struct thread *td)
{
	struct proc *p;

	if (td->td_md.md_ptrace_instr) {
		p = td->td_proc;
		PROC_UNLOCK(p);
		ptrace_write_int(td, td->td_md.md_ptrace_addr,
		    td->td_md.md_ptrace_instr);
		PROC_LOCK(p);
		td->td_md.md_ptrace_instr = 0;
	}
	return (0);
}

int
ptrace_set_pc(struct thread *td, unsigned long addr)
{
	td->td_frame->tf_pc = addr;
	return (0);
}

void
cpu_pcpu_init(struct pcpu *pcpu, int cpuid, size_t size)
{
}

void
spinlock_enter(void)
{
	struct thread *td;
	register_t cspr;

	td = curthread;
	if (td->td_md.md_spinlock_count == 0) {
		cspr = disable_interrupts(I32_bit | F32_bit);
		td->td_md.md_spinlock_count = 1;
		td->td_md.md_saved_cspr = cspr;
	} else
		td->td_md.md_spinlock_count++;
	critical_enter();
}

void
spinlock_exit(void)
{
	struct thread *td;
	register_t cspr;

	td = curthread;
	critical_exit();
	cspr = td->td_md.md_saved_cspr;
	td->td_md.md_spinlock_count--;
	if (td->td_md.md_spinlock_count == 0)
		restore_interrupts(cspr);
}

/*
 * Clear registers on exec
 */
void
exec_setregs(struct thread *td, struct image_params *imgp, u_long stack)
{
	struct trapframe *tf = td->td_frame;

	memset(tf, 0, sizeof(*tf));
	tf->tf_usr_sp = stack;
	tf->tf_usr_lr = imgp->entry_addr;
	tf->tf_svc_lr = 0x77777777;
	tf->tf_pc = imgp->entry_addr;
	tf->tf_spsr = PSR_USR32_MODE;
}

/*
 * Get machine context.
 */
int
get_mcontext(struct thread *td, mcontext_t *mcp, int clear_ret)
{
	struct trapframe *tf = td->td_frame;
	__greg_t *gr = mcp->__gregs;

	if (clear_ret & GET_MC_CLEAR_RET)
		gr[_REG_R0] = 0;
	else
		gr[_REG_R0]   = tf->tf_r0;
	gr[_REG_R1]   = tf->tf_r1;
	gr[_REG_R2]   = tf->tf_r2;
	gr[_REG_R3]   = tf->tf_r3;
	gr[_REG_R4]   = tf->tf_r4;
	gr[_REG_R5]   = tf->tf_r5;
	gr[_REG_R6]   = tf->tf_r6;
	gr[_REG_R7]   = tf->tf_r7;
	gr[_REG_R8]   = tf->tf_r8;
	gr[_REG_R9]   = tf->tf_r9;
	gr[_REG_R10]  = tf->tf_r10;
	gr[_REG_R11]  = tf->tf_r11;
	gr[_REG_R12]  = tf->tf_r12;
	gr[_REG_SP]   = tf->tf_usr_sp;
	gr[_REG_LR]   = tf->tf_usr_lr;
	gr[_REG_PC]   = tf->tf_pc;
	gr[_REG_CPSR] = tf->tf_spsr;

	return (0);
}

/*
 * Set machine context.
 *
 * However, we don't set any but the user modifiable flags, and we won't
 * touch the cs selector.
 */
int
set_mcontext(struct thread *td, const mcontext_t *mcp)
{
	struct trapframe *tf = td->td_frame;
	const __greg_t *gr = mcp->__gregs;

	tf->tf_r0 = gr[_REG_R0];
	tf->tf_r1 = gr[_REG_R1];
	tf->tf_r2 = gr[_REG_R2];
	tf->tf_r3 = gr[_REG_R3];
	tf->tf_r4 = gr[_REG_R4];
	tf->tf_r5 = gr[_REG_R5];
	tf->tf_r6 = gr[_REG_R6];
	tf->tf_r7 = gr[_REG_R7];
	tf->tf_r8 = gr[_REG_R8];
	tf->tf_r9 = gr[_REG_R9];
	tf->tf_r10 = gr[_REG_R10];
	tf->tf_r11 = gr[_REG_R11];
	tf->tf_r12 = gr[_REG_R12];
	tf->tf_usr_sp = gr[_REG_SP];
	tf->tf_usr_lr = gr[_REG_LR];
	tf->tf_pc = gr[_REG_PC];
	tf->tf_spsr = gr[_REG_CPSR];

	return (0);
}

/*
 * MPSAFE
 */
int
sys_sigreturn(td, uap)
	struct thread *td;
	struct sigreturn_args /* {
		const struct __ucontext *sigcntxp;
	} */ *uap;
{
	struct sigframe sf;
	struct trapframe *tf;
	int spsr;
	
	if (uap == NULL)
		return (EFAULT);
	if (copyin(uap->sigcntxp, &sf, sizeof(sf)))
		return (EFAULT);
	/*
	 * Make sure the processor mode has not been tampered with and
	 * interrupts have not been disabled.
	 */
	spsr = sf.sf_uc.uc_mcontext.__gregs[_REG_CPSR];
	if ((spsr & PSR_MODE) != PSR_USR32_MODE ||
	    (spsr & (I32_bit | F32_bit)) != 0)
		return (EINVAL);
		/* Restore register context. */
	tf = td->td_frame;
	set_mcontext(td, &sf.sf_uc.uc_mcontext);

	/* Restore signal mask. */
	kern_sigprocmask(td, SIG_SETMASK, &sf.sf_uc.uc_sigmask, NULL, 0);

	return (EJUSTRETURN);
}


/*
 * Construct a PCB from a trapframe. This is called from kdb_trap() where
 * we want to start a backtrace from the function that caused us to enter
 * the debugger. We have the context in the trapframe, but base the trace
 * on the PCB. The PCB doesn't have to be perfect, as long as it contains
 * enough for a backtrace.
 */
void
makectx(struct trapframe *tf, struct pcb *pcb)
{
	pcb->un_32.pcb32_r8 = tf->tf_r8;
	pcb->un_32.pcb32_r9 = tf->tf_r9;
	pcb->un_32.pcb32_r10 = tf->tf_r10;
	pcb->un_32.pcb32_r11 = tf->tf_r11;
	pcb->un_32.pcb32_r12 = tf->tf_r12;
	pcb->un_32.pcb32_pc = tf->tf_pc;
	pcb->un_32.pcb32_lr = tf->tf_usr_lr;
	pcb->un_32.pcb32_sp = tf->tf_usr_sp;
}

#ifndef FDT
/*
<<<<<<< HEAD
 * Make a standard dump_avail array.  Can't make the phys_avail
 * since we need to do that after we call pmap_bootstrap, but this
 * is needed before pmap_boostrap.
 *
 * ARM_USE_SMALL_ALLOC uses dump_avail, so it must be filled before
 * calling pmap_bootstrap.
 */
void
arm_dump_avail_init(vm_offset_t ramsize, size_t max)
{
#ifdef LINUX_BOOT_ABI
	/*
	 * Linux boot loader passes us the actual banks of memory, so use them
	 * to construct the dump_avail array.
	 */
	if (membanks > 0) 
	{
		int i, j;

		if (max < (membanks + 1) * 2)
			panic("dump_avail[%d] too small for %d banks\n",
			    max, membanks);
		for (j = 0, i = 0; i < membanks; i++) {
			dump_avail[j++] = round_page(memstart[i]);
			dump_avail[j++] = trunc_page(memstart[i] + memsize[i]);
		}
		dump_avail[j++] = 0;
		dump_avail[j++] = 0;
		return;
	}
#endif
	if (max < 4)
		panic("dump_avail too small\n");

	dump_avail[0] = round_page(PHYSADDR);
	dump_avail[1] = trunc_page(PHYSADDR + ramsize);
	dump_avail[2] = 0;
	dump_avail[3] = 0;
}
#endif

/*
=======
>>>>>>> 22ac5f84
 * Fake up a boot descriptor table
 */
static vm_offset_t
build_fake_preload_metadata(struct arm_boot_params *abp __unused,
    uint32_t **preload_end)
{
#ifdef DDB
	vm_offset_t zstart = 0, zend = 0;
#endif
	vm_offset_t lastaddr;
	int i = 0;
	/*
	 * fake_preload needs space for 3 items over what we use here
	 * for the Linux ABI.
	 */
	static uint32_t fake_preload[35];

	fake_preload[i++] = MODINFO_NAME;
	fake_preload[i++] = strlen("kernel") + 1;
	strcpy((char*)&fake_preload[i++], "kernel");
	i += 1;
	fake_preload[i++] = MODINFO_TYPE;
	fake_preload[i++] = strlen("elf kernel") + 1;
	strcpy((char*)&fake_preload[i++], "elf kernel");
	i += 2;
	fake_preload[i++] = MODINFO_ADDR;
	fake_preload[i++] = sizeof(vm_offset_t);
	fake_preload[i++] = KERNVIRTADDR;
	fake_preload[i++] = MODINFO_SIZE;
	fake_preload[i++] = sizeof(uint32_t);
	fake_preload[i++] = (uint32_t)&end - KERNVIRTADDR;
#ifdef DDB
	if (*(uint32_t *)KERNVIRTADDR == MAGIC_TRAMP_NUMBER) {
		fake_preload[i++] = MODINFO_METADATA|MODINFOMD_SSYM;
		fake_preload[i++] = sizeof(vm_offset_t);
		fake_preload[i++] = *(uint32_t *)(KERNVIRTADDR + 4);
		fake_preload[i++] = MODINFO_METADATA|MODINFOMD_ESYM;
		fake_preload[i++] = sizeof(vm_offset_t);
		fake_preload[i++] = *(uint32_t *)(KERNVIRTADDR + 8);
		lastaddr = *(uint32_t *)(KERNVIRTADDR + 8);
		zend = lastaddr;
		zstart = *(uint32_t *)(KERNVIRTADDR + 4);
		ksym_start = zstart;
		ksym_end = zend;
	} else
#endif
		lastaddr = (vm_offset_t)&end;
	if (preload_end != NULL)
		*preload_end = &fake_preload[i];
	fake_preload[i++] = 0;
	fake_preload[i] = 0;
	preload_metadata = (void *)fake_preload;

	return (lastaddr);
}

vm_offset_t
fake_preload_metadata(struct arm_boot_params *abp)
{
	return build_fake_preload_metadata(abp, NULL);
}

void
pcpu0_init(void)
{
#if ARM_ARCH_6 || ARM_ARCH_7A || defined(CPU_MV_PJ4B)
	set_curthread(&thread0);
#endif
	pcpu_init(pcpup, 0, sizeof(struct pcpu));
	PCPU_SET(curthread, &thread0);
#ifdef VFP
	PCPU_SET(cpu, 0);
#endif
}

#if defined(LINUX_BOOT_ABI)
vm_offset_t
linux_parse_boot_param(struct arm_boot_params *abp)
{
	//struct arm_lbabi_tag *atag_list;
	vm_offset_t lastaddr, mapbase;
	struct arm_lbabi_tag *walker;
	//uint32_t revision;
	//uint64_t serial;
	uint32_t *preload_end;
	int fdt_len;
	void *data;

	/*
	 * Linux boot ABI: r0 = 0, r1 is the board type (!= 0) and r2
	 * is atags or dtb pointer.  If all of these aren't satisfied,
	 * then punt.
	 */
	if (!(abp->abp_r0 == 0 && abp->abp_r1 != 0 && abp->abp_r2 != 0))
		return 0;

	board_id = abp->abp_r1;
<<<<<<< HEAD
=======
	walker = (struct arm_lbabi_tag *)
	    (abp->abp_r2 + KERNVIRTADDR - abp->abp_physaddr);
>>>>>>> 22ac5f84

	/*
	 * Map the data at abp->abp_r2 into the kernel at 0xe0000000,
	 * we will move it to a better location later.
	 */
#define	BOOT_PARAM_ADDR 0xe0000000U
	mapbase = abp->abp_r2 & L1_S_FRAME;
	pmap_map_chunk(abp->abp_pagetable, BOOT_PARAM_ADDR,
	    mapbase, L1_S_SIZE,
	    VM_PROT_READ|VM_PROT_WRITE, PTE_CACHE);

<<<<<<< HEAD
	data = (struct arm_lbabi_tag *)
	    (abp->abp_r2 + BOOT_PARAM_ADDR - mapbase);
#undef BOOT_PARAM_ADDR

	walker = data;
	if (ATAG_TAG(walker) == ATAG_CORE) {
		/* TODO: Test this */
#if 0
		atag_list = walker;
		while (ATAG_TAG(walker) != ATAG_NONE) {
			switch (ATAG_TAG(walker)) {
			case ATAG_CORE:
				break;
			case ATAG_MEM:
				if (membanks < LBABI_MAX_BANKS) {
					memstart[membanks] = walker->u.tag_mem.start;
					memsize[membanks] = walker->u.tag_mem.size;
				}
				membanks++;
				break;
			case ATAG_INITRD2:
				break;
			case ATAG_SERIAL:
				serial = walker->u.tag_sn.low |
				    ((uint64_t)walker->u.tag_sn.high << 32);
				board_set_serial(serial);
				break;
			case ATAG_REVISION:
				revision = walker->u.tag_rev.rev;
				board_set_revision(revision);
				break;
			case ATAG_CMDLINE:
				/* XXX open question: Parse this for boothowto? */
				bcopy(walker->u.tag_cmd.command, linux_command_line,
				      ATAG_SIZE(walker));
				break;
			default:
				break;
			}
			walker = ATAG_NEXT(walker);
=======
	atag_list = walker;
	while (ATAG_TAG(walker) != ATAG_NONE) {
		switch (ATAG_TAG(walker)) {
		case ATAG_CORE:
			break;
		case ATAG_MEM:
			arm_physmem_hardware_region(walker->u.tag_mem.start,
			    walker->u.tag_mem.size);
			break;
		case ATAG_INITRD2:
			break;
		case ATAG_SERIAL:
			serial = walker->u.tag_sn.low |
			    ((uint64_t)walker->u.tag_sn.high << 32);
			board_set_serial(serial);
			break;
		case ATAG_REVISION:
			revision = walker->u.tag_rev.rev;
			board_set_revision(revision);
			break;
		case ATAG_CMDLINE:
			/* XXX open question: Parse this for boothowto? */
			bcopy(walker->u.tag_cmd.command, linux_command_line,
			      ATAG_SIZE(walker));
			break;
		default:
			break;
>>>>>>> 22ac5f84
		}

		/* Save a copy for later */
		bcopy(atag_list, atags,
		    (char *)walker - (char *)atag_list + ATAG_SIZE(walker));
#endif
		return fake_preload_metadata(abp);
	}
#ifdef FDT
	else if (fdt_check_header(data) == 0) {
		/* We have a DTB */

		/* Find how much data to copy, and where to copy it to */
		fdt_len = fdt_totalsize(data);
		lastaddr = build_fake_preload_metadata(abp, &preload_end);

		/* Move the fdt data to lastaddr */
		fdt_move(data, (void *)lastaddr, fdt_len);

		preload_end[0] = MODINFO_METADATA | MODINFOMD_DTBP;
		preload_end[1] = sizeof(vm_offset_t);
		preload_end[2] = lastaddr;
		preload_end[3] = 0;
		preload_end[4] = 0;

		/* Move lastaddr to skop the dtb */
		lastaddr += fdt_len;

		return roundup2(lastaddr, PAGE_SIZE);
	}
#endif

	return 0;
}
#endif

#if defined(FREEBSD_BOOT_LOADER)
vm_offset_t
freebsd_parse_boot_param(struct arm_boot_params *abp)
{
	vm_offset_t lastaddr = 0;
	void *mdp;
	void *kmdp;

	/*
	 * Mask metadata pointer: it is supposed to be on page boundary. If
	 * the first argument (mdp) doesn't point to a valid address the
	 * bootloader must have passed us something else than the metadata
	 * ptr, so we give up.  Also give up if we cannot find metadta section
	 * the loader creates that we get all this data out of.
	 */

	if ((mdp = (void *)(abp->abp_r0 & ~PAGE_MASK)) == NULL)
		return 0;
	preload_metadata = mdp;
	kmdp = preload_search_by_type("elf kernel");
	if (kmdp == NULL)
		return 0;

	boothowto = MD_FETCH(kmdp, MODINFOMD_HOWTO, int);
	kern_envp = MD_FETCH(kmdp, MODINFOMD_ENVP, char *);
	lastaddr = MD_FETCH(kmdp, MODINFOMD_KERNEND, vm_offset_t);
#ifdef DDB
	ksym_start = MD_FETCH(kmdp, MODINFOMD_SSYM, uintptr_t);
	ksym_end = MD_FETCH(kmdp, MODINFOMD_ESYM, uintptr_t);
#endif
	preload_addr_relocate = KERNVIRTADDR - abp->abp_physaddr;
	return lastaddr;
}
#endif

vm_offset_t
default_parse_boot_param(struct arm_boot_params *abp)
{
	vm_offset_t lastaddr;

#if defined(LINUX_BOOT_ABI)
	if ((lastaddr = linux_parse_boot_param(abp)) != 0)
		return lastaddr;
#endif
#if defined(FREEBSD_BOOT_LOADER)
	if ((lastaddr = freebsd_parse_boot_param(abp)) != 0)
		return lastaddr;
#endif
	/* Fall back to hardcoded metadata. */
	lastaddr = fake_preload_metadata(abp);

	return lastaddr;
}

/*
 * Stub version of the boot parameter parsing routine.  We are
 * called early in initarm, before even VM has been initialized.
 * This routine needs to preserve any data that the boot loader
 * has passed in before the kernel starts to grow past the end
 * of the BSS, traditionally the place boot-loaders put this data.
 *
 * Since this is called so early, things that depend on the vm system
 * being setup (including access to some SoC's serial ports), about
 * all that can be done in this routine is to copy the arguments.
 *
 * This is the default boot parameter parsing routine.  Individual
 * kernels/boards can override this weak function with one of their
 * own.  We just fake metadata...
 */
__weak_reference(default_parse_boot_param, parse_boot_param);

/*
 * Initialize proc0
 */
void
init_proc0(vm_offset_t kstack)
{
	proc_linkup0(&proc0, &thread0);
	thread0.td_kstack = kstack;
	thread0.td_pcb = (struct pcb *)
		(thread0.td_kstack + KSTACK_PAGES * PAGE_SIZE) - 1;
	thread0.td_pcb->pcb_flags = 0;
	thread0.td_frame = &proc0_tf;
	pcpup->pc_curpcb = thread0.td_pcb;
}

void
set_stackptrs(int cpu)
{

	set_stackptr(PSR_IRQ32_MODE,
	    irqstack.pv_va + ((IRQ_STACK_SIZE * PAGE_SIZE) * (cpu + 1)));
	set_stackptr(PSR_ABT32_MODE,
	    abtstack.pv_va + ((ABT_STACK_SIZE * PAGE_SIZE) * (cpu + 1)));
	set_stackptr(PSR_UND32_MODE,
	    undstack.pv_va + ((UND_STACK_SIZE * PAGE_SIZE) * (cpu + 1)));
}

#ifdef FDT
static char *
kenv_next(char *cp)
{

	if (cp != NULL) {
		while (*cp != 0)
			cp++;
		cp++;
		if (*cp == 0)
			cp = NULL;
	}
	return (cp);
}

static void
print_kenv(void)
{
	int len;
	char *cp;

	debugf("loader passed (static) kenv:\n");
	if (kern_envp == NULL) {
		debugf(" no env, null ptr\n");
		return;
	}
	debugf(" kern_envp = 0x%08x\n", (uint32_t)kern_envp);

	len = 0;
	for (cp = kern_envp; cp != NULL; cp = kenv_next(cp))
		debugf(" %x %s\n", (uint32_t)cp, cp);
}

<<<<<<< HEAD
static void
physmap_init(struct mem_region *availmem_regions, int availmem_regions_sz,
    vm_offset_t kernload)
{
	int i, j, cnt;
	vm_offset_t phys_kernelend;
	uint32_t s, e, sz;
	struct mem_region *mp, *mp1;

	phys_kernelend = kernload + (virtual_avail - KERNVIRTADDR);

	/*
	 * Remove kernel physical address range from avail
	 * regions list. Page align all regions.
	 * Non-page aligned memory isn't very interesting to us.
	 * Also, sort the entries for ascending addresses.
	 */
	sz = 0;
	cnt = availmem_regions_sz;
	debugf("processing avail regions:\n");
	for (mp = availmem_regions; mp->mr_size; mp++) {
		s = mp->mr_start;
		e = mp->mr_start + mp->mr_size;
		debugf(" %08x-%08x -> ", s, e);
		/* Check whether this region holds all of the kernel. */
		if (s < kernload && e > phys_kernelend) {
			availmem_regions[cnt].mr_start = phys_kernelend;
			availmem_regions[cnt++].mr_size = e - phys_kernelend;
			e = kernload;
		}
		/* Look whether this regions starts within the kernel. */
		if (s >= kernload && s < phys_kernelend) {
			if (e <= phys_kernelend)
				goto empty;
			s = phys_kernelend;
		}
		/* Now look whether this region ends within the kernel. */
		if (e > kernload && e <= phys_kernelend) {
			if (s >= kernload) {
				goto empty;
			}
			e = kernload;
		}
		/* Now page align the start and size of the region. */
		s = round_page(s);
		e = trunc_page(e);
		if (e < s)
			e = s;
		sz = e - s;
		debugf("%08x-%08x = %x\n", s, e, sz);

		/* Check whether some memory is left here. */
		if (sz == 0) {
		empty:
			printf("skipping\n");
			bcopy(mp + 1, mp,
			    (cnt - (mp - availmem_regions)) * sizeof(*mp));
			cnt--;
			mp--;
			continue;
		}

		/* Do an insertion sort. */
		for (mp1 = availmem_regions; mp1 < mp; mp1++)
			if (s < mp1->mr_start)
				break;
		if (mp1 < mp) {
			bcopy(mp1, mp1 + 1, (char *)mp - (char *)mp1);
			mp1->mr_start = s;
			mp1->mr_size = sz;
		} else {
			mp->mr_start = s;
			mp->mr_size = sz;
		}
	}
	availmem_regions_sz = cnt;

	/* Fill in phys_avail table, based on availmem_regions */
	debugf("fill in phys_avail:\n");
	for (i = 0, j = 0; i < availmem_regions_sz; i++, j += 2) {

		debugf(" region: 0x%08x - 0x%08x (0x%08x)\n",
		    availmem_regions[i].mr_start,
		    availmem_regions[i].mr_start + availmem_regions[i].mr_size,
		    availmem_regions[i].mr_size);

		/*
		 * We should not map the page at PA 0x0000000, the VM can't
		 * handle it, as pmap_extract() == 0 means failure.
		 */
		if (availmem_regions[i].mr_start > 0 ||
		    availmem_regions[i].mr_size > PAGE_SIZE) {
			vm_size_t size;
			phys_avail[j] = availmem_regions[i].mr_start;

			size = availmem_regions[i].mr_size;
			if (phys_avail[j] == 0) {
				phys_avail[j] += PAGE_SIZE;
				size -= PAGE_SIZE;
			}
			phys_avail[j + 1] = availmem_regions[i].mr_start + size;
		} else
			j -= 2;
	}
	phys_avail[j] = 0;
	phys_avail[j + 1] = 0;
}

=======
>>>>>>> 22ac5f84
void *
initarm(struct arm_boot_params *abp)
{
	struct mem_region mem_regions[FDT_MEM_REGIONS];
	struct pv_addr kernel_l1pt;
	struct pv_addr dpcpu;
	vm_offset_t dtbp, freemempos, l2_start, lastaddr;
	uint32_t memsize, l2size;
	char *env;
	void *kmdp;
	u_int l1pagetable;
	int i, j, err_devmap, mem_regions_sz;

	/*
	 * This needs to be before parse_boot_param as we may map memory in.
	 * The pmap layer may use the CPUs cache functions which are defined
	 * when set_cpufuncs has been called.
	 */
	set_cpufuncs();
	lastaddr = parse_boot_param(abp);
	arm_physmem_kernaddr = abp->abp_physaddr;

	memsize = 0;

	/*
	 * Find the dtb passed in by the boot loader.
	 */
	kmdp = preload_search_by_type("elf kernel");
	if (kmdp != NULL)
		dtbp = MD_FETCH(kmdp, MODINFOMD_DTBP, vm_offset_t);
	else
		dtbp = (vm_offset_t)NULL;

#if defined(FDT_DTB_STATIC)
	/*
	 * In case the device tree blob was not retrieved (from metadata) try
	 * to use the statically embedded one.
	 */
	if (dtbp == (vm_offset_t)NULL)
		dtbp = (vm_offset_t)&fdt_static_dtb;
#endif

	if (OF_install(OFW_FDT, 0) == FALSE)
		while (1);

	if (OF_init((void *)dtbp) != 0)
		while (1);

	/* Grab physical memory regions information from device tree. */
<<<<<<< HEAD
	if (fdt_get_mem_regions(memory_regions, &memory_regions_sz,
	    &memsize) != 0)
		while(1);

	/* Grab physical memory regions information from device tree. */
	if (fdt_get_reserved_regions(reserved_regions, &reserved_regions_sz) != 0)
		reserved_regions_sz = 0;

	platform_probe_and_attach();

	/*
	 * Build the dump_avail table
	 */
	start = memory_regions[i].mr_start;
	end = start + memory_regions[i].mr_size;

	dump_avail[0] = round_page(start);
	dump_avail[1] = trunc_page(end);
	dump_avail[2] = 0;
	dump_avail[3] = 0;

	/*
	 * Now exclude all the reserved regions
	 */
	curr = 0;
	for (i = 0; i < memory_regions_sz; i++) {
		start = memory_regions[i].mr_start;
		end = start + memory_regions[i].mr_size;
		for (j = 0; j < reserved_regions_sz; j++) {
			rstart = reserved_regions[j].mr_start;
			rend = rstart + reserved_regions[j].mr_size;
			/* 
			 * Restricted region is before available
			 * Skip restricted region
			 */
			if (rend <= start)
				continue;
			/* 
			 * Restricted region is behind available
			 * No  further processing required
			 */
			if (rstart >= end)
				break;
			/*
			 * Restricted region includes memory region
			 * skip available region
			 */
			if ((start >= rstart) && (rend >= end)) {
				start = rend;
				end = rend;
				break;
			}
			/*
			 * Memory region includes restricted region
			 */
			if ((rstart > start) && (end > rend)) {
				availmem_regions[curr].mr_start = start;
				availmem_regions[curr++].mr_size = rstart - start;
				start = rend;
				break;
			}
			/*
			 * Memory region partially overlaps with restricted
			 */
			if ((rstart >= start) && (rstart <= end)) {
				end = rstart;
			}
			else if ((rend >= start) && (rend <= end)) {
				start = rend;
			}
		}
=======
	if (fdt_get_mem_regions(mem_regions, &mem_regions_sz, &memsize) != 0)
		panic("Cannot get physical memory regions");
	arm_physmem_hardware_regions(mem_regions, mem_regions_sz);
>>>>>>> 22ac5f84

	/* Grab reserved memory regions information from device tree. */
	if (fdt_get_reserved_regions(mem_regions, &mem_regions_sz) == 0)
		arm_physmem_exclude_regions(mem_regions, mem_regions_sz, 
		    EXFLAG_NODUMP | EXFLAG_NOALLOC);

	pcpu0_init();

	/* Do basic tuning, hz etc */
	init_param1();

	/* Calculate number of L2 tables needed for mapping vm_page_array */
	l2size = (memsize / PAGE_SIZE) * sizeof(struct vm_page);
	l2size = (l2size >> L1_S_SHIFT) + 1;

	/*
	 * Add one table for end of kernel map, one for stacks, msgbuf and
	 * L1 and L2 tables map and one for vectors map.
	 */
	l2size += 3;

	/* Make it divisible by 4 */
	l2size = (l2size + 3) & ~3;

	freemempos = (lastaddr + PAGE_MASK) & ~PAGE_MASK;

	/* Define a macro to simplify memory allocation */
#define valloc_pages(var, np)						\
	alloc_pages((var).pv_va, (np));					\
	(var).pv_pa = (var).pv_va + (abp->abp_physaddr - KERNVIRTADDR);

#define alloc_pages(var, np)						\
	(var) = freemempos;						\
	freemempos += (np * PAGE_SIZE);					\
	memset((char *)(var), 0, ((np) * PAGE_SIZE));

	while (((freemempos - L1_TABLE_SIZE) & (L1_TABLE_SIZE - 1)) != 0)
		freemempos += PAGE_SIZE;
	valloc_pages(kernel_l1pt, L1_TABLE_SIZE / PAGE_SIZE);

	for (i = 0, j = 0; i < l2size; ++i) {
		if (!(i % (PAGE_SIZE / L2_TABLE_SIZE_REAL))) {
			valloc_pages(kernel_pt_table[i],
			    L2_TABLE_SIZE / PAGE_SIZE);
			j = i;
		} else {
			kernel_pt_table[i].pv_va = kernel_pt_table[j].pv_va +
			    L2_TABLE_SIZE_REAL * (i - j);
			kernel_pt_table[i].pv_pa =
			    kernel_pt_table[i].pv_va - KERNVIRTADDR +
			    abp->abp_physaddr;

		}
	}
	/*
	 * Allocate a page for the system page mapped to 0x00000000
	 * or 0xffff0000. This page will just contain the system vectors
	 * and can be shared by all processes.
	 */
	valloc_pages(systempage, 1);

	/* Allocate dynamic per-cpu area. */
	valloc_pages(dpcpu, DPCPU_SIZE / PAGE_SIZE);
	dpcpu_init((void *)dpcpu.pv_va, 0);

	/* Allocate stacks for all modes */
	valloc_pages(irqstack, IRQ_STACK_SIZE * MAXCPU);
	valloc_pages(abtstack, ABT_STACK_SIZE * MAXCPU);
	valloc_pages(undstack, UND_STACK_SIZE * MAXCPU);
	valloc_pages(kernelstack, KSTACK_PAGES * MAXCPU);
	valloc_pages(msgbufpv, round_page(msgbufsize) / PAGE_SIZE);

	/*
	 * Now we start construction of the L1 page table
	 * We start by mapping the L2 page tables into the L1.
	 * This means that we can replace L1 mappings later on if necessary
	 */
	l1pagetable = kernel_l1pt.pv_va;

	/*
	 * Try to map as much as possible of kernel text and data using
	 * 1MB section mapping and for the rest of initial kernel address
	 * space use L2 coarse tables.
	 *
	 * Link L2 tables for mapping remainder of kernel (modulo 1MB)
	 * and kernel structures
	 */
	l2_start = lastaddr & ~(L1_S_OFFSET);
	for (i = 0 ; i < l2size - 1; i++)
		pmap_link_l2pt(l1pagetable, l2_start + i * L1_S_SIZE,
		    &kernel_pt_table[i]);

	pmap_curmaxkvaddr = l2_start + (l2size - 1) * L1_S_SIZE;

	/* Map kernel code and data */
	pmap_map_chunk(l1pagetable, KERNVIRTADDR, abp->abp_physaddr,
	   (((uint32_t)(lastaddr) - KERNVIRTADDR) + PAGE_MASK) & ~PAGE_MASK,
	    VM_PROT_READ|VM_PROT_WRITE, PTE_CACHE);


	/* Map L1 directory and allocated L2 page tables */
	pmap_map_chunk(l1pagetable, kernel_l1pt.pv_va, kernel_l1pt.pv_pa,
	    L1_TABLE_SIZE, VM_PROT_READ|VM_PROT_WRITE, PTE_PAGETABLE);

	pmap_map_chunk(l1pagetable, kernel_pt_table[0].pv_va,
	    kernel_pt_table[0].pv_pa,
	    L2_TABLE_SIZE_REAL * l2size,
	    VM_PROT_READ|VM_PROT_WRITE, PTE_PAGETABLE);

	/* Map allocated DPCPU, stacks and msgbuf */
	pmap_map_chunk(l1pagetable, dpcpu.pv_va, dpcpu.pv_pa,
	    freemempos - dpcpu.pv_va,
	    VM_PROT_READ|VM_PROT_WRITE, PTE_CACHE);

	/* Link and map the vector page */
	pmap_link_l2pt(l1pagetable, ARM_VECTORS_HIGH,
	    &kernel_pt_table[l2size - 1]);
	pmap_map_entry(l1pagetable, ARM_VECTORS_HIGH, systempage.pv_pa,
	    VM_PROT_READ|VM_PROT_WRITE|VM_PROT_EXECUTE, PTE_CACHE);

	/* Establish static device mappings. */
	err_devmap = platform_devmap_init();
	arm_devmap_bootstrap(l1pagetable, NULL);
	vm_max_kernel_address = platform_lastaddr();

	cpu_domains((DOMAIN_CLIENT << (PMAP_DOMAIN_KERNEL * 2)) | DOMAIN_CLIENT);
	pmap_pa = kernel_l1pt.pv_pa;
	setttb(kernel_l1pt.pv_pa);
	cpu_tlb_flushID();
	cpu_domains(DOMAIN_CLIENT << (PMAP_DOMAIN_KERNEL * 2));

	/*
	 * Now that proper page tables are installed, call cpu_setup() to enable
	 * instruction and data caches and other chip-specific features.
	 */
	cpu_setup("");

	/*
	 * Only after the SOC registers block is mapped we can perform device
	 * tree fixups, as they may attempt to read parameters from hardware.
	 */
	OF_interpret("perform-fixup", 0);

	platform_gpio_init();

	cninit();

	debugf("initarm: console initialized\n");
	debugf("   arg1 kmdp = 0x%08x\n", (uint32_t)kmdp);
	debugf("   boothowto = 0x%08x\n", boothowto);
	debugf("        dtbp = 0x%08x\n", (uint32_t)dtbp);
	debugf("         abp = %p\n", abp);
	debugf(" abp->abp_r0 = 0x%08x\n", abp->abp_r0);
	debugf(" abp->abp_r1 = 0x%08x\n", abp->abp_r1);
	debugf(" abp->abp_r2 = 0x%08x\n", abp->abp_r2);
	debugf(" abp->abp_r3 = 0x%08x\n", abp->abp_r3);
	print_kenv();

	env = getenv("kernelname");
	if (env != NULL)
		strlcpy(kernelname, env, sizeof(kernelname));

	if (err_devmap != 0)
		printf("WARNING: could not fully configure devmap, error=%d\n",
		    err_devmap);

	platform_late_init();

	/*
	 * Pages were allocated during the secondary bootstrap for the
	 * stacks for different CPU modes.
	 * We must now set the r13 registers in the different CPU modes to
	 * point to these stacks.
	 * Since the ARM stacks use STMFD etc. we must set r13 to the top end
	 * of the stack memory.
	 */
	cpu_control(CPU_CONTROL_MMU_ENABLE, CPU_CONTROL_MMU_ENABLE);

	set_stackptrs(0);

	/*
	 * We must now clean the cache again....
	 * Cleaning may be done by reading new data to displace any
	 * dirty data in the cache. This will have happened in setttb()
	 * but since we are boot strapping the addresses used for the read
	 * may have just been remapped and thus the cache could be out
	 * of sync. A re-clean after the switch will cure this.
	 * After booting there are no gross relocations of the kernel thus
	 * this problem will not occur after initarm().
	 */
	cpu_idcache_wbinv_all();

	/* Set stack for exception handlers */
	data_abort_handler_address = (u_int)data_abort_handler;
	prefetch_abort_handler_address = (u_int)prefetch_abort_handler;
	undefined_handler_address = (u_int)undefinedinstruction_bounce;
	undefined_init();

	init_proc0(kernelstack.pv_va);

	arm_intrnames_init();
	arm_vector_init(ARM_VECTORS_HIGH, ARM_VEC_ALL);
	pmap_bootstrap(freemempos, &kernel_l1pt);
	msgbufp = (void *)msgbufpv.pv_va;
	msgbufinit(msgbufp, msgbufsize);
	mutex_init();

	/*
	 * Exclude the kernel (and all the things we allocated which immediately
	 * follow the kernel) from the VM allocation pool but not from crash
	 * dumps.  virtual_avail is a global variable which tracks the kva we've
	 * "allocated" while setting up pmaps.
	 *
	 * Prepare the list of physical memory available to the vm subsystem.
	 */
<<<<<<< HEAD
	physmap_init(availmem_regions, availmem_regions_sz, abp->abp_physaddr);
=======
	arm_physmem_exclude_region(abp->abp_physaddr, 
	    (virtual_avail - KERNVIRTADDR), EXFLAG_NOALLOC);
	arm_physmem_init_kernel_globals();
>>>>>>> 22ac5f84

	init_param2(physmem);
	kdb_init();

	return ((void *)(kernelstack.pv_va + USPACE_SVC_STACK_TOP -
	    sizeof(struct pcb)));
}
#endif<|MERGE_RESOLUTION|>--- conflicted
+++ resolved
@@ -97,11 +97,8 @@
 #include <machine/md_var.h>
 #include <machine/metadata.h>
 #include <machine/pcb.h>
-<<<<<<< HEAD
+#include <machine/physmem.h>
 #include <machine/platform.h>
-=======
-#include <machine/physmem.h>
->>>>>>> 22ac5f84
 #include <machine/reg.h>
 #include <machine/trap.h>
 #include <machine/undefined.h>
@@ -768,51 +765,6 @@
 
 #ifndef FDT
 /*
-<<<<<<< HEAD
- * Make a standard dump_avail array.  Can't make the phys_avail
- * since we need to do that after we call pmap_bootstrap, but this
- * is needed before pmap_boostrap.
- *
- * ARM_USE_SMALL_ALLOC uses dump_avail, so it must be filled before
- * calling pmap_bootstrap.
- */
-void
-arm_dump_avail_init(vm_offset_t ramsize, size_t max)
-{
-#ifdef LINUX_BOOT_ABI
-	/*
-	 * Linux boot loader passes us the actual banks of memory, so use them
-	 * to construct the dump_avail array.
-	 */
-	if (membanks > 0) 
-	{
-		int i, j;
-
-		if (max < (membanks + 1) * 2)
-			panic("dump_avail[%d] too small for %d banks\n",
-			    max, membanks);
-		for (j = 0, i = 0; i < membanks; i++) {
-			dump_avail[j++] = round_page(memstart[i]);
-			dump_avail[j++] = trunc_page(memstart[i] + memsize[i]);
-		}
-		dump_avail[j++] = 0;
-		dump_avail[j++] = 0;
-		return;
-	}
-#endif
-	if (max < 4)
-		panic("dump_avail too small\n");
-
-	dump_avail[0] = round_page(PHYSADDR);
-	dump_avail[1] = trunc_page(PHYSADDR + ramsize);
-	dump_avail[2] = 0;
-	dump_avail[3] = 0;
-}
-#endif
-
-/*
-=======
->>>>>>> 22ac5f84
  * Fake up a boot descriptor table
  */
 static vm_offset_t
@@ -910,11 +862,6 @@
 		return 0;
 
 	board_id = abp->abp_r1;
-<<<<<<< HEAD
-=======
-	walker = (struct arm_lbabi_tag *)
-	    (abp->abp_r2 + KERNVIRTADDR - abp->abp_physaddr);
->>>>>>> 22ac5f84
 
 	/*
 	 * Map the data at abp->abp_r2 into the kernel at 0xe0000000,
@@ -926,7 +873,6 @@
 	    mapbase, L1_S_SIZE,
 	    VM_PROT_READ|VM_PROT_WRITE, PTE_CACHE);
 
-<<<<<<< HEAD
 	data = (struct arm_lbabi_tag *)
 	    (abp->abp_r2 + BOOT_PARAM_ADDR - mapbase);
 #undef BOOT_PARAM_ADDR
@@ -941,11 +887,8 @@
 			case ATAG_CORE:
 				break;
 			case ATAG_MEM:
-				if (membanks < LBABI_MAX_BANKS) {
-					memstart[membanks] = walker->u.tag_mem.start;
-					memsize[membanks] = walker->u.tag_mem.size;
-				}
-				membanks++;
+				arm_physmem_hardware_region(walker->u.tag_mem.start,
+				    walker->u.tag_mem.size);
 				break;
 			case ATAG_INITRD2:
 				break;
@@ -967,35 +910,6 @@
 				break;
 			}
 			walker = ATAG_NEXT(walker);
-=======
-	atag_list = walker;
-	while (ATAG_TAG(walker) != ATAG_NONE) {
-		switch (ATAG_TAG(walker)) {
-		case ATAG_CORE:
-			break;
-		case ATAG_MEM:
-			arm_physmem_hardware_region(walker->u.tag_mem.start,
-			    walker->u.tag_mem.size);
-			break;
-		case ATAG_INITRD2:
-			break;
-		case ATAG_SERIAL:
-			serial = walker->u.tag_sn.low |
-			    ((uint64_t)walker->u.tag_sn.high << 32);
-			board_set_serial(serial);
-			break;
-		case ATAG_REVISION:
-			revision = walker->u.tag_rev.rev;
-			board_set_revision(revision);
-			break;
-		case ATAG_CMDLINE:
-			/* XXX open question: Parse this for boothowto? */
-			bcopy(walker->u.tag_cmd.command, linux_command_line,
-			      ATAG_SIZE(walker));
-			break;
-		default:
-			break;
->>>>>>> 22ac5f84
 		}
 
 		/* Save a copy for later */
@@ -1163,117 +1077,6 @@
 		debugf(" %x %s\n", (uint32_t)cp, cp);
 }
 
-<<<<<<< HEAD
-static void
-physmap_init(struct mem_region *availmem_regions, int availmem_regions_sz,
-    vm_offset_t kernload)
-{
-	int i, j, cnt;
-	vm_offset_t phys_kernelend;
-	uint32_t s, e, sz;
-	struct mem_region *mp, *mp1;
-
-	phys_kernelend = kernload + (virtual_avail - KERNVIRTADDR);
-
-	/*
-	 * Remove kernel physical address range from avail
-	 * regions list. Page align all regions.
-	 * Non-page aligned memory isn't very interesting to us.
-	 * Also, sort the entries for ascending addresses.
-	 */
-	sz = 0;
-	cnt = availmem_regions_sz;
-	debugf("processing avail regions:\n");
-	for (mp = availmem_regions; mp->mr_size; mp++) {
-		s = mp->mr_start;
-		e = mp->mr_start + mp->mr_size;
-		debugf(" %08x-%08x -> ", s, e);
-		/* Check whether this region holds all of the kernel. */
-		if (s < kernload && e > phys_kernelend) {
-			availmem_regions[cnt].mr_start = phys_kernelend;
-			availmem_regions[cnt++].mr_size = e - phys_kernelend;
-			e = kernload;
-		}
-		/* Look whether this regions starts within the kernel. */
-		if (s >= kernload && s < phys_kernelend) {
-			if (e <= phys_kernelend)
-				goto empty;
-			s = phys_kernelend;
-		}
-		/* Now look whether this region ends within the kernel. */
-		if (e > kernload && e <= phys_kernelend) {
-			if (s >= kernload) {
-				goto empty;
-			}
-			e = kernload;
-		}
-		/* Now page align the start and size of the region. */
-		s = round_page(s);
-		e = trunc_page(e);
-		if (e < s)
-			e = s;
-		sz = e - s;
-		debugf("%08x-%08x = %x\n", s, e, sz);
-
-		/* Check whether some memory is left here. */
-		if (sz == 0) {
-		empty:
-			printf("skipping\n");
-			bcopy(mp + 1, mp,
-			    (cnt - (mp - availmem_regions)) * sizeof(*mp));
-			cnt--;
-			mp--;
-			continue;
-		}
-
-		/* Do an insertion sort. */
-		for (mp1 = availmem_regions; mp1 < mp; mp1++)
-			if (s < mp1->mr_start)
-				break;
-		if (mp1 < mp) {
-			bcopy(mp1, mp1 + 1, (char *)mp - (char *)mp1);
-			mp1->mr_start = s;
-			mp1->mr_size = sz;
-		} else {
-			mp->mr_start = s;
-			mp->mr_size = sz;
-		}
-	}
-	availmem_regions_sz = cnt;
-
-	/* Fill in phys_avail table, based on availmem_regions */
-	debugf("fill in phys_avail:\n");
-	for (i = 0, j = 0; i < availmem_regions_sz; i++, j += 2) {
-
-		debugf(" region: 0x%08x - 0x%08x (0x%08x)\n",
-		    availmem_regions[i].mr_start,
-		    availmem_regions[i].mr_start + availmem_regions[i].mr_size,
-		    availmem_regions[i].mr_size);
-
-		/*
-		 * We should not map the page at PA 0x0000000, the VM can't
-		 * handle it, as pmap_extract() == 0 means failure.
-		 */
-		if (availmem_regions[i].mr_start > 0 ||
-		    availmem_regions[i].mr_size > PAGE_SIZE) {
-			vm_size_t size;
-			phys_avail[j] = availmem_regions[i].mr_start;
-
-			size = availmem_regions[i].mr_size;
-			if (phys_avail[j] == 0) {
-				phys_avail[j] += PAGE_SIZE;
-				size -= PAGE_SIZE;
-			}
-			phys_avail[j + 1] = availmem_regions[i].mr_start + size;
-		} else
-			j -= 2;
-	}
-	phys_avail[j] = 0;
-	phys_avail[j + 1] = 0;
-}
-
-=======
->>>>>>> 22ac5f84
 void *
 initarm(struct arm_boot_params *abp)
 {
@@ -1323,88 +1126,16 @@
 		while (1);
 
 	/* Grab physical memory regions information from device tree. */
-<<<<<<< HEAD
-	if (fdt_get_mem_regions(memory_regions, &memory_regions_sz,
-	    &memsize) != 0)
-		while(1);
-
-	/* Grab physical memory regions information from device tree. */
-	if (fdt_get_reserved_regions(reserved_regions, &reserved_regions_sz) != 0)
-		reserved_regions_sz = 0;
-
-	platform_probe_and_attach();
-
-	/*
-	 * Build the dump_avail table
-	 */
-	start = memory_regions[i].mr_start;
-	end = start + memory_regions[i].mr_size;
-
-	dump_avail[0] = round_page(start);
-	dump_avail[1] = trunc_page(end);
-	dump_avail[2] = 0;
-	dump_avail[3] = 0;
-
-	/*
-	 * Now exclude all the reserved regions
-	 */
-	curr = 0;
-	for (i = 0; i < memory_regions_sz; i++) {
-		start = memory_regions[i].mr_start;
-		end = start + memory_regions[i].mr_size;
-		for (j = 0; j < reserved_regions_sz; j++) {
-			rstart = reserved_regions[j].mr_start;
-			rend = rstart + reserved_regions[j].mr_size;
-			/* 
-			 * Restricted region is before available
-			 * Skip restricted region
-			 */
-			if (rend <= start)
-				continue;
-			/* 
-			 * Restricted region is behind available
-			 * No  further processing required
-			 */
-			if (rstart >= end)
-				break;
-			/*
-			 * Restricted region includes memory region
-			 * skip available region
-			 */
-			if ((start >= rstart) && (rend >= end)) {
-				start = rend;
-				end = rend;
-				break;
-			}
-			/*
-			 * Memory region includes restricted region
-			 */
-			if ((rstart > start) && (end > rend)) {
-				availmem_regions[curr].mr_start = start;
-				availmem_regions[curr++].mr_size = rstart - start;
-				start = rend;
-				break;
-			}
-			/*
-			 * Memory region partially overlaps with restricted
-			 */
-			if ((rstart >= start) && (rstart <= end)) {
-				end = rstart;
-			}
-			else if ((rend >= start) && (rend <= end)) {
-				start = rend;
-			}
-		}
-=======
 	if (fdt_get_mem_regions(mem_regions, &mem_regions_sz, &memsize) != 0)
 		panic("Cannot get physical memory regions");
 	arm_physmem_hardware_regions(mem_regions, mem_regions_sz);
->>>>>>> 22ac5f84
 
 	/* Grab reserved memory regions information from device tree. */
 	if (fdt_get_reserved_regions(mem_regions, &mem_regions_sz) == 0)
 		arm_physmem_exclude_regions(mem_regions, mem_regions_sz, 
 		    EXFLAG_NODUMP | EXFLAG_NOALLOC);
+
+	platform_probe_and_attach();
 
 	pcpu0_init();
 
@@ -1615,13 +1346,9 @@
 	 *
 	 * Prepare the list of physical memory available to the vm subsystem.
 	 */
-<<<<<<< HEAD
-	physmap_init(availmem_regions, availmem_regions_sz, abp->abp_physaddr);
-=======
 	arm_physmem_exclude_region(abp->abp_physaddr, 
 	    (virtual_avail - KERNVIRTADDR), EXFLAG_NOALLOC);
 	arm_physmem_init_kernel_globals();
->>>>>>> 22ac5f84
 
 	init_param2(physmem);
 	kdb_init();
