/*-
 * Copyright (c) 2011 The FreeBSD Foundation
 * Copyright (c) 2014 Andrew Turner
 * All rights reserved.
 *
 * Developed by Damjan Marion <damjan.marion@gmail.com>
 *
 * Based on OMAP4 GIC code by Ben Gray
 *
 * Redistribution and use in source and binary forms, with or without
 * modification, are permitted provided that the following conditions
 * are met:
 * 1. Redistributions of source code must retain the above copyright
 *    notice, this list of conditions and the following disclaimer.
 * 2. Redistributions in binary form must reproduce the above copyright
 *    notice, this list of conditions and the following disclaimer in the
 *    documentation and/or other materials provided with the distribution.
 * 3. The name of the company nor the name of the author may be used to
 *    endorse or promote products derived from this software without specific
 *    prior written permission.
 *
 * THIS SOFTWARE IS PROVIDED BY THE AUTHOR AND CONTRIBUTORS ``AS IS'' AND
 * ANY EXPRESS OR IMPLIED WARRANTIES, INCLUDING, BUT NOT LIMITED TO, THE
 * IMPLIED WARRANTIES OF MERCHANTABILITY AND FITNESS FOR A PARTICULAR PURPOSE
 * ARE DISCLAIMED. IN NO EVENT SHALL THE AUTHOR OR CONTRIBUTORS BE LIABLE
 * FOR ANY DIRECT, INDIRECT, INCIDENTAL, SPECIAL, EXEMPLARY, OR CONSEQUENTIAL
 * DAMAGES (INCLUDING, BUT NOT LIMITED TO, PROCUREMENT OF SUBSTITUTE GOODS
 * OR SERVICES; LOSS OF USE, DATA, OR PROFITS; OR BUSINESS INTERRUPTION)
 * HOWEVER CAUSED AND ON ANY THEORY OF LIABILITY, WHETHER IN CONTRACT, STRICT
 * LIABILITY, OR TORT (INCLUDING NEGLIGENCE OR OTHERWISE) ARISING IN ANY WAY
 * OUT OF THE USE OF THIS SOFTWARE, EVEN IF ADVISED OF THE POSSIBILITY OF
 * SUCH DAMAGE.
 */

#include <sys/cdefs.h>
__FBSDID("$FreeBSD$");

#include <sys/param.h>
#include <sys/systm.h>
#include <sys/bus.h>
#include <sys/kernel.h>
#include <sys/ktr.h>
#include <sys/module.h>
#include <sys/rman.h>
#include <sys/pcpu.h>
#include <sys/proc.h>
#include <sys/cpuset.h>
#include <sys/lock.h>
#include <sys/mutex.h>
#include <machine/bus.h>
#include <machine/intr.h>
#include <machine/smp.h>

#include <dev/fdt/fdt_common.h>
#include <dev/ofw/openfirm.h>
#include <dev/ofw/ofw_bus.h>
#include <dev/ofw/ofw_bus_subr.h>


#include "pic_if.h"

/* We are using GICv2 register naming */

/* Distributor Registers */
#define GICD_CTLR		0x000			/* v1 ICDDCR */
#define GICD_TYPER		0x004			/* v1 ICDICTR */
#define GICD_IIDR		0x008			/* v1 ICDIIDR */
#define GICD_IGROUPR(n)		(0x0080 + ((n) * 4))	/* v1 ICDISER */
#define GICD_ISENABLER(n)	(0x0100 + ((n) * 4))	/* v1 ICDISER */
#define GICD_ICENABLER(n)	(0x0180 + ((n) * 4))	/* v1 ICDICER */
#define GICD_ISPENDR(n)		(0x0200 + ((n) * 4))	/* v1 ICDISPR */
#define GICD_ICPENDR(n)		(0x0280 + ((n) * 4))	/* v1 ICDICPR */
#define GICD_ICACTIVER(n)	(0x0380 + ((n) * 4))	/* v1 ICDABR */
#define GICD_IPRIORITYR(n)	(0x0400 + ((n) * 4))	/* v1 ICDIPR */
#define GICD_ITARGETSR(n)	(0x0800 + ((n) * 4))	/* v1 ICDIPTR */
#define GICD_ICFGR(n)		(0x0C00 + ((n) * 4))	/* v1 ICDICFR */
#define GICD_SGIR(n)		(0x0F00 + ((n) * 4))	/* v1 ICDSGIR */

/* CPU Registers */
#define GICC_CTLR		0x0000			/* v1 ICCICR */
#define GICC_PMR		0x0004			/* v1 ICCPMR */
#define GICC_BPR		0x0008			/* v1 ICCBPR */
#define GICC_IAR		0x000C			/* v1 ICCIAR */
#define GICC_EOIR		0x0010			/* v1 ICCEOIR */
#define GICC_RPR		0x0014			/* v1 ICCRPR */
#define GICC_HPPIR		0x0018			/* v1 ICCHPIR */
#define GICC_ABPR		0x001C			/* v1 ICCABPR */
#define GICC_IIDR		0x00FC			/* v1 ICCIIDR*/

#define	GIC_LAST_IPI		15	/* Irqs 0-15 are IPIs. */

/* First bit is a polarity bit (0 - low, 1 - high) */
#define GICD_ICFGR_POL_LOW	(0 << 0)
#define GICD_ICFGR_POL_HIGH	(1 << 0)
#define GICD_ICFGR_POL_MASK	0x1
/* Second bit is a trigger bit (0 - level, 1 - edge) */
#define GICD_ICFGR_TRIG_LVL	(0 << 1)
#define GICD_ICFGR_TRIG_EDGE	(1 << 1)
#define GICD_ICFGR_TRIG_MASK	0x2

struct arm_gic_softc {
	struct resource *	gic_res[3];
	bus_space_tag_t		gic_c_bst;
	bus_space_tag_t		gic_d_bst;
	bus_space_handle_t	gic_c_bsh;
	bus_space_handle_t	gic_d_bsh;
	uint8_t			ver;
	device_t		dev;
	struct mtx		mutex;
	uint32_t		nirqs;
};

static struct ofw_compat_data compat_data[] = {
	{ "arm,cortex-a9-gic", 1 },
	{ "arm,gic", 1 },
	{ NULL, 0 },
};

static struct resource_spec arm_gic_spec[] = {
	{ SYS_RES_MEMORY,	0,	RF_ACTIVE },	/* Distributor registers */
	{ SYS_RES_MEMORY,	1,	RF_ACTIVE },	/* CPU Interrupt Intf. registers */
	{ -1, 0 }
};

static struct arm_gic_softc *arm_gic_sc = NULL;

#define	gic_c_read_4(reg)		\
    bus_space_read_4(arm_gic_sc->gic_c_bst, arm_gic_sc->gic_c_bsh, reg)
#define	gic_c_write_4(reg, val)		\
    bus_space_write_4(arm_gic_sc->gic_c_bst, arm_gic_sc->gic_c_bsh, reg, val)
#define	gic_d_read_4(reg)		\
    bus_space_read_4(arm_gic_sc->gic_d_bst, arm_gic_sc->gic_d_bsh, reg)
#define	gic_d_write_4(reg, val)		\
    bus_space_write_4(arm_gic_sc->gic_d_bst, arm_gic_sc->gic_d_bsh, reg, val)

static int gic_config_irq(int irq, enum intr_trigger trig,
    enum intr_polarity pol);
static void gic_pre_filter(device_t, u_int);
static void gic_post_filter(device_t, u_int);
void gic_mask_irq(device_t, u_int);
void gic_unmask_irq(device_t, u_int);

static int
arm_gic_probe(device_t dev)
{

	if (!ofw_bus_status_okay(dev))
		return (ENXIO);

	if (!ofw_bus_search_compatible(dev, compat_data)->ocd_data)
		return (ENXIO);

	device_set_desc(dev, "ARM Generic Interrupt Controller");
	return (BUS_PROBE_DEFAULT);
}

#if 0
void
gic_init_secondary(void)
{
	int i, nirqs;

  	/* Get the number of interrupts */
	nirqs = gic_d_read_4(GICD_TYPER);
	nirqs = 32 * ((nirqs & 0x1f) + 1);

	for (i = 0; i < nirqs; i += 4)
		gic_d_write_4(GICD_IPRIORITYR(i >> 2), 0);

	/* Set all the interrupts to be in Group 0 (secure) */
	for (i = 0; i < nirqs; i += 32) {
		gic_d_write_4(GICD_IGROUPR(i >> 5), 0);
	}

	/* Enable CPU interface */
	gic_c_write_4(GICC_CTLR, 1);

	/* Set priority mask register. */
	gic_c_write_4(GICC_PMR, 0xff);

	/* Enable interrupt distribution */
	gic_d_write_4(GICD_CTLR, 0x01);

	/* Activate IRQ 29-30, ie private timer (secure & non-secure) IRQs */
	gic_d_write_4(GICD_ISENABLER(29 >> 5), (1UL << (29 & 0x1F)));
	gic_d_write_4(GICD_ISENABLER(30 >> 5), (1UL << (30 & 0x1F)));
}
#endif

static int
arm_gic_attach(device_t dev)
{
	struct		arm_gic_softc *sc;
	int		i;
	uint32_t	icciidr;

	if (arm_gic_sc)
		return (ENXIO);

	sc = device_get_softc(dev);
	sc->dev = dev;

	if (bus_alloc_resources(dev, arm_gic_spec, sc->gic_res)) {
		device_printf(dev, "could not allocate resources\n");
		return (ENXIO);
	}

	/* Initialize mutex */
	mtx_init(&sc->mutex, "GIC lock", "", MTX_SPIN);

	/* Distributor Interface */
	sc->gic_d_bst = rman_get_bustag(sc->gic_res[0]);
	sc->gic_d_bsh = rman_get_bushandle(sc->gic_res[0]);

	/* CPU Interface */
	sc->gic_c_bst = rman_get_bustag(sc->gic_res[1]);
	sc->gic_c_bsh = rman_get_bushandle(sc->gic_res[1]);

	arm_gic_sc = sc;

	/* Disable interrupt forwarding to the CPU interface */
	gic_d_write_4(GICD_CTLR, 0x00);

	/* Get the number of interrupts */
	sc->nirqs = gic_d_read_4(GICD_TYPER);
	sc->nirqs = 32 * ((sc->nirqs & 0x1f) + 1);

	cpu_set_pic(dev, sc->nirqs);

	icciidr = gic_c_read_4(GICC_IIDR);
	device_printf(dev,"pn 0x%x, arch 0x%x, rev 0x%x, implementer 0x%x sc->nirqs %u\n",
			icciidr>>20, (icciidr>>16) & 0xF, (icciidr>>12) & 0xf,
			(icciidr & 0xfff), sc->nirqs);

	/* Set all global interrupts to be level triggered, active low. */
	for (i = 32; i < sc->nirqs; i += 16) {
		gic_d_write_4(GICD_ICFGR(i >> 4), 0x00000000);
	}

	/* Disable all interrupts. */
	for (i = 32; i < sc->nirqs; i += 32) {
		gic_d_write_4(GICD_ICENABLER(i >> 5), 0xFFFFFFFF);
	}

	for (i = 0; i < sc->nirqs; i += 4) {
		gic_d_write_4(GICD_IPRIORITYR(i >> 2), 0);
		gic_d_write_4(GICD_ITARGETSR(i >> 2), 1 << 0 | 1 << 8 | 1 << 16 | 1 << 24);
	}

	/* Set all the interrupts to be in Group 0 (secure) */
	for (i = 0; i < sc->nirqs; i += 32) {
		gic_d_write_4(GICD_IGROUPR(i >> 5), 0);
	}

	/* Enable CPU interface */
	gic_c_write_4(GICC_CTLR, 1);

	/* Set priority mask register. */
	gic_c_write_4(GICC_PMR, 0xff);

	/* Enable interrupt distribution */
	gic_d_write_4(GICD_CTLR, 0x01);

	return (0);
}

static device_method_t arm_gic_methods[] = {
	DEVMETHOD(device_probe,		arm_gic_probe),
	DEVMETHOD(device_attach,	arm_gic_attach),

	/* pic_if */
	DEVMETHOD(pic_pre_filter,	gic_pre_filter),
	DEVMETHOD(pic_post_filter,	gic_post_filter),
	DEVMETHOD(pic_mask,		gic_mask_irq),
	DEVMETHOD(pic_unmask,		gic_unmask_irq),

	{ 0, 0 }
};

static driver_t arm_gic_driver = {
	"gic",
	arm_gic_methods,
	sizeof(struct arm_gic_softc),
};

static devclass_t arm_gic_devclass;

<<<<<<< HEAD
DRIVER_MODULE(gic, simplebus, arm_gic_driver, arm_gic_devclass, 0, 0);
DRIVER_MODULE(gic, ofwbus, arm_gic_driver, arm_gic_devclass, 0, 0);
=======
EARLY_DRIVER_MODULE(gic, simplebus, arm_gic_driver, arm_gic_devclass, 0, 0,
    BUS_PASS_INTERRUPT + BUS_PASS_ORDER_MIDDLE);
>>>>>>> b63145f9

static void
gic_pre_filter(device_t dev, u_int irq)
{
}

<<<<<<< HEAD
static void
gic_post_filter(device_t dev, u_int irq)
{
=======
	if (irq > GIC_LAST_IPI)
		arm_irq_memory_barrier(irq);
>>>>>>> b63145f9
	gic_c_write_4(GICC_EOIR, irq);
}

#if 0
int
arm_get_next_irq(int last_irq)
{
	uint32_t active_irq;

	active_irq = gic_c_read_4(GICC_IAR);

	/*
	 * Immediatly EOIR the SGIs, because doing so requires the other
	 * bits (ie CPU number), not just the IRQ number, and we do not
	 * have this information later.
	 */

	if ((active_irq & 0x3ff) <= GIC_LAST_IPI)
		gic_c_write_4(GICC_EOIR, active_irq);
	active_irq &= 0x3FF;

	if (active_irq == 0x3FF) {
		if (last_irq == -1)
			printf("Spurious interrupt detected\n");
		return -1;
	}

	return active_irq;
}
#endif

void
gic_mask_irq(device_t dev, u_int irq)
{

	gic_d_write_4(GICD_ICENABLER(irq >> 5), (1UL << (irq & 0x1F)));
	gic_c_write_4(GICC_EOIR, irq);
}

void
gic_unmask_irq(device_t dev, u_int irq)
{

<<<<<<< HEAD
	gic_d_write_4(GICD_ISENABLER(irq >> 5), (1UL << (irq & 0x1F)));
=======
	if (nb > GIC_LAST_IPI)
		arm_irq_memory_barrier(nb);
	gic_d_write_4(GICD_ISENABLER(nb >> 5), (1UL << (nb & 0x1F)));
>>>>>>> b63145f9
}

static int
gic_config_irq(int irq, enum intr_trigger trig,
    enum intr_polarity pol)
{
	uint32_t reg;
	uint32_t mask;

	/* Function is public-accessible, so validate input arguments */
	if ((irq < 0) || (irq >= arm_gic_sc->nirqs))
		goto invalid_args;
	if ((trig != INTR_TRIGGER_EDGE) && (trig != INTR_TRIGGER_LEVEL) &&
	    (trig != INTR_TRIGGER_CONFORM))
		goto invalid_args;
	if ((pol != INTR_POLARITY_HIGH) && (pol != INTR_POLARITY_LOW) &&
	    (pol != INTR_POLARITY_CONFORM))
		goto invalid_args;

	mtx_lock_spin(&arm_gic_sc->mutex);

	reg = gic_d_read_4(GICD_ICFGR(irq >> 4));
	mask = (reg >> 2*(irq % 16)) & 0x3;

	if (pol == INTR_POLARITY_LOW) {
		mask &= ~GICD_ICFGR_POL_MASK;
		mask |= GICD_ICFGR_POL_LOW;
	} else if (pol == INTR_POLARITY_HIGH) {
		mask &= ~GICD_ICFGR_POL_MASK;
		mask |= GICD_ICFGR_POL_HIGH;
	}

	if (trig == INTR_TRIGGER_LEVEL) {
		mask &= ~GICD_ICFGR_TRIG_MASK;
		mask |= GICD_ICFGR_TRIG_LVL;
	} else if (trig == INTR_TRIGGER_EDGE) {
		mask &= ~GICD_ICFGR_TRIG_MASK;
		mask |= GICD_ICFGR_TRIG_EDGE;
	}

	/* Set mask */
	reg = reg & ~(0x3 << 2*(irq % 16));
	reg = reg | (mask << 2*(irq % 16));
	gic_d_write_4(GICD_ICFGR(irq >> 4), reg);

	mtx_unlock_spin(&arm_gic_sc->mutex);

	return (0);

invalid_args:
	device_printf(arm_gic_sc->dev, "gic_config_irg, invalid parameters\n");
	return (EINVAL);
}

#ifdef SMP
void
pic_ipi_send(cpuset_t cpus, u_int ipi)
{
	uint32_t val = 0, i;

	for (i = 0; i < MAXCPU; i++)
		if (CPU_ISSET(i, &cpus))
			val |= 1 << (16 + i);
	gic_d_write_4(GICD_SGIR(0), val | ipi);

}

int
pic_ipi_get(int i)
{

	if (i != -1) {
		/*
		 * The intr code will automagically give the frame pointer
		 * if the interrupt argument is 0.
		 */
		if ((unsigned int)i > 16)
			return (0);
		return (i);
	}
	return (0x3ff);
}

void
pic_ipi_clear(int ipi)
{
}
#endif
<|MERGE_RESOLUTION|>--- conflicted
+++ resolved
@@ -285,27 +285,23 @@
 
 static devclass_t arm_gic_devclass;
 
-<<<<<<< HEAD
-DRIVER_MODULE(gic, simplebus, arm_gic_driver, arm_gic_devclass, 0, 0);
-DRIVER_MODULE(gic, ofwbus, arm_gic_driver, arm_gic_devclass, 0, 0);
-=======
 EARLY_DRIVER_MODULE(gic, simplebus, arm_gic_driver, arm_gic_devclass, 0, 0,
     BUS_PASS_INTERRUPT + BUS_PASS_ORDER_MIDDLE);
->>>>>>> b63145f9
+DRIVER_MODULE(gic, ofwbus, arm_gic_driver, arm_gic_devclass, 0, 0);
 
 static void
 gic_pre_filter(device_t dev, u_int irq)
 {
 }
 
-<<<<<<< HEAD
 static void
 gic_post_filter(device_t dev, u_int irq)
 {
-=======
+	/* TODO: Get working on arm64 */
+#if 0
 	if (irq > GIC_LAST_IPI)
 		arm_irq_memory_barrier(irq);
->>>>>>> b63145f9
+#endif
 	gic_c_write_4(GICC_EOIR, irq);
 }
 
@@ -349,13 +345,12 @@
 gic_unmask_irq(device_t dev, u_int irq)
 {
 
-<<<<<<< HEAD
+	/* TODO: Get working on arm64 */
+#if 0
+	if (nb > GIC_LAST_IPI)
+		arm_irq_memory_barrier(irq);
+#endif
 	gic_d_write_4(GICD_ISENABLER(irq >> 5), (1UL << (irq & 0x1F)));
-=======
-	if (nb > GIC_LAST_IPI)
-		arm_irq_memory_barrier(nb);
-	gic_d_write_4(GICD_ISENABLER(nb >> 5), (1UL << (nb & 0x1F)));
->>>>>>> b63145f9
 }
 
 static int
