--- conflicted
+++ resolved
@@ -491,11 +491,7 @@
 	 * We have to load r7 manually rather than using
 	 * "ldr r7, =SYS_sigreturn" to ensure the value of szsigcode is
 	 * correct. Using the alternative places esigcode at the address
-<<<<<<< HEAD
-	 * of the datra rather than the address one past the data.
-=======
 	 * of the data rather than the address one past the data.
->>>>>>> 9b858bb6
 	 */
 
 	ldr	r7, [pc, #12]	/* Load SYS_sigreturn */
