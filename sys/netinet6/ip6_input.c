/*-
 * Copyright (C) 1995, 1996, 1997, and 1998 WIDE Project.
 * All rights reserved.
 *
 * Redistribution and use in source and binary forms, with or without
 * modification, are permitted provided that the following conditions
 * are met:
 * 1. Redistributions of source code must retain the above copyright
 *    notice, this list of conditions and the following disclaimer.
 * 2. Redistributions in binary form must reproduce the above copyright
 *    notice, this list of conditions and the following disclaimer in the
 *    documentation and/or other materials provided with the distribution.
 * 3. Neither the name of the project nor the names of its contributors
 *    may be used to endorse or promote products derived from this software
 *    without specific prior written permission.
 *
 * THIS SOFTWARE IS PROVIDED BY THE PROJECT AND CONTRIBUTORS ``AS IS'' AND
 * ANY EXPRESS OR IMPLIED WARRANTIES, INCLUDING, BUT NOT LIMITED TO, THE
 * IMPLIED WARRANTIES OF MERCHANTABILITY AND FITNESS FOR A PARTICULAR PURPOSE
 * ARE DISCLAIMED.  IN NO EVENT SHALL THE PROJECT OR CONTRIBUTORS BE LIABLE
 * FOR ANY DIRECT, INDIRECT, INCIDENTAL, SPECIAL, EXEMPLARY, OR CONSEQUENTIAL
 * DAMAGES (INCLUDING, BUT NOT LIMITED TO, PROCUREMENT OF SUBSTITUTE GOODS
 * OR SERVICES; LOSS OF USE, DATA, OR PROFITS; OR BUSINESS INTERRUPTION)
 * HOWEVER CAUSED AND ON ANY THEORY OF LIABILITY, WHETHER IN CONTRACT, STRICT
 * LIABILITY, OR TORT (INCLUDING NEGLIGENCE OR OTHERWISE) ARISING IN ANY WAY
 * OUT OF THE USE OF THIS SOFTWARE, EVEN IF ADVISED OF THE POSSIBILITY OF
 * SUCH DAMAGE.
 *
 *	$KAME: ip6_input.c,v 1.259 2002/01/21 04:58:09 jinmei Exp $
 */

/*-
 * Copyright (c) 1982, 1986, 1988, 1993
 *	The Regents of the University of California.  All rights reserved.
 *
 * Redistribution and use in source and binary forms, with or without
 * modification, are permitted provided that the following conditions
 * are met:
 * 1. Redistributions of source code must retain the above copyright
 *    notice, this list of conditions and the following disclaimer.
 * 2. Redistributions in binary form must reproduce the above copyright
 *    notice, this list of conditions and the following disclaimer in the
 *    documentation and/or other materials provided with the distribution.
 * 4. Neither the name of the University nor the names of its contributors
 *    may be used to endorse or promote products derived from this software
 *    without specific prior written permission.
 *
 * THIS SOFTWARE IS PROVIDED BY THE REGENTS AND CONTRIBUTORS ``AS IS'' AND
 * ANY EXPRESS OR IMPLIED WARRANTIES, INCLUDING, BUT NOT LIMITED TO, THE
 * IMPLIED WARRANTIES OF MERCHANTABILITY AND FITNESS FOR A PARTICULAR PURPOSE
 * ARE DISCLAIMED.  IN NO EVENT SHALL THE REGENTS OR CONTRIBUTORS BE LIABLE
 * FOR ANY DIRECT, INDIRECT, INCIDENTAL, SPECIAL, EXEMPLARY, OR CONSEQUENTIAL
 * DAMAGES (INCLUDING, BUT NOT LIMITED TO, PROCUREMENT OF SUBSTITUTE GOODS
 * OR SERVICES; LOSS OF USE, DATA, OR PROFITS; OR BUSINESS INTERRUPTION)
 * HOWEVER CAUSED AND ON ANY THEORY OF LIABILITY, WHETHER IN CONTRACT, STRICT
 * LIABILITY, OR TORT (INCLUDING NEGLIGENCE OR OTHERWISE) ARISING IN ANY WAY
 * OUT OF THE USE OF THIS SOFTWARE, EVEN IF ADVISED OF THE POSSIBILITY OF
 * SUCH DAMAGE.
 *
 *	@(#)ip_input.c	8.2 (Berkeley) 1/4/94
 */

#include <sys/cdefs.h>
__FBSDID("$FreeBSD$");

#include "opt_inet.h"
#include "opt_inet6.h"
#include "opt_ipfw.h"
#include "opt_ipsec.h"
#include "opt_route.h"

#include <sys/param.h>
#include <sys/systm.h>
#include <sys/malloc.h>
#include <sys/mbuf.h>
#include <sys/proc.h>
#include <sys/domain.h>
#include <sys/protosw.h>
#include <sys/sdt.h>
#include <sys/socket.h>
#include <sys/socketvar.h>
#include <sys/errno.h>
#include <sys/time.h>
#include <sys/kernel.h>
#include <sys/syslog.h>

#include <net/if.h>
#include <net/if_var.h>
#include <net/if_types.h>
#include <net/if_dl.h>
#include <net/route.h>
#include <net/netisr.h>
#include <net/pfil.h>
#include <net/vnet.h>

#include <netinet/in.h>
#include <netinet/in_kdtrace.h>
#include <netinet/ip_var.h>
#include <netinet/in_systm.h>
#include <net/if_llatbl.h>
#ifdef INET
#include <netinet/ip.h>
#include <netinet/ip_icmp.h>
#endif /* INET */
#include <netinet/ip6.h>
#include <netinet6/in6_var.h>
#include <netinet6/ip6_var.h>
#include <netinet/in_pcb.h>
#include <netinet/icmp6.h>
#include <netinet6/scope6_var.h>
#include <netinet6/in6_ifattach.h>
#include <netinet6/nd6.h>

#ifdef IPSEC
#include <netipsec/ipsec.h>
#include <netinet6/ip6_ipsec.h>
#include <netipsec/ipsec6.h>
#endif /* IPSEC */

#include <netinet6/ip6protosw.h>

extern struct domain inet6domain;

u_char ip6_protox[IPPROTO_MAX];
VNET_DEFINE(struct in6_ifaddrhead, in6_ifaddrhead);
VNET_DEFINE(struct in6_ifaddrlisthead *, in6_ifaddrhashtbl);
VNET_DEFINE(u_long, in6_ifaddrhmask);

static struct netisr_handler ip6_nh = {
	.nh_name = "ip6",
	.nh_handler = ip6_input,
	.nh_proto = NETISR_IPV6,
	.nh_policy = NETISR_POLICY_FLOW,
};

VNET_DECLARE(struct callout, in6_tmpaddrtimer_ch);
#define	V_in6_tmpaddrtimer_ch		VNET(in6_tmpaddrtimer_ch)

VNET_DEFINE(struct pfil_head, inet6_pfil_hook);

VNET_PCPUSTAT_DEFINE(struct ip6stat, ip6stat);
VNET_PCPUSTAT_SYSINIT(ip6stat);
#ifdef VIMAGE
VNET_PCPUSTAT_SYSUNINIT(ip6stat);
#endif /* VIMAGE */

struct rwlock in6_ifaddr_lock;
RW_SYSINIT(in6_ifaddr_lock, &in6_ifaddr_lock, "in6_ifaddr_lock");

static void ip6_init2(void *);
static int ip6_hopopts_input(u_int32_t *, u_int32_t *, struct mbuf **, int *);
#ifdef PULLDOWN_TEST
static struct mbuf *ip6_pullexthdr(struct mbuf *, size_t, int);
#endif

/*
 * IP6 initialization: fill in IP6 protocol switch table.
 * All protocols not implemented in kernel go to raw IP6 protocol handler.
 */
void
ip6_init(void)
{
	struct ip6protosw *pr;
	int i;

	TUNABLE_INT_FETCH("net.inet6.ip6.auto_linklocal",
	    &V_ip6_auto_linklocal);
	TUNABLE_INT_FETCH("net.inet6.ip6.accept_rtadv", &V_ip6_accept_rtadv);
	TUNABLE_INT_FETCH("net.inet6.ip6.no_radr", &V_ip6_no_radr);

	TAILQ_INIT(&V_in6_ifaddrhead);
	V_in6_ifaddrhashtbl = hashinit(IN6ADDR_NHASH, M_IFADDR,
	    &V_in6_ifaddrhmask);

	/* Initialize packet filter hooks. */
	V_inet6_pfil_hook.ph_type = PFIL_TYPE_AF;
	V_inet6_pfil_hook.ph_af = AF_INET6;
	if ((i = pfil_head_register(&V_inet6_pfil_hook)) != 0)
		printf("%s: WARNING: unable to register pfil hook, "
			"error %d\n", __func__, i);

	scope6_init();
	addrsel_policy_init();
	nd6_init();
	frag6_init();

	V_ip6_desync_factor = arc4random() % MAX_TEMP_DESYNC_FACTOR;

	/* Skip global initialization stuff for non-default instances. */
	if (!IS_DEFAULT_VNET(curvnet))
		return;

#ifdef DIAGNOSTIC
	if (sizeof(struct protosw) != sizeof(struct ip6protosw))
		panic("sizeof(protosw) != sizeof(ip6protosw)");
#endif
	pr = (struct ip6protosw *)pffindproto(PF_INET6, IPPROTO_RAW, SOCK_RAW);
	if (pr == NULL)
		panic("ip6_init");

	/* Initialize the entire ip6_protox[] array to IPPROTO_RAW. */
	for (i = 0; i < IPPROTO_MAX; i++)
		ip6_protox[i] = pr - inet6sw;
	/*
	 * Cycle through IP protocols and put them into the appropriate place
	 * in ip6_protox[].
	 */
	for (pr = (struct ip6protosw *)inet6domain.dom_protosw;
	    pr < (struct ip6protosw *)inet6domain.dom_protoswNPROTOSW; pr++)
		if (pr->pr_domain->dom_family == PF_INET6 &&
		    pr->pr_protocol && pr->pr_protocol != IPPROTO_RAW) {
			/* Be careful to only index valid IP protocols. */
			if (pr->pr_protocol < IPPROTO_MAX)
				ip6_protox[pr->pr_protocol] = pr - inet6sw;
		}

	netisr_register(&ip6_nh);
}

/*
 * The protocol to be inserted into ip6_protox[] must be already registered
 * in inet6sw[], either statically or through pf_proto_register().
 */
int
ip6proto_register(short ip6proto)
{
	struct ip6protosw *pr;

	/* Sanity checks. */
	if (ip6proto <= 0 || ip6proto >= IPPROTO_MAX)
		return (EPROTONOSUPPORT);

	/*
	 * The protocol slot must not be occupied by another protocol
	 * already.  An index pointing to IPPROTO_RAW is unused.
	 */
	pr = (struct ip6protosw *)pffindproto(PF_INET6, IPPROTO_RAW, SOCK_RAW);
	if (pr == NULL)
		return (EPFNOSUPPORT);
	if (ip6_protox[ip6proto] != pr - inet6sw)	/* IPPROTO_RAW */
		return (EEXIST);

	/*
	 * Find the protocol position in inet6sw[] and set the index.
	 */
	for (pr = (struct ip6protosw *)inet6domain.dom_protosw;
	    pr < (struct ip6protosw *)inet6domain.dom_protoswNPROTOSW; pr++) {
		if (pr->pr_domain->dom_family == PF_INET6 &&
		    pr->pr_protocol && pr->pr_protocol == ip6proto) {
			ip6_protox[pr->pr_protocol] = pr - inet6sw;
			return (0);
		}
	}
	return (EPROTONOSUPPORT);
}

int
ip6proto_unregister(short ip6proto)
{
	struct ip6protosw *pr;

	/* Sanity checks. */
	if (ip6proto <= 0 || ip6proto >= IPPROTO_MAX)
		return (EPROTONOSUPPORT);

	/* Check if the protocol was indeed registered. */
	pr = (struct ip6protosw *)pffindproto(PF_INET6, IPPROTO_RAW, SOCK_RAW);
	if (pr == NULL)
		return (EPFNOSUPPORT);
	if (ip6_protox[ip6proto] == pr - inet6sw)	/* IPPROTO_RAW */
		return (ENOENT);

	/* Reset the protocol slot to IPPROTO_RAW. */
	ip6_protox[ip6proto] = pr - inet6sw;
	return (0);
}

#ifdef VIMAGE
void
ip6_destroy()
{
	int i;

	if ((i = pfil_head_unregister(&V_inet6_pfil_hook)) != 0)
		printf("%s: WARNING: unable to unregister pfil hook, "
		    "error %d\n", __func__, i);
	hashdestroy(V_in6_ifaddrhashtbl, M_IFADDR, V_in6_ifaddrhmask);
	nd6_destroy();
	callout_drain(&V_in6_tmpaddrtimer_ch);
}
#endif

static int
ip6_init2_vnet(const void *unused __unused)
{

	/* nd6_timer_init */
	callout_init(&V_nd6_timer_ch, 0);
	callout_reset(&V_nd6_timer_ch, hz, nd6_timer, curvnet);

	/* timer for regeneranation of temporary addresses randomize ID */
	callout_init(&V_in6_tmpaddrtimer_ch, 0);
	callout_reset(&V_in6_tmpaddrtimer_ch,
		      (V_ip6_temp_preferred_lifetime - V_ip6_desync_factor -
		       V_ip6_temp_regen_advance) * hz,
		      in6_tmpaddrtimer, curvnet);

	return (0);
}

static void
ip6_init2(void *dummy)
{

	ip6_init2_vnet(NULL);
}

/* cheat */
/* This must be after route_init(), which is now SI_ORDER_THIRD */
SYSINIT(netinet6init2, SI_SUB_PROTO_DOMAIN, SI_ORDER_MIDDLE, ip6_init2, NULL);

static int
ip6_input_hbh(struct mbuf *m, uint32_t *plen, uint32_t *rtalert, int *off,
    int *nxt, int *ours)
{
	struct ip6_hdr *ip6;
	struct ip6_hbh *hbh;

	if (ip6_hopopts_input(plen, rtalert, &m, off)) {
#if 0	/*touches NULL pointer*/
		in6_ifstat_inc(m->m_pkthdr.rcvif, ifs6_in_discard);
#endif
		goto out;	/* m have already been freed */
	}

	/* adjust pointer */
	ip6 = mtod(m, struct ip6_hdr *);

	/*
	 * if the payload length field is 0 and the next header field
	 * indicates Hop-by-Hop Options header, then a Jumbo Payload
	 * option MUST be included.
	 */
	if (ip6->ip6_plen == 0 && *plen == 0) {
		/*
		 * Note that if a valid jumbo payload option is
		 * contained, ip6_hopopts_input() must set a valid
		 * (non-zero) payload length to the variable plen.
		 */
		IP6STAT_INC(ip6s_badoptions);
		in6_ifstat_inc(m->m_pkthdr.rcvif, ifs6_in_discard);
		in6_ifstat_inc(m->m_pkthdr.rcvif, ifs6_in_hdrerr);
		icmp6_error(m, ICMP6_PARAM_PROB,
			    ICMP6_PARAMPROB_HEADER,
			    (caddr_t)&ip6->ip6_plen - (caddr_t)ip6);
		goto out;
	}
#ifndef PULLDOWN_TEST
	/* ip6_hopopts_input() ensures that mbuf is contiguous */
	hbh = (struct ip6_hbh *)(ip6 + 1);
#else
	IP6_EXTHDR_GET(hbh, struct ip6_hbh *, m, sizeof(struct ip6_hdr),
		sizeof(struct ip6_hbh));
	if (hbh == NULL) {
		IP6STAT_INC(ip6s_tooshort);
		goto out;
	}
#endif
	*nxt = hbh->ip6h_nxt;

	/*
	 * If we are acting as a router and the packet contains a
	 * router alert option, see if we know the option value.
	 * Currently, we only support the option value for MLD, in which
	 * case we should pass the packet to the multicast routing
	 * daemon.
	 */
	if (*rtalert != ~0) {
		switch (*rtalert) {
		case IP6OPT_RTALERT_MLD:
			if (V_ip6_forwarding)
				*ours = 1;
			break;
		default:
			/*
			 * RFC2711 requires unrecognized values must be
			 * silently ignored.
			 */
			break;
		}
	}

	return (0);

out:
	return (1);
}

void
ip6_input(struct mbuf *m)
{
	struct in6_addr odst;
	struct ip6_hdr *ip6;
	struct in6_ifaddr *ia;
	int32_t plen;
	int32_t rtalert = ~0;
	int off = sizeof(struct ip6_hdr), nest;
	int srcscope, dstscope;
	int nxt, ours = 0;
	int srcrt = 0;

#ifdef IPSEC
	/*
	 * should the inner packet be considered authentic?
	 * see comment in ah4_input().
	 * NB: m cannot be NULL when passed to the input routine
	 */

	m->m_flags &= ~M_AUTHIPHDR;
	m->m_flags &= ~M_AUTHIPDGM;

#endif /* IPSEC */

	if (m->m_flags & M_FASTFWD_OURS) {
		/*
		 * Firewall changed destination to local.
		 */
		m->m_flags &= ~M_FASTFWD_OURS;
		ours = 1;
		ip6 = mtod(m, struct ip6_hdr *);
		goto hbhcheck;
	}

	/*
	 * mbuf statistics
	 */
	if (m->m_flags & M_EXT) {
		if (m->m_next)
			IP6STAT_INC(ip6s_mext2m);
		else
			IP6STAT_INC(ip6s_mext1);
	} else {
		if (m->m_next) {
			if (m->m_flags & M_LOOP) {
				IP6STAT_INC(ip6s_m2m[V_loif->if_index]);
			} else if (m->m_pkthdr.rcvif->if_index < IP6S_M2MMAX)
				IP6STAT_INC(
				    ip6s_m2m[m->m_pkthdr.rcvif->if_index]);
			else
				IP6STAT_INC(ip6s_m2m[0]);
		} else
			IP6STAT_INC(ip6s_m1);
	}

	in6_ifstat_inc(m->m_pkthdr.rcvif, ifs6_in_receive);
	IP6STAT_INC(ip6s_total);

#ifndef PULLDOWN_TEST
	/*
	 * L2 bridge code and some other code can return mbuf chain
	 * that does not conform to KAME requirement.  too bad.
	 * XXX: fails to join if interface MTU > MCLBYTES.  jumbogram?
	 */
	if (m && m->m_next != NULL && m->m_pkthdr.len < MCLBYTES) {
		struct mbuf *n;

		if (m->m_pkthdr.len > MHLEN)
			n = m_getcl(M_NOWAIT, MT_DATA, M_PKTHDR);
		else
			n = m_gethdr(M_NOWAIT, MT_DATA);
		if (n == NULL) {
			m_freem(m);
			return;	/* ENOBUFS */
		}

		m_move_pkthdr(n, m);
		m_copydata(m, 0, n->m_pkthdr.len, mtod(n, caddr_t));
		n->m_len = n->m_pkthdr.len;
		m_freem(m);
		m = n;
	}
	IP6_EXTHDR_CHECK(m, 0, sizeof(struct ip6_hdr), /* nothing */);
#endif

	if (m->m_len < sizeof(struct ip6_hdr)) {
		struct ifnet *inifp;
		inifp = m->m_pkthdr.rcvif;
		if ((m = m_pullup(m, sizeof(struct ip6_hdr))) == NULL) {
			IP6STAT_INC(ip6s_toosmall);
			in6_ifstat_inc(inifp, ifs6_in_hdrerr);
			return;
		}
	}

	ip6 = mtod(m, struct ip6_hdr *);

	if ((ip6->ip6_vfc & IPV6_VERSION_MASK) != IPV6_VERSION) {
		IP6STAT_INC(ip6s_badvers);
		in6_ifstat_inc(m->m_pkthdr.rcvif, ifs6_in_hdrerr);
		goto bad;
	}

	IP6STAT_INC(ip6s_nxthist[ip6->ip6_nxt]);

	IP_PROBE(receive, NULL, NULL, ip6, m->m_pkthdr.rcvif, NULL, ip6);

	/*
	 * Check against address spoofing/corruption.
	 */
	if (IN6_IS_ADDR_MULTICAST(&ip6->ip6_src) ||
	    IN6_IS_ADDR_UNSPECIFIED(&ip6->ip6_dst)) {
		/*
		 * XXX: "badscope" is not very suitable for a multicast source.
		 */
		IP6STAT_INC(ip6s_badscope);
		in6_ifstat_inc(m->m_pkthdr.rcvif, ifs6_in_addrerr);
		goto bad;
	}
	if (IN6_IS_ADDR_MC_INTFACELOCAL(&ip6->ip6_dst) &&
	    !(m->m_flags & M_LOOP)) {
		/*
		 * In this case, the packet should come from the loopback
		 * interface.  However, we cannot just check the if_flags,
		 * because ip6_mloopback() passes the "actual" interface
		 * as the outgoing/incoming interface.
		 */
		IP6STAT_INC(ip6s_badscope);
		in6_ifstat_inc(m->m_pkthdr.rcvif, ifs6_in_addrerr);
		goto bad;
	}
	if (IN6_IS_ADDR_MULTICAST(&ip6->ip6_dst) &&
	    IPV6_ADDR_MC_SCOPE(&ip6->ip6_dst) == 0) {
		/*
		 * RFC4291 2.7:
		 * Nodes must not originate a packet to a multicast address
		 * whose scop field contains the reserved value 0; if such
		 * a packet is received, it must be silently dropped.
		 */
		IP6STAT_INC(ip6s_badscope);
		in6_ifstat_inc(m->m_pkthdr.rcvif, ifs6_in_addrerr);
		goto bad;
	}
#ifdef ALTQ
	if (altq_input != NULL && (*altq_input)(m, AF_INET6) == 0) {
		/* packet is dropped by traffic conditioner */
		return;
	}
#endif
	/*
	 * The following check is not documented in specs.  A malicious
	 * party may be able to use IPv4 mapped addr to confuse tcp/udp stack
	 * and bypass security checks (act as if it was from 127.0.0.1 by using
	 * IPv6 src ::ffff:127.0.0.1).  Be cautious.
	 *
	 * This check chokes if we are in an SIIT cloud.  As none of BSDs
	 * support IPv4-less kernel compilation, we cannot support SIIT
	 * environment at all.  So, it makes more sense for us to reject any
	 * malicious packets for non-SIIT environment, than try to do a
	 * partial support for SIIT environment.
	 */
	if (IN6_IS_ADDR_V4MAPPED(&ip6->ip6_src) ||
	    IN6_IS_ADDR_V4MAPPED(&ip6->ip6_dst)) {
		IP6STAT_INC(ip6s_badscope);
		in6_ifstat_inc(m->m_pkthdr.rcvif, ifs6_in_addrerr);
		goto bad;
	}
#if 0
	/*
	 * Reject packets with IPv4 compatible addresses (auto tunnel).
	 *
	 * The code forbids auto tunnel relay case in RFC1933 (the check is
	 * stronger than RFC1933).  We may want to re-enable it if mech-xx
	 * is revised to forbid relaying case.
	 */
	if (IN6_IS_ADDR_V4COMPAT(&ip6->ip6_src) ||
	    IN6_IS_ADDR_V4COMPAT(&ip6->ip6_dst)) {
		IP6STAT_INC(ip6s_badscope);
		in6_ifstat_inc(m->m_pkthdr.rcvif, ifs6_in_addrerr);
		goto bad;
	}
#endif
#ifdef IPSEC
	/*
	 * Bypass packet filtering for packets previously handled by IPsec.
	 */
	if (ip6_ipsec_filtertunnel(m))
		goto passin;
#endif /* IPSEC */

	/*
	 * Run through list of hooks for input packets.
	 *
	 * NB: Beware of the destination address changing
	 *     (e.g. by NAT rewriting).  When this happens,
	 *     tell ip6_forward to do the right thing.
	 */
	odst = ip6->ip6_dst;

	/* Jump over all PFIL processing if hooks are not active. */
	if (!PFIL_HOOKED(&V_inet6_pfil_hook))
		goto passin;

	if (pfil_run_hooks(&V_inet6_pfil_hook, &m,
	    m->m_pkthdr.rcvif, PFIL_IN, NULL))
		return;
	if (m == NULL)			/* consumed by filter */
		return;
	ip6 = mtod(m, struct ip6_hdr *);
	srcrt = !IN6_ARE_ADDR_EQUAL(&odst, &ip6->ip6_dst);

	if (m->m_flags & M_FASTFWD_OURS) {
		m->m_flags &= ~M_FASTFWD_OURS;
		ours = 1;
		goto hbhcheck;
	}
	if ((m->m_flags & M_IP6_NEXTHOP) &&
	    m_tag_find(m, PACKET_TAG_IPFORWARD, NULL) != NULL) {
		/*
		 * Directly ship the packet on.  This allows forwarding
		 * packets originally destined to us to some other directly
		 * connected host.
		 */
		ip6_forward(m, 1);
		return;
	}

passin:
	srcscope = in6_addrscope(&ip6->ip6_src);
	if (srcscope == IPV6_ADDR_SCOPE_LINKLOCAL &&
	    IN6_IS_ADDR_LOOPBACK(&ip6->ip6_src)) {
		/*
		 * Packets with the loopback source address must be
		 * received on the loopback interface.
		 */
		if (m->m_pkthdr.rcvif != V_loif) {
			IP6STAT_INC(ip6s_badscope);
			goto bad;
		}
	}
	/*
	 * Multicast check. Assume packet is for us to avoid
	 * prematurely taking locks.
	 */
	if (IN6_IS_ADDR_MULTICAST(&ip6->ip6_dst)) {
		ours = 1;
		in6_ifstat_inc(m->m_pkthdr.rcvif, ifs6_in_mcast);
		goto hbhcheck;
	}

	/*
	 *  Unicast check
	 */
<<<<<<< HEAD
	dstscope = in6_addrscope(&ip6->ip6_dst);
	ia = in6ifa_ifwithaddr(&ip6->ip6_dst,
	    in6_getscopezone(m->m_pkthdr.rcvif, dstscope));
	if (ia == NULL) {
		/*
		 * This means that the receiving interface doesn't have this
		 * scoped (i.e. not global) address configured.
		 */
		if (IN6_IS_ADDR_LOOPBACK(&ip6->ip6_dst)) {
=======

	bzero(&dst6, sizeof(dst6));
	dst6.sin6_family = AF_INET6;
	dst6.sin6_len = sizeof(struct sockaddr_in6);
	dst6.sin6_addr = ip6->ip6_dst;
	ifp = m->m_pkthdr.rcvif;
	IF_AFDATA_RLOCK(ifp);
	lle = lla_lookup(LLTABLE6(ifp), 0,
	     (struct sockaddr *)&dst6);
	IF_AFDATA_RUNLOCK(ifp);
	if ((lle != NULL) && (lle->la_flags & LLE_IFADDR)) {
		struct ifaddr *ifa;
		struct in6_ifaddr *ia6;
		int bad;

		bad = 1;
		IF_ADDR_RLOCK(ifp);
		TAILQ_FOREACH(ifa, &ifp->if_addrhead, ifa_link) {
			if (ifa->ifa_addr->sa_family != dst6.sin6_family)
				continue;
			if (sa_equal(&dst6, ifa->ifa_addr))
				break;
		}
		KASSERT(ifa != NULL, ("%s: ifa not found for lle %p",
		    __func__, lle));

		ia6 = (struct in6_ifaddr *)ifa;
		if (!(ia6->ia6_flags & IN6_IFF_NOTREADY)) {
			/* Count the packet in the ip address stats */
			counter_u64_add(ia6->ia_ifa.ifa_ipackets, 1);
			counter_u64_add(ia6->ia_ifa.ifa_ibytes,
			    m->m_pkthdr.len);

>>>>>>> 32765bc6
			/*
			 * Packets with the loopback destination address must
			 * be received on the loopback interface.
			 */
			IP6STAT_INC(ip6s_badscope);
			goto bad;
		}
		/*
		 * RFC 4007 p9:
		 * If a router receives a packet with a link-local destination
		 * address that is not one of the router's own link-local
		 * addresses on the arrival link, the router is expected to
		 * try to forward the packet to the destination on that link.
		 */
		/* FALLTHROUGH */
	} else {
		if (ia->ia6_flags & IN6_IFF_NOTREADY) {
			char ip6bufs[INET6_ADDRSTRLEN];
			char ip6bufd[INET6_ADDRSTRLEN];
			/* address is not ready, so discard the packet. */
			nd6log((LOG_INFO,
			    "ip6_input: packet to an unready address %s->%s\n",
			    ip6_sprintf(ip6bufs, &ip6->ip6_src),
			    ip6_sprintf(ip6bufd, &ip6->ip6_dst)));
			ifa_free(&ia->ia_ifa);
			goto bad;
		}
		/* Count the packet in the ip address stats */
		counter_u64_add(ia->ia_ifa.ifa_ipackets, 1);
		counter_u64_add(ia->ia_ifa.ifa_ibytes, m->m_pkthdr.len);
		ifa_free(&ia->ia_ifa);
		ours = 1;
		goto hbhcheck;
	}
	/*
	 * Now there is no reason to process the packet if it's not our own
	 * and we're not a router.
	 */
	if (!V_ip6_forwarding) {
		IP6STAT_INC(ip6s_cantforward);
		in6_ifstat_inc(m->m_pkthdr.rcvif, ifs6_in_discard);
		goto bad;
	}

  hbhcheck:
	/*
	 * Process Hop-by-Hop options header if it's contained.
	 * m may be modified in ip6_hopopts_input().
	 * If a JumboPayload option is included, plen will also be modified.
	 */
	plen = (u_int32_t)ntohs(ip6->ip6_plen);
	if (ip6->ip6_nxt == IPPROTO_HOPOPTS) {
		int error;

		error = ip6_input_hbh(m, &plen, &rtalert, &off, &nxt, &ours);
		if (error != 0)
			return;
	} else
		nxt = ip6->ip6_nxt;

	/*
	 * Check that the amount of data in the buffers
	 * is as at least much as the IPv6 header would have us expect.
	 * Trim mbufs if longer than we expect.
	 * Drop packet if shorter than we expect.
	 */
	if (m->m_pkthdr.len - sizeof(struct ip6_hdr) < plen) {
		IP6STAT_INC(ip6s_tooshort);
		in6_ifstat_inc(m->m_pkthdr.rcvif, ifs6_in_truncated);
		goto bad;
	}
	if (m->m_pkthdr.len > sizeof(struct ip6_hdr) + plen) {
		if (m->m_len == m->m_pkthdr.len) {
			m->m_len = sizeof(struct ip6_hdr) + plen;
			m->m_pkthdr.len = sizeof(struct ip6_hdr) + plen;
		} else
			m_adj(m, sizeof(struct ip6_hdr) + plen - m->m_pkthdr.len);
	}

	/*
	 * Forward if desirable.
	 */
	if (V_ip6_mrouter &&
	    IN6_IS_ADDR_MULTICAST(&ip6->ip6_dst)) {
		/*
		 * If we are acting as a multicast router, all
		 * incoming multicast packets are passed to the
		 * kernel-level multicast forwarding function.
		 * The packet is returned (relatively) intact; if
		 * ip6_mforward() returns a non-zero value, the packet
		 * must be discarded, else it may be accepted below.
		 *
		 * XXX TODO: Check hlim and multicast scope here to avoid
		 * unnecessarily calling into ip6_mforward().
		 */
		if (ip6_mforward &&
		    ip6_mforward(ip6, m->m_pkthdr.rcvif, m)) {
			IP6STAT_INC(ip6s_cantforward);
			in6_ifstat_inc(m->m_pkthdr.rcvif, ifs6_in_discard);
			goto bad;
		}
	} else if (!ours) {
		ip6_forward(m, srcrt);
		return;
	}

	ip6 = mtod(m, struct ip6_hdr *);

	/*
	 * Malicious party may be able to use IPv4 mapped addr to confuse
	 * tcp/udp stack and bypass security checks (act as if it was from
	 * 127.0.0.1 by using IPv6 src ::ffff:127.0.0.1).  Be cautious.
	 *
	 * For SIIT end node behavior, you may want to disable the check.
	 * However, you will  become vulnerable to attacks using IPv4 mapped
	 * source.
	 */
	if (IN6_IS_ADDR_V4MAPPED(&ip6->ip6_src) ||
	    IN6_IS_ADDR_V4MAPPED(&ip6->ip6_dst)) {
		IP6STAT_INC(ip6s_badscope);
		in6_ifstat_inc(m->m_pkthdr.rcvif, ifs6_in_addrerr);
		goto bad;
	}

	/*
	 * Tell launch routine the next header
	 */
	IP6STAT_INC(ip6s_delivered);
	in6_ifstat_inc(m->m_pkthdr.rcvif, ifs6_in_deliver);
	nest = 0;

	while (nxt != IPPROTO_DONE) {
		if (V_ip6_hdrnestlimit && (++nest > V_ip6_hdrnestlimit)) {
			IP6STAT_INC(ip6s_toomanyhdr);
			goto bad;
		}

		/*
		 * protection against faulty packet - there should be
		 * more sanity checks in header chain processing.
		 */
		if (m->m_pkthdr.len < off) {
			IP6STAT_INC(ip6s_tooshort);
			in6_ifstat_inc(m->m_pkthdr.rcvif, ifs6_in_truncated);
			goto bad;
		}

#ifdef IPSEC
		/*
		 * enforce IPsec policy checking if we are seeing last header.
		 * note that we do not visit this with protocols with pcb layer
		 * code - like udp/tcp/raw ip.
		 */
		if (ip6_ipsec_input(m, nxt))
			goto bad;
#endif /* IPSEC */

		/*
		 * Use mbuf flags to propagate Router Alert option to
		 * ICMPv6 layer, as hop-by-hop options have been stripped.
		 */
		if (nxt == IPPROTO_ICMPV6 && rtalert != ~0)
			m->m_flags |= M_RTALERT_MLD;

		nxt = (*inet6sw[ip6_protox[nxt]].pr_input)(&m, &off, nxt);
	}
	return;
bad:
	m_freem(m);
}

/*
 * Hop-by-Hop options header processing. If a valid jumbo payload option is
 * included, the real payload length will be stored in plenp.
 *
 * rtalertp - XXX: should be stored more smart way
 */
static int
ip6_hopopts_input(u_int32_t *plenp, u_int32_t *rtalertp,
    struct mbuf **mp, int *offp)
{
	struct mbuf *m = *mp;
	int off = *offp, hbhlen;
	struct ip6_hbh *hbh;

	/* validation of the length of the header */
#ifndef PULLDOWN_TEST
	IP6_EXTHDR_CHECK(m, off, sizeof(*hbh), -1);
	hbh = (struct ip6_hbh *)(mtod(m, caddr_t) + off);
	hbhlen = (hbh->ip6h_len + 1) << 3;

	IP6_EXTHDR_CHECK(m, off, hbhlen, -1);
	hbh = (struct ip6_hbh *)(mtod(m, caddr_t) + off);
#else
	IP6_EXTHDR_GET(hbh, struct ip6_hbh *, m,
		sizeof(struct ip6_hdr), sizeof(struct ip6_hbh));
	if (hbh == NULL) {
		IP6STAT_INC(ip6s_tooshort);
		return -1;
	}
	hbhlen = (hbh->ip6h_len + 1) << 3;
	IP6_EXTHDR_GET(hbh, struct ip6_hbh *, m, sizeof(struct ip6_hdr),
		hbhlen);
	if (hbh == NULL) {
		IP6STAT_INC(ip6s_tooshort);
		return -1;
	}
#endif
	off += hbhlen;
	hbhlen -= sizeof(struct ip6_hbh);
	if (ip6_process_hopopts(m, (u_int8_t *)hbh + sizeof(struct ip6_hbh),
				hbhlen, rtalertp, plenp) < 0)
		return (-1);

	*offp = off;
	*mp = m;
	return (0);
}

/*
 * Search header for all Hop-by-hop options and process each option.
 * This function is separate from ip6_hopopts_input() in order to
 * handle a case where the sending node itself process its hop-by-hop
 * options header. In such a case, the function is called from ip6_output().
 *
 * The function assumes that hbh header is located right after the IPv6 header
 * (RFC2460 p7), opthead is pointer into data content in m, and opthead to
 * opthead + hbhlen is located in contiguous memory region.
 */
int
ip6_process_hopopts(struct mbuf *m, u_int8_t *opthead, int hbhlen,
    u_int32_t *rtalertp, u_int32_t *plenp)
{
	struct ip6_hdr *ip6;
	int optlen = 0;
	u_int8_t *opt = opthead;
	u_int16_t rtalert_val;
	u_int32_t jumboplen;
	const int erroff = sizeof(struct ip6_hdr) + sizeof(struct ip6_hbh);

	for (; hbhlen > 0; hbhlen -= optlen, opt += optlen) {
		switch (*opt) {
		case IP6OPT_PAD1:
			optlen = 1;
			break;
		case IP6OPT_PADN:
			if (hbhlen < IP6OPT_MINLEN) {
				IP6STAT_INC(ip6s_toosmall);
				goto bad;
			}
			optlen = *(opt + 1) + 2;
			break;
		case IP6OPT_ROUTER_ALERT:
			/* XXX may need check for alignment */
			if (hbhlen < IP6OPT_RTALERT_LEN) {
				IP6STAT_INC(ip6s_toosmall);
				goto bad;
			}
			if (*(opt + 1) != IP6OPT_RTALERT_LEN - 2) {
				/* XXX stat */
				icmp6_error(m, ICMP6_PARAM_PROB,
				    ICMP6_PARAMPROB_HEADER,
				    erroff + opt + 1 - opthead);
				return (-1);
			}
			optlen = IP6OPT_RTALERT_LEN;
			bcopy((caddr_t)(opt + 2), (caddr_t)&rtalert_val, 2);
			*rtalertp = ntohs(rtalert_val);
			break;
		case IP6OPT_JUMBO:
			/* XXX may need check for alignment */
			if (hbhlen < IP6OPT_JUMBO_LEN) {
				IP6STAT_INC(ip6s_toosmall);
				goto bad;
			}
			if (*(opt + 1) != IP6OPT_JUMBO_LEN - 2) {
				/* XXX stat */
				icmp6_error(m, ICMP6_PARAM_PROB,
				    ICMP6_PARAMPROB_HEADER,
				    erroff + opt + 1 - opthead);
				return (-1);
			}
			optlen = IP6OPT_JUMBO_LEN;

			/*
			 * IPv6 packets that have non 0 payload length
			 * must not contain a jumbo payload option.
			 */
			ip6 = mtod(m, struct ip6_hdr *);
			if (ip6->ip6_plen) {
				IP6STAT_INC(ip6s_badoptions);
				icmp6_error(m, ICMP6_PARAM_PROB,
				    ICMP6_PARAMPROB_HEADER,
				    erroff + opt - opthead);
				return (-1);
			}

			/*
			 * We may see jumbolen in unaligned location, so
			 * we'd need to perform bcopy().
			 */
			bcopy(opt + 2, &jumboplen, sizeof(jumboplen));
			jumboplen = (u_int32_t)htonl(jumboplen);

#if 1
			/*
			 * if there are multiple jumbo payload options,
			 * *plenp will be non-zero and the packet will be
			 * rejected.
			 * the behavior may need some debate in ipngwg -
			 * multiple options does not make sense, however,
			 * there's no explicit mention in specification.
			 */
			if (*plenp != 0) {
				IP6STAT_INC(ip6s_badoptions);
				icmp6_error(m, ICMP6_PARAM_PROB,
				    ICMP6_PARAMPROB_HEADER,
				    erroff + opt + 2 - opthead);
				return (-1);
			}
#endif

			/*
			 * jumbo payload length must be larger than 65535.
			 */
			if (jumboplen <= IPV6_MAXPACKET) {
				IP6STAT_INC(ip6s_badoptions);
				icmp6_error(m, ICMP6_PARAM_PROB,
				    ICMP6_PARAMPROB_HEADER,
				    erroff + opt + 2 - opthead);
				return (-1);
			}
			*plenp = jumboplen;

			break;
		default:		/* unknown option */
			if (hbhlen < IP6OPT_MINLEN) {
				IP6STAT_INC(ip6s_toosmall);
				goto bad;
			}
			optlen = ip6_unknown_opt(opt, m,
			    erroff + opt - opthead);
			if (optlen == -1)
				return (-1);
			optlen += 2;
			break;
		}
	}

	return (0);

  bad:
	m_freem(m);
	return (-1);
}

/*
 * Unknown option processing.
 * The third argument `off' is the offset from the IPv6 header to the option,
 * which is necessary if the IPv6 header the and option header and IPv6 header
 * is not contiguous in order to return an ICMPv6 error.
 */
int
ip6_unknown_opt(u_int8_t *optp, struct mbuf *m, int off)
{
	struct ip6_hdr *ip6;

	switch (IP6OPT_TYPE(*optp)) {
	case IP6OPT_TYPE_SKIP: /* ignore the option */
		return ((int)*(optp + 1));
	case IP6OPT_TYPE_DISCARD:	/* silently discard */
		m_freem(m);
		return (-1);
	case IP6OPT_TYPE_FORCEICMP: /* send ICMP even if multicasted */
		IP6STAT_INC(ip6s_badoptions);
		icmp6_error(m, ICMP6_PARAM_PROB, ICMP6_PARAMPROB_OPTION, off);
		return (-1);
	case IP6OPT_TYPE_ICMP: /* send ICMP if not multicasted */
		IP6STAT_INC(ip6s_badoptions);
		ip6 = mtod(m, struct ip6_hdr *);
		if (IN6_IS_ADDR_MULTICAST(&ip6->ip6_dst) ||
		    (m->m_flags & (M_BCAST|M_MCAST)))
			m_freem(m);
		else
			icmp6_error(m, ICMP6_PARAM_PROB,
				    ICMP6_PARAMPROB_OPTION, off);
		return (-1);
	}

	m_freem(m);		/* XXX: NOTREACHED */
	return (-1);
}

/*
 * Create the "control" list for this pcb.
 * These functions will not modify mbuf chain at all.
 *
 * With KAME mbuf chain restriction:
 * The routine will be called from upper layer handlers like tcp6_input().
 * Thus the routine assumes that the caller (tcp6_input) have already
 * called IP6_EXTHDR_CHECK() and all the extension headers are located in the
 * very first mbuf on the mbuf chain.
 *
 * ip6_savecontrol_v4 will handle those options that are possible to be
 * set on a v4-mapped socket.
 * ip6_savecontrol will directly call ip6_savecontrol_v4 to handle those
 * options and handle the v6-only ones itself.
 */
struct mbuf **
ip6_savecontrol_v4(struct inpcb *inp, struct mbuf *m, struct mbuf **mp,
    int *v4only)
{
	struct ip6_hdr *ip6 = mtod(m, struct ip6_hdr *);

#ifdef SO_TIMESTAMP
	if ((inp->inp_socket->so_options & SO_TIMESTAMP) != 0) {
		struct timeval tv;

		microtime(&tv);
		*mp = sbcreatecontrol((caddr_t) &tv, sizeof(tv),
		    SCM_TIMESTAMP, SOL_SOCKET);
		if (*mp)
			mp = &(*mp)->m_next;
	}
#endif

#define IS2292(inp, x, y)	(((inp)->inp_flags & IN6P_RFC2292) ? (x) : (y))
	/* RFC 2292 sec. 5 */
	if ((inp->inp_flags & IN6P_PKTINFO) != 0) {
		struct in6_pktinfo pi6;

		if ((ip6->ip6_vfc & IPV6_VERSION_MASK) != IPV6_VERSION) {
#ifdef INET
			struct ip *ip;

			ip = mtod(m, struct ip *);
			pi6.ipi6_addr.s6_addr32[0] = 0;
			pi6.ipi6_addr.s6_addr32[1] = 0;
			pi6.ipi6_addr.s6_addr32[2] = IPV6_ADDR_INT32_SMP;
			pi6.ipi6_addr.s6_addr32[3] = ip->ip_dst.s_addr;
#else
			/* We won't hit this code */
			bzero(&pi6.ipi6_addr, sizeof(struct in6_addr));
#endif
		} else {	
			bcopy(&ip6->ip6_dst, &pi6.ipi6_addr, sizeof(struct in6_addr));
		}
		pi6.ipi6_ifindex =
		    (m && m->m_pkthdr.rcvif) ? m->m_pkthdr.rcvif->if_index : 0;

		*mp = sbcreatecontrol((caddr_t) &pi6,
		    sizeof(struct in6_pktinfo),
		    IS2292(inp, IPV6_2292PKTINFO, IPV6_PKTINFO), IPPROTO_IPV6);
		if (*mp)
			mp = &(*mp)->m_next;
	}

	if ((inp->inp_flags & IN6P_HOPLIMIT) != 0) {
		int hlim;

		if ((ip6->ip6_vfc & IPV6_VERSION_MASK) != IPV6_VERSION) {
#ifdef INET
			struct ip *ip;

			ip = mtod(m, struct ip *);
			hlim = ip->ip_ttl;
#else
			/* We won't hit this code */
			hlim = 0;
#endif
		} else {
			hlim = ip6->ip6_hlim & 0xff;
		}
		*mp = sbcreatecontrol((caddr_t) &hlim, sizeof(int),
		    IS2292(inp, IPV6_2292HOPLIMIT, IPV6_HOPLIMIT),
		    IPPROTO_IPV6);
		if (*mp)
			mp = &(*mp)->m_next;
	}

	if ((inp->inp_flags & IN6P_TCLASS) != 0) {
		int tclass;

		if ((ip6->ip6_vfc & IPV6_VERSION_MASK) != IPV6_VERSION) {
#ifdef INET
			struct ip *ip;

			ip = mtod(m, struct ip *);
			tclass = ip->ip_tos;
#else
			/* We won't hit this code */
			tclass = 0;
#endif
		} else {
			u_int32_t flowinfo;

			flowinfo = (u_int32_t)ntohl(ip6->ip6_flow & IPV6_FLOWINFO_MASK);
			flowinfo >>= 20;
			tclass = flowinfo & 0xff;
		}
		*mp = sbcreatecontrol((caddr_t) &tclass, sizeof(int),
		    IPV6_TCLASS, IPPROTO_IPV6);
		if (*mp)
			mp = &(*mp)->m_next;
	}

	if (v4only != NULL) {
		if ((ip6->ip6_vfc & IPV6_VERSION_MASK) != IPV6_VERSION) {
			*v4only = 1;
		} else {
			*v4only = 0;
		}
	}

	return (mp);
}

void
ip6_savecontrol(struct inpcb *in6p, struct mbuf *m, struct mbuf **mp)
{
	struct ip6_hdr *ip6 = mtod(m, struct ip6_hdr *);
	int v4only = 0;

	mp = ip6_savecontrol_v4(in6p, m, mp, &v4only);
	if (v4only)
		return;

	/*
	 * IPV6_HOPOPTS socket option.  Recall that we required super-user
	 * privilege for the option (see ip6_ctloutput), but it might be too
	 * strict, since there might be some hop-by-hop options which can be
	 * returned to normal user.
	 * See also RFC 2292 section 6 (or RFC 3542 section 8).
	 */
	if ((in6p->inp_flags & IN6P_HOPOPTS) != 0) {
		/*
		 * Check if a hop-by-hop options header is contatined in the
		 * received packet, and if so, store the options as ancillary
		 * data. Note that a hop-by-hop options header must be
		 * just after the IPv6 header, which is assured through the
		 * IPv6 input processing.
		 */
		if (ip6->ip6_nxt == IPPROTO_HOPOPTS) {
			struct ip6_hbh *hbh;
			int hbhlen = 0;
#ifdef PULLDOWN_TEST
			struct mbuf *ext;
#endif

#ifndef PULLDOWN_TEST
			hbh = (struct ip6_hbh *)(ip6 + 1);
			hbhlen = (hbh->ip6h_len + 1) << 3;
#else
			ext = ip6_pullexthdr(m, sizeof(struct ip6_hdr),
			    ip6->ip6_nxt);
			if (ext == NULL) {
				IP6STAT_INC(ip6s_tooshort);
				return;
			}
			hbh = mtod(ext, struct ip6_hbh *);
			hbhlen = (hbh->ip6h_len + 1) << 3;
			if (hbhlen != ext->m_len) {
				m_freem(ext);
				IP6STAT_INC(ip6s_tooshort);
				return;
			}
#endif

			/*
			 * XXX: We copy the whole header even if a
			 * jumbo payload option is included, the option which
			 * is to be removed before returning according to
			 * RFC2292.
			 * Note: this constraint is removed in RFC3542
			 */
			*mp = sbcreatecontrol((caddr_t)hbh, hbhlen,
			    IS2292(in6p, IPV6_2292HOPOPTS, IPV6_HOPOPTS),
			    IPPROTO_IPV6);
			if (*mp)
				mp = &(*mp)->m_next;
#ifdef PULLDOWN_TEST
			m_freem(ext);
#endif
		}
	}

	if ((in6p->inp_flags & (IN6P_RTHDR | IN6P_DSTOPTS)) != 0) {
		int nxt = ip6->ip6_nxt, off = sizeof(struct ip6_hdr);

		/*
		 * Search for destination options headers or routing
		 * header(s) through the header chain, and stores each
		 * header as ancillary data.
		 * Note that the order of the headers remains in
		 * the chain of ancillary data.
		 */
		while (1) {	/* is explicit loop prevention necessary? */
			struct ip6_ext *ip6e = NULL;
			int elen;
#ifdef PULLDOWN_TEST
			struct mbuf *ext = NULL;
#endif

			/*
			 * if it is not an extension header, don't try to
			 * pull it from the chain.
			 */
			switch (nxt) {
			case IPPROTO_DSTOPTS:
			case IPPROTO_ROUTING:
			case IPPROTO_HOPOPTS:
			case IPPROTO_AH: /* is it possible? */
				break;
			default:
				goto loopend;
			}

#ifndef PULLDOWN_TEST
			if (off + sizeof(*ip6e) > m->m_len)
				goto loopend;
			ip6e = (struct ip6_ext *)(mtod(m, caddr_t) + off);
			if (nxt == IPPROTO_AH)
				elen = (ip6e->ip6e_len + 2) << 2;
			else
				elen = (ip6e->ip6e_len + 1) << 3;
			if (off + elen > m->m_len)
				goto loopend;
#else
			ext = ip6_pullexthdr(m, off, nxt);
			if (ext == NULL) {
				IP6STAT_INC(ip6s_tooshort);
				return;
			}
			ip6e = mtod(ext, struct ip6_ext *);
			if (nxt == IPPROTO_AH)
				elen = (ip6e->ip6e_len + 2) << 2;
			else
				elen = (ip6e->ip6e_len + 1) << 3;
			if (elen != ext->m_len) {
				m_freem(ext);
				IP6STAT_INC(ip6s_tooshort);
				return;
			}
#endif

			switch (nxt) {
			case IPPROTO_DSTOPTS:
				if (!(in6p->inp_flags & IN6P_DSTOPTS))
					break;

				*mp = sbcreatecontrol((caddr_t)ip6e, elen,
				    IS2292(in6p,
					IPV6_2292DSTOPTS, IPV6_DSTOPTS),
				    IPPROTO_IPV6);
				if (*mp)
					mp = &(*mp)->m_next;
				break;
			case IPPROTO_ROUTING:
				if (!(in6p->inp_flags & IN6P_RTHDR))
					break;

				*mp = sbcreatecontrol((caddr_t)ip6e, elen,
				    IS2292(in6p, IPV6_2292RTHDR, IPV6_RTHDR),
				    IPPROTO_IPV6);
				if (*mp)
					mp = &(*mp)->m_next;
				break;
			case IPPROTO_HOPOPTS:
			case IPPROTO_AH: /* is it possible? */
				break;

			default:
				/*
				 * other cases have been filtered in the above.
				 * none will visit this case.  here we supply
				 * the code just in case (nxt overwritten or
				 * other cases).
				 */
#ifdef PULLDOWN_TEST
				m_freem(ext);
#endif
				goto loopend;

			}

			/* proceed with the next header. */
			off += elen;
			nxt = ip6e->ip6e_nxt;
			ip6e = NULL;
#ifdef PULLDOWN_TEST
			m_freem(ext);
			ext = NULL;
#endif
		}
	  loopend:
		;
	}
}
#undef IS2292

void
ip6_notify_pmtu(struct inpcb *in6p, struct sockaddr_in6 *dst, u_int32_t *mtu)
{
	struct socket *so;
	struct mbuf *m_mtu;
	struct ip6_mtuinfo mtuctl;

	so =  in6p->inp_socket;

	if (mtu == NULL)
		return;

#ifdef DIAGNOSTIC
	if (so == NULL)		/* I believe this is impossible */
		panic("ip6_notify_pmtu: socket is NULL");
#endif

	bzero(&mtuctl, sizeof(mtuctl));	/* zero-clear for safety */
	mtuctl.ip6m_mtu = *mtu;
	mtuctl.ip6m_addr = *dst;
	if ((m_mtu = sbcreatecontrol((caddr_t)&mtuctl, sizeof(mtuctl),
	    IPV6_PATHMTU, IPPROTO_IPV6)) == NULL)
		return;

	if (sbappendaddr(&so->so_rcv, (struct sockaddr *)dst, NULL, m_mtu)
	    == 0) {
		m_freem(m_mtu);
		/* XXX: should count statistics */
	} else
		sorwakeup(so);

	return;
}

#ifdef PULLDOWN_TEST
/*
 * pull single extension header from mbuf chain.  returns single mbuf that
 * contains the result, or NULL on error.
 */
static struct mbuf *
ip6_pullexthdr(struct mbuf *m, size_t off, int nxt)
{
	struct ip6_ext ip6e;
	size_t elen;
	struct mbuf *n;

#ifdef DIAGNOSTIC
	switch (nxt) {
	case IPPROTO_DSTOPTS:
	case IPPROTO_ROUTING:
	case IPPROTO_HOPOPTS:
	case IPPROTO_AH: /* is it possible? */
		break;
	default:
		printf("ip6_pullexthdr: invalid nxt=%d\n", nxt);
	}
#endif

	m_copydata(m, off, sizeof(ip6e), (caddr_t)&ip6e);
	if (nxt == IPPROTO_AH)
		elen = (ip6e.ip6e_len + 2) << 2;
	else
		elen = (ip6e.ip6e_len + 1) << 3;

	if (elen > MLEN)
		n = m_getcl(M_NOWAIT, MT_DATA, 0);
	else
		n = m_get(M_NOWAIT, MT_DATA);
	if (n == NULL)
		return NULL;

	m_copydata(m, off, elen, mtod(n, caddr_t));
	n->m_len = elen;
	return n;
}
#endif

/*
 * Get pointer to the previous header followed by the header
 * currently processed.
 * XXX: This function supposes that
 *	M includes all headers,
 *	the next header field and the header length field of each header
 *	are valid, and
 *	the sum of each header length equals to OFF.
 * Because of these assumptions, this function must be called very
 * carefully. Moreover, it will not be used in the near future when
 * we develop `neater' mechanism to process extension headers.
 */
char *
ip6_get_prevhdr(struct mbuf *m, int off)
{
	struct ip6_hdr *ip6 = mtod(m, struct ip6_hdr *);

	if (off == sizeof(struct ip6_hdr))
		return (&ip6->ip6_nxt);
	else {
		int len, nxt;
		struct ip6_ext *ip6e = NULL;

		nxt = ip6->ip6_nxt;
		len = sizeof(struct ip6_hdr);
		while (len < off) {
			ip6e = (struct ip6_ext *)(mtod(m, caddr_t) + len);

			switch (nxt) {
			case IPPROTO_FRAGMENT:
				len += sizeof(struct ip6_frag);
				break;
			case IPPROTO_AH:
				len += (ip6e->ip6e_len + 2) << 2;
				break;
			default:
				len += (ip6e->ip6e_len + 1) << 3;
				break;
			}
			nxt = ip6e->ip6e_nxt;
		}
		if (ip6e)
			return (&ip6e->ip6e_nxt);
		else
			return NULL;
	}
}

/*
 * get next header offset.  m will be retained.
 */
int
ip6_nexthdr(struct mbuf *m, int off, int proto, int *nxtp)
{
	struct ip6_hdr ip6;
	struct ip6_ext ip6e;
	struct ip6_frag fh;

	/* just in case */
	if (m == NULL)
		panic("ip6_nexthdr: m == NULL");
	if ((m->m_flags & M_PKTHDR) == 0 || m->m_pkthdr.len < off)
		return -1;

	switch (proto) {
	case IPPROTO_IPV6:
		if (m->m_pkthdr.len < off + sizeof(ip6))
			return -1;
		m_copydata(m, off, sizeof(ip6), (caddr_t)&ip6);
		if (nxtp)
			*nxtp = ip6.ip6_nxt;
		off += sizeof(ip6);
		return off;

	case IPPROTO_FRAGMENT:
		/*
		 * terminate parsing if it is not the first fragment,
		 * it does not make sense to parse through it.
		 */
		if (m->m_pkthdr.len < off + sizeof(fh))
			return -1;
		m_copydata(m, off, sizeof(fh), (caddr_t)&fh);
		/* IP6F_OFF_MASK = 0xfff8(BigEndian), 0xf8ff(LittleEndian) */
		if (fh.ip6f_offlg & IP6F_OFF_MASK)
			return -1;
		if (nxtp)
			*nxtp = fh.ip6f_nxt;
		off += sizeof(struct ip6_frag);
		return off;

	case IPPROTO_AH:
		if (m->m_pkthdr.len < off + sizeof(ip6e))
			return -1;
		m_copydata(m, off, sizeof(ip6e), (caddr_t)&ip6e);
		if (nxtp)
			*nxtp = ip6e.ip6e_nxt;
		off += (ip6e.ip6e_len + 2) << 2;
		return off;

	case IPPROTO_HOPOPTS:
	case IPPROTO_ROUTING:
	case IPPROTO_DSTOPTS:
		if (m->m_pkthdr.len < off + sizeof(ip6e))
			return -1;
		m_copydata(m, off, sizeof(ip6e), (caddr_t)&ip6e);
		if (nxtp)
			*nxtp = ip6e.ip6e_nxt;
		off += (ip6e.ip6e_len + 1) << 3;
		return off;

	case IPPROTO_NONE:
	case IPPROTO_ESP:
	case IPPROTO_IPCOMP:
		/* give up */
		return -1;

	default:
		return -1;
	}

	return -1;
}

/*
 * get offset for the last header in the chain.  m will be kept untainted.
 */
int
ip6_lasthdr(struct mbuf *m, int off, int proto, int *nxtp)
{
	int newoff;
	int nxt;

	if (!nxtp) {
		nxt = -1;
		nxtp = &nxt;
	}
	while (1) {
		newoff = ip6_nexthdr(m, off, proto, nxtp);
		if (newoff < 0)
			return off;
		else if (newoff < off)
			return -1;	/* invalid */
		else if (newoff == off)
			return newoff;

		off = newoff;
		proto = *nxtp;
	}
}

/*
 * System control for IP6
 */
u_char	inet6ctlerrmap[PRC_NCMDS] = {
	0,		0,		0,		0,
	0,		EMSGSIZE,	EHOSTDOWN,	EHOSTUNREACH,
	EHOSTUNREACH,	EHOSTUNREACH,	ECONNREFUSED,	ECONNREFUSED,
	EMSGSIZE,	EHOSTUNREACH,	0,		0,
	0,		0,		0,		0,
	ENOPROTOOPT
};<|MERGE_RESOLUTION|>--- conflicted
+++ resolved
@@ -650,7 +650,6 @@
 	/*
 	 *  Unicast check
 	 */
-<<<<<<< HEAD
 	dstscope = in6_addrscope(&ip6->ip6_dst);
 	ia = in6ifa_ifwithaddr(&ip6->ip6_dst,
 	    in6_getscopezone(m->m_pkthdr.rcvif, dstscope));
@@ -660,41 +659,6 @@
 		 * scoped (i.e. not global) address configured.
 		 */
 		if (IN6_IS_ADDR_LOOPBACK(&ip6->ip6_dst)) {
-=======
-
-	bzero(&dst6, sizeof(dst6));
-	dst6.sin6_family = AF_INET6;
-	dst6.sin6_len = sizeof(struct sockaddr_in6);
-	dst6.sin6_addr = ip6->ip6_dst;
-	ifp = m->m_pkthdr.rcvif;
-	IF_AFDATA_RLOCK(ifp);
-	lle = lla_lookup(LLTABLE6(ifp), 0,
-	     (struct sockaddr *)&dst6);
-	IF_AFDATA_RUNLOCK(ifp);
-	if ((lle != NULL) && (lle->la_flags & LLE_IFADDR)) {
-		struct ifaddr *ifa;
-		struct in6_ifaddr *ia6;
-		int bad;
-
-		bad = 1;
-		IF_ADDR_RLOCK(ifp);
-		TAILQ_FOREACH(ifa, &ifp->if_addrhead, ifa_link) {
-			if (ifa->ifa_addr->sa_family != dst6.sin6_family)
-				continue;
-			if (sa_equal(&dst6, ifa->ifa_addr))
-				break;
-		}
-		KASSERT(ifa != NULL, ("%s: ifa not found for lle %p",
-		    __func__, lle));
-
-		ia6 = (struct in6_ifaddr *)ifa;
-		if (!(ia6->ia6_flags & IN6_IFF_NOTREADY)) {
-			/* Count the packet in the ip address stats */
-			counter_u64_add(ia6->ia_ifa.ifa_ipackets, 1);
-			counter_u64_add(ia6->ia_ifa.ifa_ibytes,
-			    m->m_pkthdr.len);
-
->>>>>>> 32765bc6
 			/*
 			 * Packets with the loopback destination address must
 			 * be received on the loopback interface.
