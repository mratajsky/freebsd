--- conflicted
+++ resolved
@@ -719,11 +719,13 @@
 	error = VOP_BMAP(vp, foff / bsize, &bo, &reqblock, NULL, NULL);
 	if (error == EOPNOTSUPP) {
 		VM_OBJECT_LOCK(object);
-		vm_page_lock_queues();
+		
 		for (i = 0; i < count; i++)
-			if (i != reqpage)
+			if (i != reqpage) {
+				vm_page_lock(m[i]);
 				vm_page_free(m[i]);
-		vm_page_unlock_queues();
+				vm_page_unlock(m[i]);
+			}
 		PCPU_INC(cnt.v_vnodein);
 		PCPU_INC(cnt.v_vnodepgsin);
 		error = vnode_pager_input_old(object, m[reqpage]);
@@ -731,11 +733,12 @@
 		return (error);
 	} else if (error != 0) {
 		VM_OBJECT_LOCK(object);
-		vm_page_lock_queues();
 		for (i = 0; i < count; i++)
-			if (i != reqpage)
+			if (i != reqpage) {
+				vm_page_lock(m[i]);
 				vm_page_free(m[i]);
-		vm_page_unlock_queues();
+				vm_page_unlock(m[i]);
+			}
 		VM_OBJECT_UNLOCK(object);
 		return (VM_PAGER_ERROR);
 
@@ -747,11 +750,12 @@
 	} else if ((PAGE_SIZE / bsize) > 1 &&
 	    (vp->v_mount->mnt_stat.f_type != nfs_mount_type)) {
 		VM_OBJECT_LOCK(object);
-		vm_page_lock_queues();
 		for (i = 0; i < count; i++)
-			if (i != reqpage)
+			if (i != reqpage) {
+				vm_page_lock(m[i]);
 				vm_page_free(m[i]);
-		vm_page_unlock_queues();
+				vm_page_unlock(m[i]);
+			}
 		VM_OBJECT_UNLOCK(object);
 		PCPU_INC(cnt.v_vnodein);
 		PCPU_INC(cnt.v_vnodepgsin);
@@ -765,11 +769,12 @@
 	 */
 	VM_OBJECT_LOCK(object);
 	if (m[reqpage]->valid == VM_PAGE_BITS_ALL) {
-		vm_page_lock_queues();
 		for (i = 0; i < count; i++)
-			if (i != reqpage)
+			if (i != reqpage) {
+				vm_page_lock(m[i]);
 				vm_page_free(m[i]);
-		vm_page_unlock_queues();
+				vm_page_unlock(m[i]);
+			}
 		VM_OBJECT_UNLOCK(object);
 		return VM_PAGER_OK;
 	} else if (reqblock == -1) {
@@ -777,11 +782,12 @@
 		KASSERT(m[reqpage]->dirty == 0,
 		    ("vnode_pager_generic_getpages: page %p is dirty", m));
 		m[reqpage]->valid = VM_PAGE_BITS_ALL;
-		vm_page_lock_queues();
 		for (i = 0; i < count; i++)
-			if (i != reqpage)
+			if (i != reqpage) {
+				vm_page_lock(m[i]);
 				vm_page_free(m[i]);
-		vm_page_unlock_queues();
+				vm_page_unlock(m[i]);
+			}
 		VM_OBJECT_UNLOCK(object);
 		return (VM_PAGER_OK);
 	}
@@ -800,11 +806,12 @@
 		if (vnode_pager_addr(vp, IDX_TO_OFF(m[i]->pindex), &firstaddr,
 		    &runpg) != 0) {
 			VM_OBJECT_LOCK(object);
-			vm_page_lock_queues();
 			for (; i < count; i++)
-				if (i != reqpage)
+				if (i != reqpage) {
+					vm_page_lock(m[i]);
 					vm_page_free(m[i]);
-			vm_page_unlock_queues();
+					vm_page_unlock(m[i]);
+				}
 			VM_OBJECT_UNLOCK(object);
 			return (VM_PAGER_ERROR);
 		}
@@ -818,9 +825,9 @@
 				    (object->un_pager.vnp.vnp_size >> 32),
 				    (uintmax_t)object->un_pager.vnp.vnp_size);
 			}
-			vm_page_lock_queues();
+			vm_page_lock(m[i]);
 			vm_page_free(m[i]);
-			vm_page_unlock_queues();
+			vm_page_unlock(m[i]);
 			VM_OBJECT_UNLOCK(object);
 			runend = i + 1;
 			first = runend;
@@ -829,18 +836,20 @@
 		runend = i + runpg;
 		if (runend <= reqpage) {
 			VM_OBJECT_LOCK(object);
-			vm_page_lock_queues();
-			for (j = i; j < runend; j++)
+			for (j = i; j < runend; j++) {
+				vm_page_lock(m[j]);
 				vm_page_free(m[j]);
-			vm_page_unlock_queues();
+				vm_page_unlock(m[j]);
+			}
 			VM_OBJECT_UNLOCK(object);
 		} else {
 			if (runpg < (count - first)) {
 				VM_OBJECT_LOCK(object);
-				vm_page_lock_queues();
-				for (i = first + runpg; i < count; i++)
+				for (i = first + runpg; i < count; i++) {
+					vm_page_lock(m[i]);
 					vm_page_free(m[i]);
-				vm_page_unlock_queues();
+					vm_page_unlock(m[i]);
+				}
 				VM_OBJECT_UNLOCK(object);
 				count = first + runpg;
 			}
@@ -931,7 +940,6 @@
 	relpbuf(bp, &vnode_pbuf_freecnt);
 
 	VM_OBJECT_LOCK(object);
-	vm_page_lock_queues();
 	for (i = 0, tfoff = foff; i < count; i++, tfoff = nextoff) {
 		vm_page_t mt;
 
@@ -980,17 +988,23 @@
 			 * now tell them that it is ok to use
 			 */
 			if (!error) {
-				if (mt->oflags & VPO_WANTED)
+				if (mt->oflags & VPO_WANTED) {
+					vm_page_lock(mt);
 					vm_page_activate(mt);
-				else
+					vm_page_unlock(mt);
+				} else {
+					vm_page_lock(mt);
 					vm_page_deactivate(mt);
+					vm_page_unlock(mt);
+				}
 				vm_page_wakeup(mt);
 			} else {
+				vm_page_lock(mt);
 				vm_page_free(mt);
+				vm_page_unlock(mt);
 			}
 		}
 	}
-	vm_page_unlock_queues();
 	VM_OBJECT_UNLOCK(object);
 	if (error) {
 		printf("vnode_pager_getpages: I/O read error\n");
@@ -1111,12 +1125,6 @@
 			maxsize = object->un_pager.vnp.vnp_size - poffset;
 			ncount = btoc(maxsize);
 			if ((pgoff = (int)maxsize & PAGE_MASK) != 0) {
-<<<<<<< HEAD
-				vm_page_lock_queues();
-				vm_page_clear_dirty(m[ncount - 1], pgoff,
-					PAGE_SIZE - pgoff);
-				vm_page_unlock_queues();
-=======
 				/*
 				 * If the object is locked and the following
 				 * conditions hold, then the page's dirty
@@ -1130,7 +1138,6 @@
 		("vnode_pager_generic_putpages: page %p is not read-only", m));
 				vm_page_clear_dirty(m, pgoff, PAGE_SIZE -
 				    pgoff);
->>>>>>> 07c9330a
 			}
 		} else {
 			maxsize = 0;
