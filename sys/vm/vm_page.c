--- conflicted
+++ resolved
@@ -883,7 +883,6 @@
 
 	vm_page_lock_assert(m, MA_NOTOWNED);
 
-<<<<<<< HEAD
 	/*
 	 * The page-specific object must be cached because page
 	 * identity can change during the sleep, causing the
@@ -905,9 +904,6 @@
 		cond = !vm_page_busy_trywlock(m);
 	if (cond) {
 
-=======
-	if (vm_page_busied(m)) {
->>>>>>> 93c54c1c
 		/*
 		 * Some consumers may want to reference the page before
 		 * unlocking and sleeping so that the page daemon is less
@@ -2722,33 +2718,12 @@
 	origwlock = VM_OBJECT_WOWNED(object);
 	KASSERT((allocflags & VM_ALLOC_RETRY) != 0,
 	    ("vm_page_grab: VM_ALLOC_RETRY is required"));
-<<<<<<< HEAD
 	KASSERT((allocflags & VM_ALLOC_NOBUSY) == 0 || origwlock != 0,
 	    ("vm_page_grab: VM_ALLOC_NOBUSY with object read lock"));
 retrylookup:
 	if ((m = vm_page_lookup(object, pindex)) != NULL) {
 		if (vm_page_sleep_if_busy(m, "pgrbwt", allocflags &
 		    (VM_ALLOC_NOBUSY | VM_ALLOC_RBUSY), TRUE))
-=======
-	KASSERT((allocflags & VM_ALLOC_SBUSY) == 0 ||
-	    (allocflags & VM_ALLOC_IGN_SBUSY) != 0,
-	    ("vm_page_grab: VM_ALLOC_SBUSY/VM_ALLOC_IGN_SBUSY mismatch"));
-retrylookup:
-	if ((m = vm_page_lookup(object, pindex)) != NULL) {
-		sleep = (allocflags & VM_ALLOC_IGN_SBUSY) != 0 ?
-		    vm_page_xbusied(m) : vm_page_busied(m);
-		if (sleep) {
-			/*
-			 * Reference the page before unlocking and
-			 * sleeping so that the page daemon is less
-			 * likely to reclaim it.
-			 */
-			vm_page_aflag_set(m, PGA_REFERENCED);
-			vm_page_lock(m);
-			VM_OBJECT_WUNLOCK(object);
-			vm_page_busy_sleep(m, "pgrbwt");
-			VM_OBJECT_WLOCK(object);
->>>>>>> 93c54c1c
 			goto retrylookup;
 		else {
 			if ((allocflags & VM_ALLOC_WIRED) != 0) {
@@ -2756,7 +2731,6 @@
 				vm_page_wire(m);
 				vm_page_unlock(m);
 			}
-<<<<<<< HEAD
 
 			/*
 			 * If the lock state changed in the meanwhile,
@@ -2773,18 +2747,6 @@
 		goto retrylookup;
 	}
 	m = vm_page_alloc(object, pindex, allocflags & ~VM_ALLOC_RETRY);
-=======
-			if ((allocflags &
-			    (VM_ALLOC_NOBUSY | VM_ALLOC_SBUSY)) == 0)
-				vm_page_xbusy(m);
-			if ((allocflags & VM_ALLOC_SBUSY) != 0)
-				vm_page_sbusy(m);
-			return (m);
-		}
-	}
-	m = vm_page_alloc(object, pindex, allocflags & ~(VM_ALLOC_RETRY |
-	    VM_ALLOC_IGN_SBUSY));
->>>>>>> 93c54c1c
 	if (m == NULL) {
 		VM_OBJECT_WUNLOCK(object);
 		VM_WAIT;
