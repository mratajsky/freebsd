--- conflicted
+++ resolved
@@ -1153,13 +1153,10 @@
 		 * Page allocation failed, free intermediate pages and
 		 * exit.
 		 */
-<<<<<<< HEAD
-		TAILQ_FOREACH_SAFE(p, &alloctail, listq, p_next)
-=======
 		TAILQ_FOREACH_SAFE(p, &alloctail, listq, p_next) {
 			vm_page_unwire(p, PQ_INACTIVE);
->>>>>>> 2802c525
-			vm_page_free(p); 
+			vm_page_free(p);
+		}
 		return (NULL);
 	}
 	*flags = UMA_SLAB_PRIV;
