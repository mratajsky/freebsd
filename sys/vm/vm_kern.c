/*-
 * Copyright (c) 1991, 1993
 *	The Regents of the University of California.  All rights reserved.
 *
 * This code is derived from software contributed to Berkeley by
 * The Mach Operating System project at Carnegie-Mellon University.
 *
 * Redistribution and use in source and binary forms, with or without
 * modification, are permitted provided that the following conditions
 * are met:
 * 1. Redistributions of source code must retain the above copyright
 *    notice, this list of conditions and the following disclaimer.
 * 2. Redistributions in binary form must reproduce the above copyright
 *    notice, this list of conditions and the following disclaimer in the
 *    documentation and/or other materials provided with the distribution.
 * 4. Neither the name of the University nor the names of its contributors
 *    may be used to endorse or promote products derived from this software
 *    without specific prior written permission.
 *
 * THIS SOFTWARE IS PROVIDED BY THE REGENTS AND CONTRIBUTORS ``AS IS'' AND
 * ANY EXPRESS OR IMPLIED WARRANTIES, INCLUDING, BUT NOT LIMITED TO, THE
 * IMPLIED WARRANTIES OF MERCHANTABILITY AND FITNESS FOR A PARTICULAR PURPOSE
 * ARE DISCLAIMED.  IN NO EVENT SHALL THE REGENTS OR CONTRIBUTORS BE LIABLE
 * FOR ANY DIRECT, INDIRECT, INCIDENTAL, SPECIAL, EXEMPLARY, OR CONSEQUENTIAL
 * DAMAGES (INCLUDING, BUT NOT LIMITED TO, PROCUREMENT OF SUBSTITUTE GOODS
 * OR SERVICES; LOSS OF USE, DATA, OR PROFITS; OR BUSINESS INTERRUPTION)
 * HOWEVER CAUSED AND ON ANY THEORY OF LIABILITY, WHETHER IN CONTRACT, STRICT
 * LIABILITY, OR TORT (INCLUDING NEGLIGENCE OR OTHERWISE) ARISING IN ANY WAY
 * OUT OF THE USE OF THIS SOFTWARE, EVEN IF ADVISED OF THE POSSIBILITY OF
 * SUCH DAMAGE.
 *
 *	from: @(#)vm_kern.c	8.3 (Berkeley) 1/12/94
 *
 *
 * Copyright (c) 1987, 1990 Carnegie-Mellon University.
 * All rights reserved.
 *
 * Authors: Avadis Tevanian, Jr., Michael Wayne Young
 *
 * Permission to use, copy, modify and distribute this software and
 * its documentation is hereby granted, provided that both the copyright
 * notice and this permission notice appear in all copies of the
 * software, derivative works or modified versions, and any portions
 * thereof, and that both notices appear in supporting documentation.
 *
 * CARNEGIE MELLON ALLOWS FREE USE OF THIS SOFTWARE IN ITS "AS IS"
 * CONDITION.  CARNEGIE MELLON DISCLAIMS ANY LIABILITY OF ANY KIND
 * FOR ANY DAMAGES WHATSOEVER RESULTING FROM THE USE OF THIS SOFTWARE.
 *
 * Carnegie Mellon requests users of this software to return to
 *
 *  Software Distribution Coordinator  or  Software.Distribution@CS.CMU.EDU
 *  School of Computer Science
 *  Carnegie Mellon University
 *  Pittsburgh PA 15213-3890
 *
 * any improvements or extensions that they make and grant Carnegie the
 * rights to redistribute these changes.
 */

/*
 *	Kernel memory management.
 */

#include <sys/cdefs.h>
__FBSDID("$FreeBSD$");

#include <sys/param.h>
#include <sys/systm.h>
#include <sys/kernel.h>		/* for ticks and hz */
#include <sys/eventhandler.h>
#include <sys/lock.h>
#include <sys/proc.h>
#include <sys/malloc.h>
#include <sys/rwlock.h>
#include <sys/sysctl.h>
#include <sys/vmem.h>

#include <vm/vm.h>
#include <vm/vm_param.h>
#include <vm/vm_kern.h>
#include <vm/pmap.h>
#include <vm/vm_map.h>
#include <vm/vm_object.h>
#include <vm/vm_page.h>
#include <vm/vm_pageout.h>
#include <vm/vm_extern.h>
#include <vm/uma.h>

vm_map_t kernel_map;
vm_map_t exec_map;
vm_map_t pipe_map;

const void *zero_region;
CTASSERT((ZERO_REGION_SIZE & PAGE_MASK) == 0);

SYSCTL_ULONG(_vm, OID_AUTO, min_kernel_address, CTLFLAG_RD,
    NULL, VM_MIN_KERNEL_ADDRESS, "Min kernel address");

SYSCTL_ULONG(_vm, OID_AUTO, max_kernel_address, CTLFLAG_RD,
#if defined(__arm__) || defined(__sparc64__)
    &vm_max_kernel_address, 0,
#else
    NULL, VM_MAX_KERNEL_ADDRESS,
#endif
    "Max kernel address");

/*
 *	kva_alloc:
 *
 *	Allocate a virtual address range with no underlying object and
 *	no initial mapping to physical memory.  Any mapping from this
 *	range to physical memory must be explicitly created prior to
 *	its use, typically with pmap_qenter().  Any attempt to create
 *	a mapping on demand through vm_fault() will result in a panic. 
 */
vm_offset_t
kva_alloc(size)
	vm_size_t size;
{
	vm_offset_t addr;

	size = round_page(size);
	if (vmem_alloc(kernel_arena, size, M_BESTFIT | M_NOWAIT, &addr))
		return (0);

	return (addr);
}

/*
 *	kva_free:
 *
 *	Release a region of kernel virtual memory allocated
 *	with kva_alloc, and return the physical pages
 *	associated with that region.
 *
 *	This routine may not block on kernel maps.
 */
void
kva_free(addr, size)
	vm_offset_t addr;
	vm_size_t size;
{

	size = round_page(size);
	vmem_free(kernel_arena, addr, size);
}

/*
 *	Allocates a region from the kernel address map and physical pages
 *	within the specified address range to the kernel object.  Creates a
 *	wired mapping from this region to these pages, and returns the
 *	region's starting virtual address.  The allocated pages are not
 *	necessarily physically contiguous.  If M_ZERO is specified through the
 *	given flags, then the pages are zeroed before they are mapped.
 */
vm_offset_t
kmem_alloc_attr(vmem_t *vmem, vm_size_t size, int flags, vm_paddr_t low,
    vm_paddr_t high, vm_memattr_t memattr)
{
	vm_object_t object = vmem == kmem_arena ? kmem_object : kernel_object;
	vm_offset_t addr;
	vm_ooffset_t offset;
	vm_page_t m;
	int pflags, tries;
	int i;

	size = round_page(size);
	if (vmem_alloc(vmem, size, M_BESTFIT | flags, &addr))
		return (0);
	offset = addr - VM_MIN_KERNEL_ADDRESS;
	pflags = malloc2vm_flags(flags) | VM_ALLOC_NOBUSY;
	VM_OBJECT_WLOCK(object);
	for (i = 0; i < size; i += PAGE_SIZE) {
		tries = 0;
retry:
		m = vm_page_alloc_contig(object, OFF_TO_IDX(offset + i),
		    pflags, 1, low, high, PAGE_SIZE, 0, memattr);
		if (m == NULL) {
			VM_OBJECT_WUNLOCK(object);
			if (tries < ((flags & M_NOWAIT) != 0 ? 1 : 3)) {
				vm_pageout_grow_cache(tries, low, high);
				VM_OBJECT_WLOCK(object);
				tries++;
				goto retry;
			}
			/* 
			 * Unmap and free the pages.
			 */
			if (i != 0)
				pmap_remove(kernel_pmap, addr, addr + i);
			while (i != 0) {
				i -= PAGE_SIZE;
				m = vm_page_lookup(object,
				    OFF_TO_IDX(offset + i));
<<<<<<< HEAD
=======
				vm_page_unwire(m, PQ_INACTIVE);
>>>>>>> 2802c525
				vm_page_free(m);
			}
			vmem_free(vmem, addr, size);
			return (0);
		}
		if ((flags & M_ZERO) && (m->flags & PG_ZERO) == 0)
			pmap_zero_page(m);
		m->valid = VM_PAGE_BITS_ALL;
		pmap_enter(kernel_pmap, addr + i, VM_PROT_ALL, m, VM_PROT_ALL,
		    TRUE);
	}
	VM_OBJECT_WUNLOCK(object);
	return (addr);
}

/*
 *	Allocates a region from the kernel address map and physically
 *	contiguous pages within the specified address range to the kernel
 *	object.  Creates a wired mapping from this region to these pages, and
 *	returns the region's starting virtual address.  If M_ZERO is specified
 *	through the given flags, then the pages are zeroed before they are
 *	mapped.
 */
vm_offset_t
kmem_alloc_contig(struct vmem *vmem, vm_size_t size, int flags, vm_paddr_t low,
    vm_paddr_t high, u_long alignment, vm_paddr_t boundary,
    vm_memattr_t memattr)
{
	vm_object_t object = vmem == kmem_arena ? kmem_object : kernel_object;
	vm_offset_t addr, tmp;
	vm_ooffset_t offset;
	vm_page_t end_m, m;
	int pflags, tries;
 
	size = round_page(size);
	if (vmem_alloc(vmem, size, flags | M_BESTFIT, &addr))
		return (0);
	offset = addr - VM_MIN_KERNEL_ADDRESS;
	pflags = malloc2vm_flags(flags) | VM_ALLOC_NOBUSY;
	VM_OBJECT_WLOCK(object);
	tries = 0;
retry:
	m = vm_page_alloc_contig(object, OFF_TO_IDX(offset), pflags,
	    atop(size), low, high, alignment, boundary, memattr);
	if (m == NULL) {
		VM_OBJECT_WUNLOCK(object);
		if (tries < ((flags & M_NOWAIT) != 0 ? 1 : 3)) {
			vm_pageout_grow_cache(tries, low, high);
			VM_OBJECT_WLOCK(object);
			tries++;
			goto retry;
		}
		vmem_free(vmem, addr, size);
		return (0);
	}
	end_m = m + atop(size);
	tmp = addr;
	for (; m < end_m; m++) {
		if ((flags & M_ZERO) && (m->flags & PG_ZERO) == 0)
			pmap_zero_page(m);
		m->valid = VM_PAGE_BITS_ALL;
		pmap_enter(kernel_pmap, tmp, VM_PROT_ALL, m, VM_PROT_ALL, true);
		tmp += PAGE_SIZE;
	}
	VM_OBJECT_WUNLOCK(object);
	return (addr);
}

/*
 *	kmem_suballoc:
 *
 *	Allocates a map to manage a subrange
 *	of the kernel virtual address space.
 *
 *	Arguments are as follows:
 *
 *	parent		Map to take range from
 *	min, max	Returned endpoints of map
 *	size		Size of range to find
 *	superpage_align	Request that min is superpage aligned
 */
vm_map_t
kmem_suballoc(vm_map_t parent, vm_offset_t *min, vm_offset_t *max,
    vm_size_t size, boolean_t superpage_align)
{
	int ret;
	vm_map_t result;

	size = round_page(size);

	*min = vm_map_min(parent);
	ret = vm_map_find(parent, NULL, 0, min, size, 0, superpage_align ?
	    VMFS_SUPER_SPACE : VMFS_ANY_SPACE, VM_PROT_ALL, VM_PROT_ALL,
	    MAP_ACC_NO_CHARGE);
	if (ret != KERN_SUCCESS)
		panic("kmem_suballoc: bad status return of %d", ret);
	*max = *min + size;
	result = vm_map_create(vm_map_pmap(parent), *min, *max);
	if (result == NULL)
		panic("kmem_suballoc: cannot create submap");
	if (vm_map_submap(parent, *min, *max, result) != KERN_SUCCESS)
		panic("kmem_suballoc: unable to change range to submap");
	return (result);
}

/*
 *	kmem_malloc:
 *
 *	Allocate wired-down pages in the kernel's address space.
 */
vm_offset_t
kmem_malloc(struct vmem *vmem, vm_size_t size, int flags)
{
	vm_offset_t addr;
	int rv;

	size = round_page(size);
	if (vmem_alloc(vmem, size, flags | M_BESTFIT, &addr))
		return (0);

	rv = kmem_back((vmem == kmem_arena) ? kmem_object : kernel_object,
	    addr, size, flags);
	if (rv != KERN_SUCCESS) {
		vmem_free(vmem, addr, size);
		return (0);
	}
	return (addr);
}

/*
 *	kmem_back:
 *
 *	Allocate physical pages for the specified virtual address range.
 */
int
kmem_back(vm_object_t object, vm_offset_t addr, vm_size_t size, int flags)
{
	vm_offset_t offset, i;
	vm_page_t m;
	int pflags;

	KASSERT(object == kmem_object || object == kernel_object,
	    ("kmem_back: only supports kernel objects."));

	offset = addr - VM_MIN_KERNEL_ADDRESS;
	pflags = malloc2vm_flags(flags) | VM_ALLOC_NOBUSY | VM_ALLOC_WIRED;

	VM_OBJECT_WLOCK(object);
	for (i = 0; i < size; i += PAGE_SIZE) {
retry:
		m = vm_page_alloc(object, OFF_TO_IDX(offset + i), pflags);

		/*
		 * Ran out of space, free everything up and return. Don't need
		 * to lock page queues here as we know that the pages we got
		 * aren't on any queues.
		 */
		if (m == NULL) {
			if ((flags & M_NOWAIT) == 0) {
				VM_OBJECT_WUNLOCK(object);
				VM_WAIT;
				VM_OBJECT_WLOCK(object);
				goto retry;
			}
			/* 
			 * Unmap and free the pages.
			 */
			if (i != 0)
				pmap_remove(kernel_pmap, addr, addr + i);
			while (i != 0) {
				i -= PAGE_SIZE;
				m = vm_page_lookup(object,
						   OFF_TO_IDX(offset + i));
<<<<<<< HEAD
=======
				vm_page_unwire(m, PQ_INACTIVE);
>>>>>>> 2802c525
				vm_page_free(m);
			}
			VM_OBJECT_WUNLOCK(object);
			return (KERN_NO_SPACE);
		}
		if (flags & M_ZERO && (m->flags & PG_ZERO) == 0)
			pmap_zero_page(m);
		KASSERT((m->oflags & VPO_UNMANAGED) != 0,
		    ("kmem_malloc: page %p is managed", m));
		m->valid = VM_PAGE_BITS_ALL;
		pmap_enter(kernel_pmap, addr + i, VM_PROT_ALL, m, VM_PROT_ALL,
		    TRUE);
	}
	VM_OBJECT_WUNLOCK(object);

	return (KERN_SUCCESS);
}

void
kmem_unback(vm_object_t object, vm_offset_t addr, vm_size_t size)
{
	vm_page_t m;
	vm_offset_t offset;
	int i;

	KASSERT(object == kmem_object || object == kernel_object,
	    ("kmem_unback: only supports kernel objects."));

	pmap_remove(kernel_pmap, addr, addr + size);
	offset = addr - VM_MIN_KERNEL_ADDRESS;
	VM_OBJECT_WLOCK(object);
	for (i = 0; i < size; i += PAGE_SIZE) {
		m = vm_page_lookup(object, OFF_TO_IDX(offset + i));
<<<<<<< HEAD
=======
		vm_page_unwire(m, PQ_INACTIVE);
>>>>>>> 2802c525
		vm_page_free(m);
	}
	VM_OBJECT_WUNLOCK(object);
}

/*
 *	kmem_free:
 *
 *	Free memory allocated with kmem_malloc.  The size must match the
 *	original allocation.
 */
void
kmem_free(struct vmem *vmem, vm_offset_t addr, vm_size_t size)
{

	size = round_page(size);
	kmem_unback((vmem == kmem_arena) ? kmem_object : kernel_object,
	    addr, size);
	vmem_free(vmem, addr, size);
}

/*
 *	kmap_alloc_wait:
 *
 *	Allocates pageable memory from a sub-map of the kernel.  If the submap
 *	has no room, the caller sleeps waiting for more memory in the submap.
 *
 *	This routine may block.
 */
vm_offset_t
kmap_alloc_wait(map, size)
	vm_map_t map;
	vm_size_t size;
{
	vm_offset_t addr;

	size = round_page(size);
	if (!swap_reserve(size))
		return (0);

	for (;;) {
		/*
		 * To make this work for more than one map, use the map's lock
		 * to lock out sleepers/wakers.
		 */
		vm_map_lock(map);
		if (vm_map_findspace(map, vm_map_min(map), size, &addr) == 0)
			break;
		/* no space now; see if we can ever get space */
		if (vm_map_max(map) - vm_map_min(map) < size) {
			vm_map_unlock(map);
			swap_release(size);
			return (0);
		}
		map->needs_wakeup = TRUE;
		vm_map_unlock_and_wait(map, 0);
	}
	vm_map_insert(map, NULL, 0, addr, addr + size, VM_PROT_ALL,
	    VM_PROT_ALL, MAP_ACC_CHARGED);
	vm_map_unlock(map);
	return (addr);
}

/*
 *	kmap_free_wakeup:
 *
 *	Returns memory to a submap of the kernel, and wakes up any processes
 *	waiting for memory in that map.
 */
void
kmap_free_wakeup(map, addr, size)
	vm_map_t map;
	vm_offset_t addr;
	vm_size_t size;
{

	vm_map_lock(map);
	(void) vm_map_delete(map, trunc_page(addr), round_page(addr + size));
	if (map->needs_wakeup) {
		map->needs_wakeup = FALSE;
		vm_map_wakeup(map);
	}
	vm_map_unlock(map);
}

void
kmem_init_zero_region(void)
{
	vm_offset_t addr, i;
	vm_page_t m;

	/*
	 * Map a single physical page of zeros to a larger virtual range.
	 * This requires less looping in places that want large amounts of
	 * zeros, while not using much more physical resources.
	 */
	addr = kva_alloc(ZERO_REGION_SIZE);
	m = vm_page_alloc(NULL, 0, VM_ALLOC_NORMAL |
	    VM_ALLOC_NOOBJ | VM_ALLOC_WIRED | VM_ALLOC_ZERO);
	if ((m->flags & PG_ZERO) == 0)
		pmap_zero_page(m);
	for (i = 0; i < ZERO_REGION_SIZE; i += PAGE_SIZE)
		pmap_qenter(addr + i, &m, 1);
	pmap_protect(kernel_pmap, addr, addr + ZERO_REGION_SIZE, VM_PROT_READ);

	zero_region = (const void *)addr;
}

/*
 * 	kmem_init:
 *
 *	Create the kernel map; insert a mapping covering kernel text, 
 *	data, bss, and all space allocated thus far (`boostrap' data).  The 
 *	new map will thus map the range between VM_MIN_KERNEL_ADDRESS and 
 *	`start' as allocated, and the range between `start' and `end' as free.
 */
void
kmem_init(start, end)
	vm_offset_t start, end;
{
	vm_map_t m;

	m = vm_map_create(kernel_pmap, VM_MIN_KERNEL_ADDRESS, end);
	m->system_map = 1;
	vm_map_lock(m);
	/* N.B.: cannot use kgdb to debug, starting with this assignment ... */
	kernel_map = m;
	(void) vm_map_insert(m, NULL, (vm_ooffset_t) 0,
#ifdef __amd64__
	    KERNBASE,
#else		     
	    VM_MIN_KERNEL_ADDRESS,
#endif
	    start, VM_PROT_ALL, VM_PROT_ALL, MAP_NOFAULT);
	/* ... and ending with the completion of the above `insert' */
	vm_map_unlock(m);
}

#ifdef DIAGNOSTIC
/*
 * Allow userspace to directly trigger the VM drain routine for testing
 * purposes.
 */
static int
debug_vm_lowmem(SYSCTL_HANDLER_ARGS)
{
	int error, i;

	i = 0;
	error = sysctl_handle_int(oidp, &i, 0, req);
	if (error)
		return (error);
	if (i)	 
		EVENTHANDLER_INVOKE(vm_lowmem, 0);
	return (0);
}

SYSCTL_PROC(_debug, OID_AUTO, vm_lowmem, CTLTYPE_INT | CTLFLAG_RW, 0, 0,
    debug_vm_lowmem, "I", "set to trigger vm_lowmem event");
#endif<|MERGE_RESOLUTION|>--- conflicted
+++ resolved
@@ -193,10 +193,7 @@
 				i -= PAGE_SIZE;
 				m = vm_page_lookup(object,
 				    OFF_TO_IDX(offset + i));
-<<<<<<< HEAD
-=======
 				vm_page_unwire(m, PQ_INACTIVE);
->>>>>>> 2802c525
 				vm_page_free(m);
 			}
 			vmem_free(vmem, addr, size);
@@ -370,10 +367,7 @@
 				i -= PAGE_SIZE;
 				m = vm_page_lookup(object,
 						   OFF_TO_IDX(offset + i));
-<<<<<<< HEAD
-=======
 				vm_page_unwire(m, PQ_INACTIVE);
->>>>>>> 2802c525
 				vm_page_free(m);
 			}
 			VM_OBJECT_WUNLOCK(object);
@@ -407,10 +401,7 @@
 	VM_OBJECT_WLOCK(object);
 	for (i = 0; i < size; i += PAGE_SIZE) {
 		m = vm_page_lookup(object, OFF_TO_IDX(offset + i));
-<<<<<<< HEAD
-=======
 		vm_page_unwire(m, PQ_INACTIVE);
->>>>>>> 2802c525
 		vm_page_free(m);
 	}
 	VM_OBJECT_WUNLOCK(object);
