# $FreeBSD$
arm/arm/autoconf.c		standard
arm/arm/bcopy_page.S		standard
arm/arm/bcopyinout.S		standard
arm/arm/blockio.S		standard
arm/arm/bootconfig.c		standard
arm/arm/bus_space_asm_generic.S	standard
arm/arm/busdma_machdep.c 	optional	cpu_arm9 | cpu_arm9e | cpu_fa526 | cpu_sa1100 | cpu_sa1110 | cpu_xscale_80219 | cpu_xscale_80321 | cpu_xscale_81342 | cpu_xscale_ixp425 | cpu_xscale_ixp435 | cpu_xscale_pxa2x0
arm/arm/busdma_machdep-v6.c 	optional	cpu_arm11 | cpu_cortexa | cpu_mv_pj4b
arm/arm/copystr.S		standard
arm/arm/cpufunc.c		standard
arm/arm/cpufunc_asm.S		standard
arm/arm/cpufunc_asm_armv4.S 	standard
arm/arm/db_disasm.c		optional	ddb
arm/arm/db_interface.c		optional	ddb
arm/arm/db_trace.c		optional	ddb
arm/arm/disassem.c		optional	ddb
arm/arm/dump_machdep.c		standard
arm/arm/elf_machdep.c		standard
arm/arm/exception.S		standard
arm/arm/fiq.c			standard
arm/arm/fiq_subr.S		standard
arm/arm/fusu.S			standard
arm/arm/gdb_machdep.c		optional	gdb
arm/arm/identcpu.c		standard
arm/arm/in_cksum.c		optional	inet | inet6
arm/arm/in_cksum_arm.S		optional	inet | inet6
arm/arm/intr.c			standard
arm/arm/locore.S		standard	no-obj
arm/arm/machdep.c		standard
arm/arm/mem.c			optional	mem
arm/arm/minidump_machdep.c	optional	mem
arm/arm/mp_machdep.c		optional	smp
arm/arm/nexus.c			standard
arm/arm/pl310.c			optional	pl310
arm/arm/pmap.c			optional	cpu_arm9 | cpu_arm9e | cpu_fa526 | cpu_sa1100 | cpu_sa1110 | cpu_xscale_80219 | cpu_xscale_80321 | cpu_xscale_81342 | cpu_xscale_ixp425 | cpu_xscale_ixp435 | cpu_xscale_pxa2x0
arm/arm/pmap-v6.c		optional	cpu_arm11 | cpu_cortexa | cpu_mv_pj4b
arm/arm/sc_machdep.c		optional	sc
arm/arm/setcpsr.S		standard
arm/arm/setstack.s		standard
arm/arm/stack_machdep.c		optional	ddb | stack
arm/arm/support.S		standard
arm/arm/swtch.S			standard
arm/arm/sys_machdep.c		standard
arm/arm/trap.c			standard
arm/arm/uio_machdep.c		standard
arm/arm/undefined.c		standard
arm/arm/vectors.S		standard
arm/arm/vm_machdep.c		standard
arm/arm/vfp.c			optional	vfp
arm/fpe-arm/armfpe_glue.S	optional	armfpe
arm/fpe-arm/armfpe_init.c	optional	armfpe
arm/fpe-arm/armfpe.S		optional	armfpe
board_id.h			standard				   \
	dependency	"$S/arm/conf/genboardid.awk $S/arm/conf/mach-types" \
	compile-with	"${AWK} -f $S/arm/conf/genboardid.awk $S/arm/conf/mach-types > board_id.h" \
	no-obj no-implicit-rule before-depend				   \
	clean		"board_id.h"
cddl/compat/opensolaris/kern/opensolaris_atomic.c	optional zfs compile-with "${ZFS_C}"
<<<<<<< HEAD
compat/arm/freebsd_oabi_misc.c		optional compat_oabi
compat/arm/freebsd_oabi_syscalls.c	optional compat_oabi
compat/arm/freebsd_oabi_sysent.c	optional compat_oabi
=======
crypto/blowfish/bf_enc.c	optional	crypto | ipsec 
crypto/des/des_enc.c		optional	crypto | ipsec
dev/fb/fb.c			optional	sc
>>>>>>> 4172690a
dev/hwpmc/hwpmc_arm.c		optional	hwpmc
dev/kbd/kbd.c			optional	sc
dev/syscons/scgfbrndr.c		optional	sc
dev/syscons/scterm-teken.c	optional	sc
dev/syscons/scvtb.c		optional	sc
font.h				optional	sc			\
	compile-with	"uudecode < /usr/share/syscons/fonts/${SC_DFLT_FONT}-8x16.fnt && file2c 'u_char dflt_font_16[16*256] = {' '};' < ${SC_DFLT_FONT}-8x16 > font.h && uudecode < /usr/share/syscons/fonts/${SC_DFLT_FONT}-8x14.fnt && file2c 'u_char dflt_font_14[14*256] = {' '};' < ${SC_DFLT_FONT}-8x14 >> font.h && uudecode < /usr/share/syscons/fonts/${SC_DFLT_FONT}-8x8.fnt && file2c 'u_char dflt_font_8[8*256] = {' '};' < ${SC_DFLT_FONT}-8x8 >> font.h" \
	no-obj no-implicit-rule before-depend				\
	clean	"font.h ${SC_DFLT_FONT}-8x14 ${SC_DFLT_FONT}-8x16 ${SC_DFLT_FONT}-8x8"
kern/subr_dummy_vdso_tc.c	standard
libkern/arm/divsi3.S		standard
libkern/arm/ffs.S		standard
libkern/arm/ldivmod.S		standard
libkern/arm/ldivmod_helper.c	standard
libkern/arm/muldi3.c		standard
libkern/ashldi3.c		standard
libkern/ashrdi3.c		standard
libkern/divdi3.c		standard
libkern/ffsl.c			standard
libkern/fls.c			standard
libkern/flsl.c			standard
libkern/lshrdi3.c		standard
libkern/memchr.c		optional	fdt
libkern/moddi3.c		standard
libkern/qdivrem.c		standard
libkern/ucmpdi2.c		standard
libkern/udivdi3.c		standard
libkern/umoddi3.c		standard<|MERGE_RESOLUTION|>--- conflicted
+++ resolved
@@ -57,15 +57,12 @@
 	no-obj no-implicit-rule before-depend				   \
 	clean		"board_id.h"
 cddl/compat/opensolaris/kern/opensolaris_atomic.c	optional zfs compile-with "${ZFS_C}"
-<<<<<<< HEAD
 compat/arm/freebsd_oabi_misc.c		optional compat_oabi
 compat/arm/freebsd_oabi_syscalls.c	optional compat_oabi
 compat/arm/freebsd_oabi_sysent.c	optional compat_oabi
-=======
 crypto/blowfish/bf_enc.c	optional	crypto | ipsec 
 crypto/des/des_enc.c		optional	crypto | ipsec
 dev/fb/fb.c			optional	sc
->>>>>>> 4172690a
 dev/hwpmc/hwpmc_arm.c		optional	hwpmc
 dev/kbd/kbd.c			optional	sc
 dev/syscons/scgfbrndr.c		optional	sc
