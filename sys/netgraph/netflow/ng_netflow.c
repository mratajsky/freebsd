/*-
 * Copyright (c) 2010-2011 Alexander V. Chernikov <melifaro@ipfw.ru>
 * Copyright (c) 2004-2005 Gleb Smirnoff <glebius@FreeBSD.org>
 * Copyright (c) 2001-2003 Roman V. Palagin <romanp@unshadow.net>
 * All rights reserved.
 *
 * Redistribution and use in source and binary forms, with or without
 * modification, are permitted provided that the following conditions
 * are met:
 * 1. Redistributions of source code must retain the above copyright
 *    notice, this list of conditions and the following disclaimer.
 * 2. Redistributions in binary form must reproduce the above copyright
 *    notice, this list of conditions and the following disclaimer in the
 *    documentation and/or other materials provided with the distribution.
 *
 * THIS SOFTWARE IS PROVIDED BY THE AUTHOR AND CONTRIBUTORS ``AS IS'' AND
 * ANY EXPRESS OR IMPLIED WARRANTIES, INCLUDING, BUT NOT LIMITED TO, THE
 * IMPLIED WARRANTIES OF MERCHANTABILITY AND FITNESS FOR A PARTICULAR PURPOSE
 * ARE DISCLAIMED.  IN NO EVENT SHALL THE AUTHOR OR CONTRIBUTORS BE LIABLE
 * FOR ANY DIRECT, INDIRECT, INCIDENTAL, SPECIAL, EXEMPLARY, OR CONSEQUENTIAL
 * DAMAGES (INCLUDING, BUT NOT LIMITED TO, PROCUREMENT OF SUBSTITUTE GOODS
 * OR SERVICES; LOSS OF USE, DATA, OR PROFITS; OR BUSINESS INTERRUPTION)
 * HOWEVER CAUSED AND ON ANY THEORY OF LIABILITY, WHETHER IN CONTRACT, STRICT
 * LIABILITY, OR TORT (INCLUDING NEGLIGENCE OR OTHERWISE) ARISING IN ANY WAY
 * OUT OF THE USE OF THIS SOFTWARE, EVEN IF ADVISED OF THE POSSIBILITY OF
 * SUCH DAMAGE.
 *
 * $SourceForge: ng_netflow.c,v 1.30 2004/09/05 11:37:43 glebius Exp $
 */

static const char rcs_id[] =
    "@(#) $FreeBSD$";

#include "opt_inet6.h"
#include "opt_route.h"

#include <sys/param.h>
#include <sys/systm.h>
#include <sys/kernel.h>
#include <sys/limits.h>
#include <sys/mbuf.h>
#include <sys/socket.h>
#include <sys/syslog.h>
#include <sys/ctype.h>

#include <net/if.h>
#include <net/ethernet.h>
#include <net/route.h>
#include <net/if_arp.h>
#include <net/if_var.h>
#include <net/if_vlan_var.h>
#include <net/bpf.h>
#include <netinet/in.h>
#include <netinet/in_systm.h>
#include <netinet/ip.h>
#include <netinet/ip6.h>
#include <netinet/tcp.h>
#include <netinet/udp.h>
#include <netinet/sctp.h>

#include <netgraph/ng_message.h>
#include <netgraph/ng_parse.h>
#include <netgraph/netgraph.h>
#include <netgraph/netflow/netflow.h>
#include <netgraph/netflow/netflow_v9.h>
#include <netgraph/netflow/ng_netflow.h>

/* Netgraph methods */
static ng_constructor_t	ng_netflow_constructor;
static ng_rcvmsg_t	ng_netflow_rcvmsg;
static ng_close_t	ng_netflow_close;
static ng_shutdown_t	ng_netflow_rmnode;
static ng_newhook_t	ng_netflow_newhook;
static ng_rcvdata_t	ng_netflow_rcvdata;
static ng_disconnect_t	ng_netflow_disconnect;

/* Parse type for struct ng_netflow_info */
static const struct ng_parse_struct_field ng_netflow_info_type_fields[]
	= NG_NETFLOW_INFO_TYPE;
static const struct ng_parse_type ng_netflow_info_type = {
	&ng_parse_struct_type,
	&ng_netflow_info_type_fields
};

/*  Parse type for struct ng_netflow_ifinfo */
static const struct ng_parse_struct_field ng_netflow_ifinfo_type_fields[]
	= NG_NETFLOW_IFINFO_TYPE;
static const struct ng_parse_type ng_netflow_ifinfo_type = {
	&ng_parse_struct_type,
	&ng_netflow_ifinfo_type_fields
};

/* Parse type for struct ng_netflow_setdlt */
static const struct ng_parse_struct_field ng_netflow_setdlt_type_fields[]
	= NG_NETFLOW_SETDLT_TYPE;
static const struct ng_parse_type ng_netflow_setdlt_type = {
	&ng_parse_struct_type,
	&ng_netflow_setdlt_type_fields
};

/* Parse type for ng_netflow_setifindex */
static const struct ng_parse_struct_field ng_netflow_setifindex_type_fields[]
	= NG_NETFLOW_SETIFINDEX_TYPE;
static const struct ng_parse_type ng_netflow_setifindex_type = {
	&ng_parse_struct_type,
	&ng_netflow_setifindex_type_fields
};

/* Parse type for ng_netflow_settimeouts */
static const struct ng_parse_struct_field ng_netflow_settimeouts_type_fields[]
	= NG_NETFLOW_SETTIMEOUTS_TYPE;
static const struct ng_parse_type ng_netflow_settimeouts_type = {
	&ng_parse_struct_type,
	&ng_netflow_settimeouts_type_fields
};

/* Parse type for ng_netflow_setconfig */
static const struct ng_parse_struct_field ng_netflow_setconfig_type_fields[]
	= NG_NETFLOW_SETCONFIG_TYPE;
static const struct ng_parse_type ng_netflow_setconfig_type = {
	&ng_parse_struct_type,
	&ng_netflow_setconfig_type_fields
};

/* Parse type for ng_netflow_settemplate */
static const struct ng_parse_struct_field ng_netflow_settemplate_type_fields[]
	= NG_NETFLOW_SETTEMPLATE_TYPE;
static const struct ng_parse_type ng_netflow_settemplate_type = {
	&ng_parse_struct_type,
	&ng_netflow_settemplate_type_fields
};

/* Parse type for ng_netflow_setmtu */
static const struct ng_parse_struct_field ng_netflow_setmtu_type_fields[]
	= NG_NETFLOW_SETMTU_TYPE;
static const struct ng_parse_type ng_netflow_setmtu_type = {
	&ng_parse_struct_type,
	&ng_netflow_setmtu_type_fields
};

/* Parse type for struct ng_netflow_v9info */
static const struct ng_parse_struct_field ng_netflow_v9info_type_fields[]
	= NG_NETFLOW_V9INFO_TYPE;
static const struct ng_parse_type ng_netflow_v9info_type = {
	&ng_parse_struct_type,
	&ng_netflow_v9info_type_fields
};

/* List of commands and how to convert arguments to/from ASCII */
static const struct ng_cmdlist ng_netflow_cmds[] = {
       {
	 NGM_NETFLOW_COOKIE,
	 NGM_NETFLOW_INFO,
	 "info",
	 NULL,
	 &ng_netflow_info_type
       },
       {
	NGM_NETFLOW_COOKIE,
	NGM_NETFLOW_IFINFO,
	"ifinfo",
	&ng_parse_uint16_type,
	&ng_netflow_ifinfo_type
       },
       {
	NGM_NETFLOW_COOKIE,
	NGM_NETFLOW_SETDLT,
	"setdlt",
	&ng_netflow_setdlt_type,
	NULL
       },
       {
	NGM_NETFLOW_COOKIE,
	NGM_NETFLOW_SETIFINDEX,
	"setifindex",
	&ng_netflow_setifindex_type,
	NULL
       },
       {
	NGM_NETFLOW_COOKIE,
	NGM_NETFLOW_SETTIMEOUTS,
	"settimeouts",
	&ng_netflow_settimeouts_type,
	NULL
       },
       {
	NGM_NETFLOW_COOKIE,
	NGM_NETFLOW_SETCONFIG,
	"setconfig",
	&ng_netflow_setconfig_type,
	NULL
       },
       {
	NGM_NETFLOW_COOKIE,
	NGM_NETFLOW_SETTEMPLATE,
	"settemplate",
	&ng_netflow_settemplate_type,
	NULL
       },
       {
	NGM_NETFLOW_COOKIE,
	NGM_NETFLOW_SETMTU,
	"setmtu",
	&ng_netflow_setmtu_type,
	NULL
       },
       {
	 NGM_NETFLOW_COOKIE,
	 NGM_NETFLOW_V9INFO,
	 "v9info",
	 NULL,
	 &ng_netflow_v9info_type
       },
       { 0 }
};


/* Netgraph node type descriptor */
static struct ng_type ng_netflow_typestruct = {
	.version =	NG_ABI_VERSION,
	.name =		NG_NETFLOW_NODE_TYPE,
	.constructor =	ng_netflow_constructor,
	.rcvmsg =	ng_netflow_rcvmsg,
	.close =	ng_netflow_close,
	.shutdown =	ng_netflow_rmnode,
	.newhook =	ng_netflow_newhook,
	.rcvdata =	ng_netflow_rcvdata,
	.disconnect =	ng_netflow_disconnect,
	.cmdlist =	ng_netflow_cmds,
};
NETGRAPH_INIT(netflow, &ng_netflow_typestruct);

/* Called at node creation */
static int
ng_netflow_constructor(node_p node)
{
	priv_p priv;
	int i;

	/* Initialize private data */
	priv = malloc(sizeof(*priv), M_NETGRAPH, M_WAITOK | M_ZERO);

	/* Initialize fib data */
	priv->maxfibs = rt_numfibs;
	priv->fib_data = malloc(sizeof(fib_export_p) * priv->maxfibs,
	    M_NETGRAPH, M_WAITOK | M_ZERO);

	/* Make node and its data point at each other */
	NG_NODE_SET_PRIVATE(node, priv);
	priv->node = node;

	/* Initialize timeouts to default values */
	priv->info.nfinfo_inact_t = INACTIVE_TIMEOUT;
	priv->info.nfinfo_act_t = ACTIVE_TIMEOUT;

	/* Set default config */
	for (i = 0; i < NG_NETFLOW_MAXIFACES; i++)
		priv->ifaces[i].info.conf = NG_NETFLOW_CONF_INGRESS;

	/* Initialize callout handle */
	callout_init(&priv->exp_callout, CALLOUT_MPSAFE);

	/* Allocate memory and set up flow cache */
	ng_netflow_cache_init(priv);

	return (0);
}

/*
 * ng_netflow supports two hooks: data and export.
 * Incoming traffic is expected on data, and expired
 * netflow datagrams are sent to export.
 */
static int
ng_netflow_newhook(node_p node, hook_p hook, const char *name)
{
	const priv_p priv = NG_NODE_PRIVATE(node);

	if (strncmp(name, NG_NETFLOW_HOOK_DATA,	/* an iface hook? */
	    strlen(NG_NETFLOW_HOOK_DATA)) == 0) {
		iface_p iface;
		int ifnum = -1;
		const char *cp;
		char *eptr;

		cp = name + strlen(NG_NETFLOW_HOOK_DATA);
		if (!isdigit(*cp) || (cp[0] == '0' && cp[1] != '\0'))
			return (EINVAL);

		ifnum = (int)strtoul(cp, &eptr, 10);
		if (*eptr != '\0' || ifnum < 0 || ifnum >= NG_NETFLOW_MAXIFACES)
			return (EINVAL);

		/* See if hook is already connected */
		if (priv->ifaces[ifnum].hook != NULL)
			return (EISCONN);

		iface = &priv->ifaces[ifnum];

		/* Link private info and hook together */
		NG_HOOK_SET_PRIVATE(hook, iface);
		iface->hook = hook;

		/*
		 * In most cases traffic accounting is done on an
		 * Ethernet interface, so default data link type
		 * will be DLT_EN10MB.
		 */
		iface->info.ifinfo_dlt = DLT_EN10MB;

	} else if (strncmp(name, NG_NETFLOW_HOOK_OUT,
	    strlen(NG_NETFLOW_HOOK_OUT)) == 0) {
		iface_p iface;
		int ifnum = -1;
		const char *cp;
		char *eptr;

		cp = name + strlen(NG_NETFLOW_HOOK_OUT);
		if (!isdigit(*cp) || (cp[0] == '0' && cp[1] != '\0'))
			return (EINVAL);

		ifnum = (int)strtoul(cp, &eptr, 10);
		if (*eptr != '\0' || ifnum < 0 || ifnum >= NG_NETFLOW_MAXIFACES)
			return (EINVAL);

		/* See if hook is already connected */
		if (priv->ifaces[ifnum].out != NULL)
			return (EISCONN);

		iface = &priv->ifaces[ifnum];

		/* Link private info and hook together */
		NG_HOOK_SET_PRIVATE(hook, iface);
		iface->out = hook;

	} else if (strcmp(name, NG_NETFLOW_HOOK_EXPORT) == 0) {

		if (priv->export != NULL)
			return (EISCONN);

		/* Netflow version 5 supports 32-bit counters only */
		if (CNTR_MAX == UINT64_MAX)
			return (EINVAL);

		priv->export = hook;

		/* Exporter is ready. Let's schedule expiry. */
		callout_reset(&priv->exp_callout, (1*hz), &ng_netflow_expire,
		    (void *)priv);
	} else if (strcmp(name, NG_NETFLOW_HOOK_EXPORT9) == 0) {

		if (priv->export9 != NULL)
			return (EISCONN);

		priv->export9 = hook;

		/* Exporter is ready. Let's schedule expiry. */
		callout_reset(&priv->exp_callout, (1*hz), &ng_netflow_expire,
		    (void *)priv);
	} else
		return (EINVAL);

	return (0);
}

/* Get a netgraph control message. */
static int
ng_netflow_rcvmsg (node_p node, item_p item, hook_p lasthook)
{
	const priv_p priv = NG_NODE_PRIVATE(node);
	struct ng_mesg *resp = NULL;
	int error = 0;
	struct ng_mesg *msg;

	NGI_GET_MSG(item, msg);

	/* Deal with message according to cookie and command */
	switch (msg->header.typecookie) {
	case NGM_NETFLOW_COOKIE:
		switch (msg->header.cmd) {
		case NGM_NETFLOW_INFO:
		{
			struct ng_netflow_info *i;

			NG_MKRESPONSE(resp, msg, sizeof(struct ng_netflow_info),
			    M_NOWAIT);
			i = (struct ng_netflow_info *)resp->data;
			ng_netflow_copyinfo(priv, i);

			break;
		}
		case NGM_NETFLOW_IFINFO:
		{
			struct ng_netflow_ifinfo *i;
			const uint16_t *index;

			if (msg->header.arglen != sizeof(uint16_t))
				 ERROUT(EINVAL);

			index  = (uint16_t *)msg->data;
			if (*index >= NG_NETFLOW_MAXIFACES)
				ERROUT(EINVAL);

			/* connected iface? */
			if (priv->ifaces[*index].hook == NULL)
				 ERROUT(EINVAL);

			NG_MKRESPONSE(resp, msg,
			     sizeof(struct ng_netflow_ifinfo), M_NOWAIT);
			i = (struct ng_netflow_ifinfo *)resp->data;
			memcpy((void *)i, (void *)&priv->ifaces[*index].info,
			    sizeof(priv->ifaces[*index].info));

			break;
		}
		case NGM_NETFLOW_SETDLT:
		{
			struct ng_netflow_setdlt *set;
			struct ng_netflow_iface *iface;

			if (msg->header.arglen != sizeof(struct ng_netflow_setdlt))
				ERROUT(EINVAL);

			set = (struct ng_netflow_setdlt *)msg->data;
			if (set->iface >= NG_NETFLOW_MAXIFACES)
				ERROUT(EINVAL);
			iface = &priv->ifaces[set->iface];

			/* connected iface? */
			if (iface->hook == NULL)
				ERROUT(EINVAL);

			switch (set->dlt) {
			case	DLT_EN10MB:
				iface->info.ifinfo_dlt = DLT_EN10MB;
				break;
			case	DLT_RAW:
				iface->info.ifinfo_dlt = DLT_RAW;
				break;
			default:
				ERROUT(EINVAL);
			}
			break;
		}
		case NGM_NETFLOW_SETIFINDEX:
		{
			struct ng_netflow_setifindex *set;
			struct ng_netflow_iface *iface;

			if (msg->header.arglen != sizeof(struct ng_netflow_setifindex))
				ERROUT(EINVAL);

			set = (struct ng_netflow_setifindex *)msg->data;
			if (set->iface >= NG_NETFLOW_MAXIFACES)
				ERROUT(EINVAL);
			iface = &priv->ifaces[set->iface];

			/* connected iface? */
			if (iface->hook == NULL)
				ERROUT(EINVAL);

			iface->info.ifinfo_index = set->index;

			break;
		}
		case NGM_NETFLOW_SETTIMEOUTS:
		{
			struct ng_netflow_settimeouts *set;

			if (msg->header.arglen != sizeof(struct ng_netflow_settimeouts))
				ERROUT(EINVAL);

			set = (struct ng_netflow_settimeouts *)msg->data;

			priv->info.nfinfo_inact_t = set->inactive_timeout;
			priv->info.nfinfo_act_t = set->active_timeout;

			break;
		}
		case NGM_NETFLOW_SETCONFIG:
		{
			struct ng_netflow_setconfig *set;

			if (msg->header.arglen != sizeof(struct ng_netflow_setconfig))
				ERROUT(EINVAL);

			set = (struct ng_netflow_setconfig *)msg->data;

			if (set->iface >= NG_NETFLOW_MAXIFACES)
				ERROUT(EINVAL);
			
			priv->ifaces[set->iface].info.conf = set->conf;
	
			break;
		}
		case NGM_NETFLOW_SETTEMPLATE:
		{
			struct ng_netflow_settemplate *set;

			if (msg->header.arglen != sizeof(struct ng_netflow_settemplate))
				ERROUT(EINVAL);

			set = (struct ng_netflow_settemplate *)msg->data;

			priv->templ_packets = set->packets;
			priv->templ_time = set->time;

			break;
		}
		case NGM_NETFLOW_SETMTU:
		{
			struct ng_netflow_setmtu *set;

			if (msg->header.arglen != sizeof(struct ng_netflow_setmtu))
				ERROUT(EINVAL);

			set = (struct ng_netflow_setmtu *)msg->data;
			if ((set->mtu < MIN_MTU) || (set->mtu > MAX_MTU))
				ERROUT(EINVAL);

			priv->mtu = set->mtu;

			break;
		}
		case NGM_NETFLOW_SHOW:
		{
			if (msg->header.arglen != sizeof(struct ngnf_show_header))
				ERROUT(EINVAL);

			NG_MKRESPONSE(resp, msg, NGRESP_SIZE, M_NOWAIT);

			if (!resp)
				ERROUT(ENOMEM);

			error = ng_netflow_flow_show(priv,
			    (struct ngnf_show_header *)msg->data,
			    (struct ngnf_show_header *)resp->data);

			if (error)
				NG_FREE_MSG(resp);

			break;
		}
		case NGM_NETFLOW_V9INFO:
		{
			struct ng_netflow_v9info *i;

			NG_MKRESPONSE(resp, msg, sizeof(struct ng_netflow_v9info),
			    M_NOWAIT);
			i = (struct ng_netflow_v9info *)resp->data;
			ng_netflow_copyv9info(priv, i);

			break;
		}
		default:
			ERROUT(EINVAL);		/* unknown command */
			break;
		}
		break;
	default:
		ERROUT(EINVAL);		/* incorrect cookie */
		break;
	}

	/*
	 * Take care of synchronous response, if any.
	 * Free memory and return.
	 */
done:
	NG_RESPOND_MSG(error, node, item, resp);
	NG_FREE_MSG(msg);

	return (error);
}

/* Receive data on hook. */
static int
ng_netflow_rcvdata (hook_p hook, item_p item)
{
	const node_p node = NG_HOOK_NODE(hook);
	const priv_p priv = NG_NODE_PRIVATE(node);
	const iface_p iface = NG_HOOK_PRIVATE(hook);
	hook_p out;
	struct mbuf *m = NULL, *m_old = NULL;
	struct ip *ip = NULL;
	struct ip6_hdr *ip6 = NULL;
	struct m_tag *mtag;
	int pullup_len = 0, off;
	uint8_t upper_proto = 0, is_frag = 0;
	int error = 0, bypass = 0, acct = 0;
	unsigned int src_if_index;
	caddr_t upper_ptr = NULL;
	fib_export_p fe;	
	uint32_t fib;

	if ((hook == priv->export) || (hook == priv->export9)) {
		/*
		 * Data arrived on export hook.
		 * This must not happen.
		 */
		log(LOG_ERR, "ng_netflow: incoming data on export hook!\n");
		ERROUT(EINVAL);
	};

	if (hook == iface->hook) {
		if ((iface->info.conf & NG_NETFLOW_CONF_INGRESS) == 0)
			bypass = 1;
		out = iface->out;
	} else if (hook == iface->out) {
		if ((iface->info.conf & NG_NETFLOW_CONF_EGRESS) == 0)
			bypass = 1;
		out = iface->hook;
	} else
		ERROUT(EINVAL);

	if ((!bypass) &&
	    (iface->info.conf & (NG_NETFLOW_CONF_ONCE | NG_NETFLOW_CONF_THISONCE))) {
		mtag = m_tag_locate(NGI_M(item), MTAG_NETFLOW,
		    MTAG_NETFLOW_CALLED, NULL);
		while (mtag != NULL) {
			if ((iface->info.conf & NG_NETFLOW_CONF_ONCE) ||
			    ((ng_ID_t *)(mtag + 1))[0] == NG_NODE_ID(node)) {
				bypass = 1;
				break;
			}
			mtag = m_tag_locate(NGI_M(item), MTAG_NETFLOW,
			    MTAG_NETFLOW_CALLED, mtag);
		}
	}
	
	if (bypass) {
		if (out == NULL)
			ERROUT(ENOTCONN);

		NG_FWD_ITEM_HOOK(error, item, out);
		return (error);
	}
	
	if (iface->info.conf & (NG_NETFLOW_CONF_ONCE | NG_NETFLOW_CONF_THISONCE)) {
		mtag = m_tag_alloc(MTAG_NETFLOW, MTAG_NETFLOW_CALLED,
		    sizeof(ng_ID_t), M_NOWAIT);
		if (mtag) {
			((ng_ID_t *)(mtag + 1))[0] = NG_NODE_ID(node);
			m_tag_prepend(NGI_M(item), mtag);
		}
	}

	NGI_GET_M(item, m);
	m_old = m;

	/* Increase counters. */
	iface->info.ifinfo_packets++;

	/*
	 * Depending on interface data link type and packet contents
	 * we pullup enough data, so that ng_netflow_flow_add() does not
	 * need to know about mbuf at all. We keep current length of data
	 * needed to be contiguous in pullup_len. mtod() is done at the
	 * very end one more time, since m can had changed after pulluping.
	 *
	 * In case of unrecognized data we don't return error, but just
	 * pass data to downstream hook, if it is available.
	 */

#define	M_CHECK(length)	do {					\
	pullup_len += length;					\
	if (((m)->m_pkthdr.len < (pullup_len)) ||		\
	   ((pullup_len) > MHLEN)) {				\
		error = EINVAL;					\
		goto bypass;					\
	} 							\
	if ((m)->m_len < (pullup_len) &&			\
	   (((m) = m_pullup((m),(pullup_len))) == NULL)) {	\
		error = ENOBUFS;				\
		goto done;					\
	}							\
} while (0)

	switch (iface->info.ifinfo_dlt) {
	case DLT_EN10MB:	/* Ethernet */
	    {
		struct ether_header *eh;
		uint16_t etype;

		M_CHECK(sizeof(struct ether_header));
		eh = mtod(m, struct ether_header *);

		/* Make sure this is IP frame. */
		etype = ntohs(eh->ether_type);
		switch (etype) {
		case ETHERTYPE_IP:
			M_CHECK(sizeof(struct ip));
			eh = mtod(m, struct ether_header *);
			ip = (struct ip *)(eh + 1);
			break;
#ifdef INET6
		case ETHERTYPE_IPV6:
			/*
			 * m_pullup() called by M_CHECK() pullups
			 * kern.ipc.max_protohdr (default 60 bytes) which is enough
			 */
			M_CHECK(sizeof(struct ip6_hdr));
			eh = mtod(m, struct ether_header *);
			ip6 = (struct ip6_hdr *)(eh + 1);
			break;
#endif
		case ETHERTYPE_VLAN:
		    {
			struct ether_vlan_header *evh;

			M_CHECK(sizeof(struct ether_vlan_header) -
			    sizeof(struct ether_header));
			evh = mtod(m, struct ether_vlan_header *);
			etype = ntohs(evh->evl_proto);

			if (etype == ETHERTYPE_IP) {
				M_CHECK(sizeof(struct ip));
				ip = (struct ip *)(evh + 1);
				break;
#ifdef INET6
			} else if (etype == ETHERTYPE_IPV6) {
				M_CHECK(sizeof(struct ip6_hdr));
				ip6 = (struct ip6_hdr *)(evh + 1);
				break;
#endif
			}
		    }
		default:
			goto bypass;	/* pass this frame */
		}
		break;
	    }
	case DLT_RAW:		/* IP packets */
		M_CHECK(sizeof(struct ip));
		ip = mtod(m, struct ip *);
#ifdef INET6
		/* If INET6 is not defined IPv6 packets will be discarded in ng_netflow_flow_add() */
		if (ip->ip_v == IP6VERSION) {
			/* IPv6 packet */
			ip = NULL;
			M_CHECK(sizeof(struct ip6_hdr));
			ip6 = mtod(m, struct ip6_hdr *);
		}
#endif
		break;
	default:
		goto bypass;
		break;
	}

	off = pullup_len;

	if ((ip != NULL) && ((ip->ip_off & htons(IP_OFFMASK)) == 0)) {
		if ((ip->ip_v != IPVERSION) ||
		    ((ip->ip_hl << 2) < sizeof(struct ip)))
			goto bypass;
		/*
		 * In case of IPv4 header with options, we haven't pulled
		 * up enough, yet.
		 */
		M_CHECK((ip->ip_hl << 2) - sizeof(struct ip));

		/* Save upper layer offset and proto */
		off = pullup_len;
		upper_proto = ip->ip_p;

		/*
		 * XXX: in case of wrong upper layer header we will forward this packet
		 * but skip this record in netflow
		 */
		switch (ip->ip_p) {
		case IPPROTO_TCP:
			M_CHECK(sizeof(struct tcphdr));
			break;
		case IPPROTO_UDP:
			M_CHECK(sizeof(struct udphdr));
			break;
		case IPPROTO_SCTP:
			M_CHECK(sizeof(struct sctphdr));
			break;
		}
	} else if (ip != NULL) {
		/* Nothing to save except upper layer proto, since this is packet fragment */
		is_frag = 1;
		upper_proto = ip->ip_p;
		if ((ip->ip_v != IPVERSION) ||
		    ((ip->ip_hl << 2) < sizeof(struct ip)))
			goto bypass;
#ifdef INET6
	} else if (ip6 != NULL) {
		/* Check if we can export */
		if (priv->export9 == NULL)
			goto bypass;

		/* Loop thru IPv6 extended headers to get upper layer header / frag */
		int cur = ip6->ip6_nxt, hdr_off = 0;
		struct ip6_ext *ip6e;
		struct ip6_frag *ip6f;

		/* Save upper layer info */
		off = pullup_len;
		upper_proto = cur;

		if ((ip6->ip6_vfc & IPV6_VERSION_MASK) != IPV6_VERSION)
			goto bypass;

		while (42) {
			switch (cur) {
			/*
			 * Same as in IPv4, we can forward 'bad' packet without accounting
			 */
			case IPPROTO_TCP:
				M_CHECK(sizeof(struct tcphdr));
				goto loopend;
			case IPPROTO_UDP:
				M_CHECK(sizeof(struct udphdr));
				goto loopend;
			case IPPROTO_SCTP:
				M_CHECK(sizeof(struct sctphdr));
				goto loopend;

			/* Loop until 'real' upper layer headers */
			case IPPROTO_HOPOPTS:
			case IPPROTO_ROUTING:
			case IPPROTO_DSTOPTS:
				M_CHECK(sizeof(struct ip6_ext));
				ip6e = (struct ip6_ext *)(mtod(m, caddr_t) + off);
				upper_proto = ip6e->ip6e_nxt;
				hdr_off = (ip6e->ip6e_len + 1) << 3;
				break;

			/* RFC4302, can be before DSTOPTS */
			case IPPROTO_AH:
				M_CHECK(sizeof(struct ip6_ext));
				ip6e = (struct ip6_ext *)(mtod(m, caddr_t) + off);
				upper_proto = ip6e->ip6e_nxt;
				hdr_off = (ip6e->ip6e_len + 2) << 2;
				break;

			case IPPROTO_FRAGMENT:
				M_CHECK(sizeof(struct ip6_frag));
				ip6f = (struct ip6_frag *)(mtod(m, caddr_t) + off);
				upper_proto = ip6f->ip6f_nxt;
				hdr_off = sizeof(struct ip6_frag);
				off += hdr_off;
				is_frag = 1;
				goto loopend;

#if 0				
			case IPPROTO_NONE:
				goto loopend;
#endif
<<<<<<< HEAD
			/* Any unknow header (new extension or IPv6/IPv4 header for tunnels) */
=======
			/*
			 * Any unknown header (new extension or IPv6/IPv4
			 * header for tunnels) ends loop.
			 */
>>>>>>> 85823a3b
			default:
				goto loopend;
			}

			off += hdr_off;
			cur = upper_proto;
		}
#endif
	}
#undef	M_CHECK

#ifdef INET6
loopend:
#endif
	/* Just in case of real reallocation in M_CHECK() / m_pullup() */
	if (m != m_old) {
		atomic_fetchadd_32(&priv->info.nfinfo_realloc_mbuf, 1);
		ip = NULL;
		ip6 = NULL;
		switch (iface->info.ifinfo_dlt) {
		case DLT_EN10MB:	/* Ethernet */
		    {
			struct ether_header *eh;
	
			eh = mtod(m, struct ether_header *);
			switch (ntohs(eh->ether_type)) {
			case ETHERTYPE_IP:
				ip = (struct ip *)(eh + 1);
				break;
#ifdef INET6
			case ETHERTYPE_IPV6:
				ip6 = (struct ip6_hdr *)(eh + 1);
				break;
#endif
			case ETHERTYPE_VLAN:
			    {
				struct ether_vlan_header *evh;
	
				evh = mtod(m, struct ether_vlan_header *);
				if (ntohs(evh->evl_proto) == ETHERTYPE_IP) {
					ip = (struct ip *)(evh + 1);
					break;
#ifdef INET6
				} else if (ntohs(evh->evl_proto) == ETHERTYPE_IPV6) {
					ip6 = (struct ip6_hdr *)(evh + 1);
					break;
#endif					
				}
			    }
			default:
				panic("ng_netflow entered deadcode");
			}
			break;
		    }
		case DLT_RAW:		/* IP packets */
			ip = mtod(m, struct ip *);
#ifdef INET6			
			if (ip->ip_v == IP6VERSION) {
				/* IPv6 packet */
				ip = NULL;
				ip6 = mtod(m, struct ip6_hdr *);
			}
#endif			
 			break;
 		default:
 			panic("ng_netflow entered deadcode");
 		}
 	}

	upper_ptr = (caddr_t)(mtod(m, caddr_t) + off);

	/* Determine packet input interface. Prefer configured. */
	src_if_index = 0;
	if (hook == iface->out || iface->info.ifinfo_index == 0) {
		if (m->m_pkthdr.rcvif != NULL)
			src_if_index = m->m_pkthdr.rcvif->if_index;
	} else
		src_if_index = iface->info.ifinfo_index;
	
	/* Check packet FIB */
	fib = M_GETFIB(m);
	if (fib >= priv->maxfibs) {
		CTR2(KTR_NET, "ng_netflow_rcvdata(): packet fib %d is out of "
		    "range of available fibs: 0 .. %d",
		    fib, priv->maxfibs);
		goto bypass;
	}

	if ((fe = priv_to_fib(priv, fib)) == NULL) {
		/* Setup new FIB */
		if (ng_netflow_fib_init(priv, fib) != 0) {
			/* malloc() failed */
			goto bypass;
		}

		fe = priv_to_fib(priv, fib);
	}

	if (ip != NULL)
		error = ng_netflow_flow_add(priv, fe, ip, upper_ptr, upper_proto, is_frag, src_if_index);
#ifdef INET6		
	else if (ip6 != NULL)
		error = ng_netflow_flow6_add(priv, fe, ip6, upper_ptr, upper_proto, is_frag, src_if_index);
#endif
	else
		goto bypass;
	
	acct = 1;
bypass:
	if (out != NULL) {
		if (acct == 0) {
			/* Accounting failure */
			if (ip != NULL) {
				atomic_fetchadd_32(&priv->info.nfinfo_spackets, 1);
				priv->info.nfinfo_sbytes += m_length(m, NULL);
			} else if (ip6 != NULL) {
				atomic_fetchadd_32(&priv->info.nfinfo_spackets6, 1);
				priv->info.nfinfo_sbytes6 += m_length(m, NULL);
			}
		}

		/* XXX: error gets overwritten here */
		NG_FWD_NEW_DATA(error, item, out, m);
		return (error);
	}
done:
	if (item)
		NG_FREE_ITEM(item);
	if (m)
		NG_FREE_M(m);

	return (error);	
}

/* We will be shut down in a moment */
static int
ng_netflow_close(node_p node)
{
	const priv_p priv = NG_NODE_PRIVATE(node);

	callout_drain(&priv->exp_callout);
	ng_netflow_cache_flush(priv);

	return (0);
}

/* Do local shutdown processing. */
static int
ng_netflow_rmnode(node_p node)
{
	const priv_p priv = NG_NODE_PRIVATE(node);

	NG_NODE_SET_PRIVATE(node, NULL);
	NG_NODE_UNREF(priv->node);

	free(priv->fib_data, M_NETGRAPH);
	free(priv, M_NETGRAPH);

	return (0);
}

/* Hook disconnection. */
static int
ng_netflow_disconnect(hook_p hook)
{
	node_p node = NG_HOOK_NODE(hook);
	priv_p priv = NG_NODE_PRIVATE(node);
	iface_p iface = NG_HOOK_PRIVATE(hook);

	if (iface != NULL) {
		if (iface->hook == hook)
			iface->hook = NULL;
		if (iface->out == hook)
			iface->out = NULL;
	}

	/* if export hook disconnected stop running expire(). */
	if (hook == priv->export) {
		if (priv->export9 == NULL)
			callout_drain(&priv->exp_callout);
		priv->export = NULL;
	}

	if (hook == priv->export9) {
		if (priv->export == NULL)
			callout_drain(&priv->exp_callout);
		priv->export9 = NULL;
	}

	/* Removal of the last link destroys the node. */
	if (NG_NODE_NUMHOOKS(node) == 0)
		ng_rmnode_self(node);

	return (0);
}<|MERGE_RESOLUTION|>--- conflicted
+++ resolved
@@ -586,8 +586,8 @@
 	struct ip6_hdr *ip6 = NULL;
 	struct m_tag *mtag;
 	int pullup_len = 0, off;
-	uint8_t upper_proto = 0, is_frag = 0;
-	int error = 0, bypass = 0, acct = 0;
+	uint8_t acct = 0, bypass = 0, flags = 0, upper_proto = 0;
+	int error = 0, l3_off = 0;
 	unsigned int src_if_index;
 	caddr_t upper_ptr = NULL;
 	fib_export_p fe;	
@@ -644,6 +644,9 @@
 			m_tag_prepend(NGI_M(item), mtag);
 		}
 	}
+
+	/* Import configuration flags related to flow creation */
+	flags = iface->info.conf & NG_NETFLOW_FLOW_FLAGS;
 
 	NGI_GET_M(item, m);
 	m_old = m;
@@ -692,6 +695,7 @@
 			M_CHECK(sizeof(struct ip));
 			eh = mtod(m, struct ether_header *);
 			ip = (struct ip *)(eh + 1);
+			l3_off = sizeof(struct ether_header);
 			break;
 #ifdef INET6
 		case ETHERTYPE_IPV6:
@@ -702,6 +706,7 @@
 			M_CHECK(sizeof(struct ip6_hdr));
 			eh = mtod(m, struct ether_header *);
 			ip6 = (struct ip6_hdr *)(eh + 1);
+			l3_off = sizeof(struct ether_header);
 			break;
 #endif
 		case ETHERTYPE_VLAN:
@@ -712,6 +717,7 @@
 			    sizeof(struct ether_header));
 			evh = mtod(m, struct ether_vlan_header *);
 			etype = ntohs(evh->evl_proto);
+			l3_off = sizeof(struct ether_vlan_header);
 
 			if (etype == ETHERTYPE_IP) {
 				M_CHECK(sizeof(struct ip));
@@ -733,12 +739,13 @@
 	case DLT_RAW:		/* IP packets */
 		M_CHECK(sizeof(struct ip));
 		ip = mtod(m, struct ip *);
+		/* l3_off is already zero */
 #ifdef INET6
 		/* If INET6 is not defined IPv6 packets will be discarded in ng_netflow_flow_add() */
 		if (ip->ip_v == IP6VERSION) {
 			/* IPv6 packet */
 			ip = NULL;
-			M_CHECK(sizeof(struct ip6_hdr));
+			M_CHECK(sizeof(struct ip6_hdr) - sizeof(struct ip));
 			ip6 = mtod(m, struct ip6_hdr *);
 		}
 #endif
@@ -781,7 +788,7 @@
 		}
 	} else if (ip != NULL) {
 		/* Nothing to save except upper layer proto, since this is packet fragment */
-		is_frag = 1;
+		flags |= NG_NETFLOW_IS_FRAG;
 		upper_proto = ip->ip_p;
 		if ((ip->ip_v != IPVERSION) ||
 		    ((ip->ip_hl << 2) < sizeof(struct ip)))
@@ -843,21 +850,17 @@
 				upper_proto = ip6f->ip6f_nxt;
 				hdr_off = sizeof(struct ip6_frag);
 				off += hdr_off;
-				is_frag = 1;
+				flags |= NG_NETFLOW_IS_FRAG;
 				goto loopend;
 
 #if 0				
 			case IPPROTO_NONE:
 				goto loopend;
 #endif
-<<<<<<< HEAD
-			/* Any unknow header (new extension or IPv6/IPv4 header for tunnels) */
-=======
 			/*
 			 * Any unknown header (new extension or IPv6/IPv4
 			 * header for tunnels) ends loop.
 			 */
->>>>>>> 85823a3b
 			default:
 				goto loopend;
 			}
@@ -875,56 +878,11 @@
 	/* Just in case of real reallocation in M_CHECK() / m_pullup() */
 	if (m != m_old) {
 		atomic_fetchadd_32(&priv->info.nfinfo_realloc_mbuf, 1);
-		ip = NULL;
-		ip6 = NULL;
-		switch (iface->info.ifinfo_dlt) {
-		case DLT_EN10MB:	/* Ethernet */
-		    {
-			struct ether_header *eh;
-	
-			eh = mtod(m, struct ether_header *);
-			switch (ntohs(eh->ether_type)) {
-			case ETHERTYPE_IP:
-				ip = (struct ip *)(eh + 1);
-				break;
-#ifdef INET6
-			case ETHERTYPE_IPV6:
-				ip6 = (struct ip6_hdr *)(eh + 1);
-				break;
-#endif
-			case ETHERTYPE_VLAN:
-			    {
-				struct ether_vlan_header *evh;
-	
-				evh = mtod(m, struct ether_vlan_header *);
-				if (ntohs(evh->evl_proto) == ETHERTYPE_IP) {
-					ip = (struct ip *)(evh + 1);
-					break;
-#ifdef INET6
-				} else if (ntohs(evh->evl_proto) == ETHERTYPE_IPV6) {
-					ip6 = (struct ip6_hdr *)(evh + 1);
-					break;
-#endif					
-				}
-			    }
-			default:
-				panic("ng_netflow entered deadcode");
-			}
-			break;
-		    }
-		case DLT_RAW:		/* IP packets */
-			ip = mtod(m, struct ip *);
-#ifdef INET6			
-			if (ip->ip_v == IP6VERSION) {
-				/* IPv6 packet */
-				ip = NULL;
-				ip6 = mtod(m, struct ip6_hdr *);
-			}
-#endif			
- 			break;
- 		default:
- 			panic("ng_netflow entered deadcode");
- 		}
+		/* Restore ip/ipv6 pointer */
+		if (ip != NULL)
+			ip = (struct ip *)(mtod(m, caddr_t) + l3_off);
+		else if (ip6 != NULL)
+			ip6 = (struct ip6_hdr *)(mtod(m, caddr_t) + l3_off);
  	}
 
 	upper_ptr = (caddr_t)(mtod(m, caddr_t) + off);
@@ -957,10 +915,10 @@
 	}
 
 	if (ip != NULL)
-		error = ng_netflow_flow_add(priv, fe, ip, upper_ptr, upper_proto, is_frag, src_if_index);
+		error = ng_netflow_flow_add(priv, fe, ip, upper_ptr, upper_proto, flags, src_if_index);
 #ifdef INET6		
 	else if (ip6 != NULL)
-		error = ng_netflow_flow6_add(priv, fe, ip6, upper_ptr, upper_proto, is_frag, src_if_index);
+		error = ng_netflow_flow6_add(priv, fe, ip6, upper_ptr, upper_proto, flags, src_if_index);
 #endif
 	else
 		goto bypass;
