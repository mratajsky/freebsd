--- conflicted
+++ resolved
@@ -277,7 +277,6 @@
 	u_int regs[4];
 	int i, arat;
 
-<<<<<<< HEAD
 	if ((cpu_feature2 & CPUID2_X2APIC) != 0) {
 		if (rdmsr(MSR_APICBASE) & APICBASE_X2APIC)
 			x2apic = 1;
@@ -298,16 +297,9 @@
 	} else {
 		KASSERT(trunc_page(addr) == addr,
 		    ("local APIC not aligned on a page boundary"));
+		lapic_paddr = addr;
 		lapic = pmap_mapdev(addr, sizeof(lapic_t));
-		lapic_paddr = addr;
-	}
-=======
-	/* Map the local APIC and setup the spurious interrupt handler. */
-	KASSERT(trunc_page(addr) == addr,
-	    ("local APIC not aligned on a page boundary"));
-	lapic_paddr = addr;
-	lapic = pmap_mapdev(addr, sizeof(lapic_t));
->>>>>>> 76e28c4f
+	}
 	setidt(APIC_SPURIOUS_INT, IDTVEC(spuriousint), SDT_APIC, SEL_KPL,
 	    GSEL_APIC);
 
@@ -425,21 +417,12 @@
 	printf("  lint0: 0x%08x lint1: 0x%08x TPR: 0x%08x SVR: 0x%08x\n",
 	    lapic_lvt_lint0(), lapic_lvt_lint1(), lapic_tpr(), lapic_svr());
 	printf("  timer: 0x%08x therm: 0x%08x err: 0x%08x",
-<<<<<<< HEAD
 	    lapic_lvt_timer(), lapic_lvt_thermal(), lapic_lvt_error());
-	if (maxlvt >= LVT_PMC)
+	if (maxlvt >= APIC_LVT_PMC)
 		printf(" pmc: 0x%08x", lapic_lvt_pcint());
 	printf("\n");
-	if (maxlvt >= LVT_CMCI)
+	if (maxlvt >= APIC_LVT_CMCI)
 		printf("   cmci: 0x%08x\n", lapic_lvt_cmci());
-=======
-	    lapic->lvt_timer, lapic->lvt_thermal, lapic->lvt_error);
-	if (maxlvt >= APIC_LVT_PMC)
-		printf(" pmc: 0x%08x", lapic->lvt_pcint);
-	printf("\n");
-	if (maxlvt >= APIC_LVT_CMCI)
-		printf("   cmci: 0x%08x\n", lapic->lvt_cmci);
->>>>>>> 76e28c4f
 }
 
 void
@@ -462,29 +445,18 @@
 	lapic_enable();
 
 	/* Program LINT[01] LVT entries. */
-<<<<<<< HEAD
-	lapic_set_lvt_lint0(lvt_mode(la, LVT_LINT0, lapic_lvt_lint0()));
-	lapic_set_lvt_lint1(lvt_mode(la, LVT_LINT1, lapic_lvt_lint1()));
+	lapic_set_lvt_lint0(lvt_mode(la, APIC_LVT_LINT0, lapic_lvt_lint0()));
+	lapic_set_lvt_lint1(lvt_mode(la, APIC_LVT_LINT1, lapic_lvt_lint1()));
 
 	/* Program the PMC LVT entry if present. */
-	if (maxlvt >= LVT_PMC)
-		lapic_set_lvt_pcint(lvt_mode(la, LVT_PMC, lapic_lvt_pcint()));
+	if (maxlvt >= APIC_LVT_PMC) {
+		lapic_set_lvt_pcint(lvt_mode(la, APIC_LVT_PMC,
+		    lapic_lvt_pcint()));
+	}
 
 	/* Program timer LVT and setup handler. */
-	la->lvt_timer_cache = lvt_mode(la, LVT_TIMER, lapic_lvt_timer());
+	la->lvt_timer_cache = lvt_mode(la, APIC_LVT_TIMER, lapic_lvt_timer());
 	lapic_set_lvt_timer(la->lvt_timer_cache);
-=======
-	lapic->lvt_lint0 = lvt_mode(la, APIC_LVT_LINT0, lapic->lvt_lint0);
-	lapic->lvt_lint1 = lvt_mode(la, APIC_LVT_LINT1, lapic->lvt_lint1);
-
-	/* Program the PMC LVT entry if present. */
-	if (maxlvt >= APIC_LVT_PMC)
-		lapic->lvt_pcint = lvt_mode(la, APIC_LVT_PMC, lapic->lvt_pcint);
-
-	/* Program timer LVT and setup handler. */
-	la->lvt_timer_cache = lapic->lvt_timer =
-	    lvt_mode(la, APIC_LVT_TIMER, lapic->lvt_timer);
->>>>>>> 76e28c4f
 	if (boot) {
 		snprintf(buf, sizeof(buf), "cpu%d:timer", PCPU_GET(cpuid));
 		intrcnt_add(buf, &la->la_timer_count);
@@ -502,25 +474,17 @@
 	}
 
 	/* Program error LVT and clear any existing errors. */
-<<<<<<< HEAD
-	lapic_set_lvt_error(lvt_mode(la, LVT_ERROR, lapic_lvt_error()));
+	lapic_set_lvt_error(lvt_mode(la, APIC_LVT_ERROR, lapic_lvt_error()));
 	lapic_set_esr(0);
-=======
-	lapic->lvt_error = lvt_mode(la, APIC_LVT_ERROR, lapic->lvt_error);
-	lapic->esr = 0;
->>>>>>> 76e28c4f
 
 	/* XXX: Thermal LVT */
 
 	/* Program the CMCI LVT entry if present. */
-<<<<<<< HEAD
-	if (maxlvt >= LVT_CMCI)
-		lapic_set_lvt_cmci(lvt_mode(la, LVT_CMCI, lapic_lvt_cmci()));
-=======
-	if (maxlvt >= APIC_LVT_CMCI)
-		lapic->lvt_cmci = lvt_mode(la, APIC_LVT_CMCI, lapic->lvt_cmci);
->>>>>>> 76e28c4f
-	    
+	if (maxlvt >= APIC_LVT_CMCI) {
+		lapic_set_lvt_cmci(lvt_mode(la, APIC_LVT_CMCI,
+		    lapic_lvt_cmci()));
+	}
+
 	intr_restore(saveintr);
 }
 
@@ -543,11 +507,7 @@
 	struct lapic *la;
 
 	la = &lapics[lapic_id()];
-<<<<<<< HEAD
-	lapic_set_lvt_pcint(lvt_mode(la, LVT_PMC, lapic_lvt_pcint()));
-=======
-	lapic->lvt_pcint = lvt_mode(la, APIC_LVT_PMC, lapic->lvt_pcint);
->>>>>>> 76e28c4f
+	lapic_set_lvt_pcint(lvt_mode(la, APIC_LVT_PMC, lapic_lvt_pcint()));
 }
 #endif
 
@@ -562,13 +522,8 @@
 		return (0);
 
 	/* Fail if the PMC LVT is not present. */
-<<<<<<< HEAD
 	maxlvt = (lapic_version() & APIC_VER_MAXLVT) >> MAXLVTSHIFT;
-	if (maxlvt < LVT_PMC)
-=======
-	maxlvt = (lapic->version & APIC_VER_MAXLVT) >> MAXLVTSHIFT;
 	if (maxlvt < APIC_LVT_PMC)
->>>>>>> 76e28c4f
 		return (0);
 
 	lvts[APIC_LVT_PMC].lvt_masked = 0;
@@ -601,13 +556,8 @@
 		return;
 
 	/* Fail if the PMC LVT is not present. */
-<<<<<<< HEAD
 	maxlvt = (lapic_version() & APIC_VER_MAXLVT) >> MAXLVTSHIFT;
-	if (maxlvt < LVT_PMC)
-=======
-	maxlvt = (lapic->version & APIC_VER_MAXLVT) >> MAXLVTSHIFT;
 	if (maxlvt < APIC_LVT_PMC)
->>>>>>> 76e28c4f
 		return;
 
 	lvts[APIC_LVT_PMC].lvt_masked = 1;
