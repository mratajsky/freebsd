/*-
 * Copyright (c) 1988, 1991, 1993
 *	The Regents of the University of California.  All rights reserved.
 *
 * Redistribution and use in source and binary forms, with or without
 * modification, are permitted provided that the following conditions
 * are met:
 * 1. Redistributions of source code must retain the above copyright
 *    notice, this list of conditions and the following disclaimer.
 * 2. Redistributions in binary form must reproduce the above copyright
 *    notice, this list of conditions and the following disclaimer in the
 *    documentation and/or other materials provided with the distribution.
 * 4. Neither the name of the University nor the names of its contributors
 *    may be used to endorse or promote products derived from this software
 *    without specific prior written permission.
 *
 * THIS SOFTWARE IS PROVIDED BY THE REGENTS AND CONTRIBUTORS ``AS IS'' AND
 * ANY EXPRESS OR IMPLIED WARRANTIES, INCLUDING, BUT NOT LIMITED TO, THE
 * IMPLIED WARRANTIES OF MERCHANTABILITY AND FITNESS FOR A PARTICULAR PURPOSE
 * ARE DISCLAIMED.  IN NO EVENT SHALL THE REGENTS OR CONTRIBUTORS BE LIABLE
 * FOR ANY DIRECT, INDIRECT, INCIDENTAL, SPECIAL, EXEMPLARY, OR CONSEQUENTIAL
 * DAMAGES (INCLUDING, BUT NOT LIMITED TO, PROCUREMENT OF SUBSTITUTE GOODS
 * OR SERVICES; LOSS OF USE, DATA, OR PROFITS; OR BUSINESS INTERRUPTION)
 * HOWEVER CAUSED AND ON ANY THEORY OF LIABILITY, WHETHER IN CONTRACT, STRICT
 * LIABILITY, OR TORT (INCLUDING NEGLIGENCE OR OTHERWISE) ARISING IN ANY WAY
 * OUT OF THE USE OF THIS SOFTWARE, EVEN IF ADVISED OF THE POSSIBILITY OF
 * SUCH DAMAGE.
 *
 *	@(#)rtsock.c	8.7 (Berkeley) 10/12/95
 * $FreeBSD$
 */
#include "opt_compat.h"
#include "opt_mpath.h"
#include "opt_inet.h"
#include "opt_inet6.h"

#include <sys/param.h>
#include <sys/jail.h>
#include <sys/kernel.h>
#include <sys/domain.h>
#include <sys/lock.h>
#include <sys/malloc.h>
#include <sys/mbuf.h>
#include <sys/priv.h>
#include <sys/proc.h>
#include <sys/protosw.h>
#include <sys/rwlock.h>
#include <sys/signalvar.h>
#include <sys/socket.h>
#include <sys/socketvar.h>
#include <sys/sysctl.h>
#include <sys/systm.h>

#include <net/if.h>
#include <net/if_var.h>
#include <net/if_dl.h>
#include <net/if_llatbl.h>
#include <net/if_types.h>
#include <net/netisr.h>
#include <net/raw_cb.h>
#include <net/route.h>
#include <net/vnet.h>

#include <netinet/in.h>
#include <netinet/if_ether.h>
#include <netinet/ip_carp.h>
#ifdef INET6
#include <netinet6/in6_var.h>
#include <netinet6/scope6_var.h>
#endif

#ifdef COMPAT_FREEBSD32
#include <sys/mount.h>
#include <compat/freebsd32/freebsd32.h>

struct if_msghdr32 {
	uint16_t ifm_msglen;
	uint8_t	ifm_version;
	uint8_t	ifm_type;
	int32_t	ifm_addrs;
	int32_t	ifm_flags;
	uint16_t ifm_index;
	struct	if_data ifm_data;
};

struct if_msghdrl32 {
	uint16_t ifm_msglen;
	uint8_t	ifm_version;
	uint8_t	ifm_type;
	int32_t	ifm_addrs;
	int32_t	ifm_flags;
	uint16_t ifm_index;
	uint16_t _ifm_spare1;
	uint16_t ifm_len;
	uint16_t ifm_data_off;
	struct	if_data ifm_data;
};

struct ifa_msghdrl32 {
	uint16_t ifam_msglen;
	uint8_t	ifam_version;
	uint8_t	ifam_type;
	int32_t	ifam_addrs;
	int32_t	ifam_flags;
	uint16_t ifam_index;
	uint16_t _ifam_spare1;
	uint16_t ifam_len;
	uint16_t ifam_data_off;
	int32_t	ifam_metric;
	struct	if_data ifam_data;
};
#endif /* COMPAT_FREEBSD32 */

MALLOC_DEFINE(M_RTABLE, "routetbl", "routing tables");

/* NB: these are not modified */
static struct	sockaddr route_src = { 2, PF_ROUTE, };
static struct	sockaddr sa_zero   = { sizeof(sa_zero), AF_INET, };

/* These are external hooks for CARP. */
int	(*carp_get_vhid_p)(struct ifaddr *);

/*
 * Used by rtsock/raw_input callback code to decide whether to filter the update
 * notification to a socket bound to a particular FIB.
 */
#define	RTS_FILTER_FIB	M_PROTO8

typedef struct {
	int	ip_count;	/* attached w/ AF_INET */
	int	ip6_count;	/* attached w/ AF_INET6 */
	int	any_count;	/* total attached */
} route_cb_t;
static VNET_DEFINE(route_cb_t, route_cb);
#define	V_route_cb VNET(route_cb)

struct mtx rtsock_mtx;
MTX_SYSINIT(rtsock, &rtsock_mtx, "rtsock route_cb lock", MTX_DEF);

#define	RTSOCK_LOCK()	mtx_lock(&rtsock_mtx)
#define	RTSOCK_UNLOCK()	mtx_unlock(&rtsock_mtx)
#define	RTSOCK_LOCK_ASSERT()	mtx_assert(&rtsock_mtx, MA_OWNED)

static SYSCTL_NODE(_net, OID_AUTO, route, CTLFLAG_RD, 0, "");

struct walkarg {
	int	w_tmemsize;
	int	w_op, w_arg;
	caddr_t	w_tmem;
	struct sysctl_req *w_req;
};

static void	rts_input(struct mbuf *m);
static struct mbuf *rtsock_msg_mbuf(int type, struct rt_addrinfo *rtinfo);
static int	rtsock_msg_buffer(int type, struct rt_addrinfo *rtinfo,
			struct walkarg *w, int *plen);
static int	rt_xaddrs(caddr_t cp, caddr_t cplim,
			struct rt_addrinfo *rtinfo);
static int	sysctl_dumpentry(struct radix_node *rn, void *vw);
static int	sysctl_iflist(int af, struct walkarg *w);
static int	sysctl_ifmalist(int af, struct walkarg *w);
static int	route_output(struct mbuf *m, struct socket *so);
static void	rt_getmetrics(const struct rtentry *rt, struct rt_metrics *out);
static void	rt_dispatch(struct mbuf *, sa_family_t);
static struct sockaddr	*rtsock_fix_netmask(struct sockaddr *dst,
			struct sockaddr *smask, struct sockaddr_storage *dmask);

static struct netisr_handler rtsock_nh = {
	.nh_name = "rtsock",
	.nh_handler = rts_input,
	.nh_proto = NETISR_ROUTE,
	.nh_policy = NETISR_POLICY_SOURCE,
};

static int
sysctl_route_netisr_maxqlen(SYSCTL_HANDLER_ARGS)
{
	int error, qlimit;

	netisr_getqlimit(&rtsock_nh, &qlimit);
	error = sysctl_handle_int(oidp, &qlimit, 0, req);
        if (error || !req->newptr)
                return (error);
	if (qlimit < 1)
		return (EINVAL);
	return (netisr_setqlimit(&rtsock_nh, qlimit));
}
SYSCTL_PROC(_net_route, OID_AUTO, netisr_maxqlen, CTLTYPE_INT|CTLFLAG_RW,
    0, 0, sysctl_route_netisr_maxqlen, "I",
    "maximum routing socket dispatch queue length");

static void
rts_init(void)
{
	int tmp;

	if (TUNABLE_INT_FETCH("net.route.netisr_maxqlen", &tmp))
		rtsock_nh.nh_qlimit = tmp;
	netisr_register(&rtsock_nh);
}
SYSINIT(rtsock, SI_SUB_PROTO_DOMAIN, SI_ORDER_THIRD, rts_init, 0);

static int
raw_input_rts_cb(struct mbuf *m, struct sockproto *proto, struct sockaddr *src,
    struct rawcb *rp)
{
	int fibnum;

	KASSERT(m != NULL, ("%s: m is NULL", __func__));
	KASSERT(proto != NULL, ("%s: proto is NULL", __func__));
	KASSERT(rp != NULL, ("%s: rp is NULL", __func__));

	/* No filtering requested. */
	if ((m->m_flags & RTS_FILTER_FIB) == 0)
		return (0);

	/* Check if it is a rts and the fib matches the one of the socket. */
	fibnum = M_GETFIB(m);
	if (proto->sp_family != PF_ROUTE ||
	    rp->rcb_socket == NULL ||
	    rp->rcb_socket->so_fibnum == fibnum)
		return (0);

	/* Filtering requested and no match, the socket shall be skipped. */
	return (1);
}

static void
rts_input(struct mbuf *m)
{
	struct sockproto route_proto;
	unsigned short *family;
	struct m_tag *tag;

	route_proto.sp_family = PF_ROUTE;
	tag = m_tag_find(m, PACKET_TAG_RTSOCKFAM, NULL);
	if (tag != NULL) {
		family = (unsigned short *)(tag + 1);
		route_proto.sp_protocol = *family;
		m_tag_delete(m, tag);
	} else
		route_proto.sp_protocol = 0;

	raw_input_ext(m, &route_proto, &route_src, raw_input_rts_cb);
}

/*
 * It really doesn't make any sense at all for this code to share much
 * with raw_usrreq.c, since its functionality is so restricted.  XXX
 */
static void
rts_abort(struct socket *so)
{

	raw_usrreqs.pru_abort(so);
}

static void
rts_close(struct socket *so)
{

	raw_usrreqs.pru_close(so);
}

/* pru_accept is EOPNOTSUPP */

static int
rts_attach(struct socket *so, int proto, struct thread *td)
{
	struct rawcb *rp;
	int error;

	KASSERT(so->so_pcb == NULL, ("rts_attach: so_pcb != NULL"));

	/* XXX */
	rp = malloc(sizeof *rp, M_PCB, M_WAITOK | M_ZERO);
	if (rp == NULL)
		return ENOBUFS;

	so->so_pcb = (caddr_t)rp;
	so->so_fibnum = td->td_proc->p_fibnum;
	error = raw_attach(so, proto);
	rp = sotorawcb(so);
	if (error) {
		so->so_pcb = NULL;
		free(rp, M_PCB);
		return error;
	}
	RTSOCK_LOCK();
	switch(rp->rcb_proto.sp_protocol) {
	case AF_INET:
		V_route_cb.ip_count++;
		break;
	case AF_INET6:
		V_route_cb.ip6_count++;
		break;
	}
	V_route_cb.any_count++;
	RTSOCK_UNLOCK();
	soisconnected(so);
	so->so_options |= SO_USELOOPBACK;
	return 0;
}

static int
rts_bind(struct socket *so, struct sockaddr *nam, struct thread *td)
{

	return (raw_usrreqs.pru_bind(so, nam, td)); /* xxx just EINVAL */
}

static int
rts_connect(struct socket *so, struct sockaddr *nam, struct thread *td)
{

	return (raw_usrreqs.pru_connect(so, nam, td)); /* XXX just EINVAL */
}

/* pru_connect2 is EOPNOTSUPP */
/* pru_control is EOPNOTSUPP */

static void
rts_detach(struct socket *so)
{
	struct rawcb *rp = sotorawcb(so);

	KASSERT(rp != NULL, ("rts_detach: rp == NULL"));

	RTSOCK_LOCK();
	switch(rp->rcb_proto.sp_protocol) {
	case AF_INET:
		V_route_cb.ip_count--;
		break;
	case AF_INET6:
		V_route_cb.ip6_count--;
		break;
	}
	V_route_cb.any_count--;
	RTSOCK_UNLOCK();
	raw_usrreqs.pru_detach(so);
}

static int
rts_disconnect(struct socket *so)
{

	return (raw_usrreqs.pru_disconnect(so));
}

/* pru_listen is EOPNOTSUPP */

static int
rts_peeraddr(struct socket *so, struct sockaddr **nam)
{

	return (raw_usrreqs.pru_peeraddr(so, nam));
}

/* pru_rcvd is EOPNOTSUPP */
/* pru_rcvoob is EOPNOTSUPP */

static int
rts_send(struct socket *so, int flags, struct mbuf *m, struct sockaddr *nam,
	 struct mbuf *control, struct thread *td)
{

	return (raw_usrreqs.pru_send(so, flags, m, nam, control, td));
}

/* pru_sense is null */

static int
rts_shutdown(struct socket *so)
{

	return (raw_usrreqs.pru_shutdown(so));
}

static int
rts_sockaddr(struct socket *so, struct sockaddr **nam)
{

	return (raw_usrreqs.pru_sockaddr(so, nam));
}

static struct pr_usrreqs route_usrreqs = {
	.pru_abort =		rts_abort,
	.pru_attach =		rts_attach,
	.pru_bind =		rts_bind,
	.pru_connect =		rts_connect,
	.pru_detach =		rts_detach,
	.pru_disconnect =	rts_disconnect,
	.pru_peeraddr =		rts_peeraddr,
	.pru_send =		rts_send,
	.pru_shutdown =		rts_shutdown,
	.pru_sockaddr =		rts_sockaddr,
	.pru_close =		rts_close,
};

#ifndef _SOCKADDR_UNION_DEFINED
#define	_SOCKADDR_UNION_DEFINED
/*
 * The union of all possible address formats we handle.
 */
union sockaddr_union {
	struct sockaddr		sa;
	struct sockaddr_in	sin;
	struct sockaddr_in6	sin6;
};
#endif /* _SOCKADDR_UNION_DEFINED */

static int
rtm_get_jailed(struct rt_addrinfo *info, struct ifnet *ifp,
    struct rtentry *rt, union sockaddr_union *saun, struct ucred *cred)
{

	/* First, see if the returned address is part of the jail. */
	if (prison_if(cred, rt->rt_ifa->ifa_addr) == 0) {
		info->rti_info[RTAX_IFA] = rt->rt_ifa->ifa_addr;
		return (0);
	}

	switch (info->rti_info[RTAX_DST]->sa_family) {
#ifdef INET
	case AF_INET:
	{
		struct in_addr ia;
		struct ifaddr *ifa;
		int found;

		found = 0;
		/*
		 * Try to find an address on the given outgoing interface
		 * that belongs to the jail.
		 */
		IF_ADDR_RLOCK(ifp);
		TAILQ_FOREACH(ifa, &ifp->if_addrhead, ifa_link) {
			struct sockaddr *sa;
			sa = ifa->ifa_addr;
			if (sa->sa_family != AF_INET)
				continue;
			ia = ((struct sockaddr_in *)sa)->sin_addr;
			if (prison_check_ip4(cred, &ia) == 0) {
				found = 1;
				break;
			}
		}
		IF_ADDR_RUNLOCK(ifp);
		if (!found) {
			/*
			 * As a last resort return the 'default' jail address.
			 */
			ia = ((struct sockaddr_in *)rt->rt_ifa->ifa_addr)->
			    sin_addr;
			if (prison_get_ip4(cred, &ia) != 0)
				return (ESRCH);
		}
		bzero(&saun->sin, sizeof(struct sockaddr_in));
		saun->sin.sin_len = sizeof(struct sockaddr_in);
		saun->sin.sin_family = AF_INET;
		saun->sin.sin_addr.s_addr = ia.s_addr;
		info->rti_info[RTAX_IFA] = (struct sockaddr *)&saun->sin;
		break;
	}
#endif
#ifdef INET6
	case AF_INET6:
	{
		struct ifaddr *ifa;
		int found;

		found = 0;
		/*
		 * Try to find an address on the given outgoing interface
		 * that belongs to the jail.
		 */
		IF_ADDR_RLOCK(ifp);
		TAILQ_FOREACH(ifa, &ifp->if_addrhead, ifa_link) {
			if (ifa->ifa_addr->sa_family != AF_INET6)
				continue;
			if (prison_if(cred, ifa->ifa_addr) == 0) {
				found = 1;
				break;
			}
		}
		IF_ADDR_RUNLOCK(ifp);
		bzero(&saun->sin6, sizeof(struct sockaddr_in6));
		saun->sin6.sin6_len = sizeof(struct sockaddr_in6);
		saun->sin6.sin6_family = AF_INET6;
		if (!found) {
			/*
			 * As a last resort return the 'default' jail address.
			 */
			if (prison_get_ip6(cred, &saun->sin6) != 0)
				return (ESRCH);
		} else {
			struct sockaddr_in6 *sin6;

			sin6 = (struct sockaddr_in6 *)ifa->ifa_addr;
			saun->sin6.sin6_addr = sin6->sin6_addr;
			saun->sin6.sin6_scope_id = sin6->sin6_scope_id;
		}
		info->rti_info[RTAX_IFA] = (struct sockaddr *)&saun->sin6;
		break;
	}
#endif
	default:
		return (ESRCH);
	}
	return (0);
}

#ifdef INET6
static int
in6_rt_handle_lla(struct rt_msghdr **ortm, struct rt_addrinfo *info)
{
	struct sockaddr_dl sdl;
	struct sockaddr_in6 *sin6;
	struct rt_msghdr *rtm = *ortm;
	struct llentry *lle;
	struct ifnet *ifp;
	int i;

	if (rtm->rtm_type != RTM_GET)
		return (EOPNOTSUPP);
	sin6 = (struct sockaddr_in6 *)info->rti_info[RTAX_DST];
	if (sin6->sin6_scope_id == 0)
		return (EADDRNOTAVAIL);
	ifp = in6_getlinkifnet(sin6->sin6_scope_id);
	if (ifp == NULL)
		return (ESRCH);
	/* Clear all sockaddr pointers except DST */
	for (i = RTAX_GATEWAY; i < RTAX_MAX; i++)
		info->rti_info[i] = NULL;

	IF_AFDATA_RLOCK(ifp);
	lle = lla_lookup(LLTABLE6(ifp), 0, info->rti_info[RTAX_DST]);
	IF_AFDATA_RUNLOCK(ifp);
	if (lle != NULL) {
		bzero(&sdl, sizeof(sdl));
		info->rti_info[RTAX_GATEWAY] = (struct sockaddr *)&sdl;
		sdl.sdl_family = AF_LINK;
		sdl.sdl_len = sizeof(sdl);
		sdl.sdl_alen = ifp->if_addrlen;
		sdl.sdl_index = ifp->if_index;
		sdl.sdl_type = ifp->if_type;
		bcopy(&lle->ll_addr, LLADDR(&sdl), ifp->if_addrlen);
		if (lle->la_flags & LLE_PUB)
			rtm->rtm_flags |= RTF_ANNOUNCE;
		if (lle->la_flags & LLE_STATIC) {
			rtm->rtm_flags |= RTF_STATIC;
			rtm->rtm_rmx.rmx_expire = 0;
		} else
			rtm->rtm_rmx.rmx_expire = lle->la_expire;
		LLE_RUNLOCK(lle);
	} else
		info->rti_info[RTAX_GATEWAY] = ifp->if_addr->ifa_addr;
	rtm->rtm_flags |= RTF_UP | RTF_HOST;
	rtm->rtm_index = ifp->if_index;
	if (rtm->rtm_addrs & (RTA_IFA | RTA_IFP))
		info->rti_info[RTAX_IFP] = ifp->if_addr->ifa_addr;
	i = rt_msg2(rtm->rtm_type, info, NULL, NULL);
	if (i > rtm->rtm_msglen) {
		R_Malloc(rtm, struct rt_msghdr *, i);
		if (rtm == NULL)
			return (ENOBUFS);
		bcopy(*ortm, rtm, i);
		Free(*ortm);
		*ortm = rtm;
	}
	rt_msg2(rtm->rtm_type, info, (caddr_t)rtm, NULL);
	rtm->rtm_addrs = info->rti_addrs;
	return (0);
}
#endif

/*ARGSUSED*/
static int
route_output(struct mbuf *m, struct socket *so)
{
	struct rt_msghdr *rtm = NULL;
	struct rtentry *rt = NULL;
	struct radix_node_head *rnh;
	struct rt_addrinfo info;
<<<<<<< HEAD
	int len, error = 0;
=======
	struct sockaddr_storage ss;
#ifdef INET6
	struct sockaddr_in6 *sin6;
	int i, rti_need_deembed = 0;
#endif
	int alloc_len = 0, len, error = 0, fibnum;
>>>>>>> 32765bc6
	struct ifnet *ifp = NULL;
	union sockaddr_union saun;
	sa_family_t saf = AF_UNSPEC;
	struct rawcb *rp = NULL;
	struct walkarg w;

	fibnum = so->so_fibnum;

#define senderr(e) { error = e; goto flush;}
	if (m == NULL || ((m->m_len < sizeof(long)) &&
		       (m = m_pullup(m, sizeof(long))) == NULL))
		return (ENOBUFS);
	if ((m->m_flags & M_PKTHDR) == 0)
		panic("route_output");
	len = m->m_pkthdr.len;
	if (len < sizeof(*rtm) ||
	    len != mtod(m, struct rt_msghdr *)->rtm_msglen)
		senderr(EINVAL);

	/*
	 * Most of current messages are in range 200-240 bytes,
	 * minimize possible re-allocation on reply using larger size
	 * buffer aligned on 1k boundaty.
	 */
	alloc_len = roundup2(len, 1024);
	if ((rtm = malloc(alloc_len, M_TEMP, M_NOWAIT)) == NULL)
		senderr(ENOBUFS);

	m_copydata(m, 0, len, (caddr_t)rtm);
	bzero(&info, sizeof(info));
	bzero(&w, sizeof(w));

	if (rtm->rtm_version != RTM_VERSION) {
		/* Do not touch message since format is unknown */
		free(rtm, M_TEMP);
		rtm = NULL;
		senderr(EPROTONOSUPPORT);
	}

	/*
	 * Starting from here, it is possible
	 * to alter original message and insert
	 * caller PID and error value.
	 */

	rtm->rtm_pid = curproc->p_pid;
	info.rti_addrs = rtm->rtm_addrs;
<<<<<<< HEAD
	if (rt_xaddrs((caddr_t)(rtm + 1), len + (caddr_t)rtm, &info)) {
		info.rti_info[RTAX_DST] = NULL;
=======

	info.rti_mflags = rtm->rtm_inits;
	info.rti_rmx = &rtm->rtm_rmx;

	/*
	 * rt_xaddrs() performs s6_addr[2] := sin6_scope_id for AF_INET6
	 * link-local address because rtrequest requires addresses with
	 * embedded scope id.
	 */
	if (rt_xaddrs((caddr_t)(rtm + 1), len + (caddr_t)rtm, &info))
>>>>>>> 32765bc6
		senderr(EINVAL);

	info.rti_flags = rtm->rtm_flags;
	if (info.rti_info[RTAX_DST] == NULL ||
	    info.rti_info[RTAX_DST]->sa_family >= AF_MAX ||
	    (info.rti_info[RTAX_GATEWAY] != NULL &&
	     info.rti_info[RTAX_GATEWAY]->sa_family >= AF_MAX))
		senderr(EINVAL);
	saf = info.rti_info[RTAX_DST]->sa_family;
	/*
	 * Verify that the caller has the appropriate privilege; RTM_GET
	 * is the only operation the non-superuser is allowed.
	 */
	if (rtm->rtm_type != RTM_GET) {
		error = priv_check(curthread, PRIV_NET_ROUTE);
		if (error)
			senderr(error);
	}

	/*
	 * The given gateway address may be an interface address.
	 * For example, issuing a "route change" command on a route
	 * entry that was created from a tunnel, and the gateway
	 * address given is the local end point. In this case the 
	 * RTF_GATEWAY flag must be cleared or the destination will
	 * not be reachable even though there is no error message.
	 */
	if (info.rti_info[RTAX_GATEWAY] != NULL &&
	    info.rti_info[RTAX_GATEWAY]->sa_family != AF_LINK) {
		struct route gw_ro;

		bzero(&gw_ro, sizeof(gw_ro));
		gw_ro.ro_dst = *info.rti_info[RTAX_GATEWAY];
		rtalloc_ign_fib(&gw_ro, 0, fibnum);
		/* 
		 * A host route through the loopback interface is 
		 * installed for each interface adddress. In pre 8.0
		 * releases the interface address of a PPP link type
		 * is not reachable locally. This behavior is fixed as 
		 * part of the new L2/L3 redesign and rewrite work. The
		 * signature of this interface address route is the
		 * AF_LINK sa_family type of the rt_gateway, and the
		 * rt_ifp has the IFF_LOOPBACK flag set.
		 */
		if (gw_ro.ro_rt != NULL &&
		    gw_ro.ro_rt->rt_gateway->sa_family == AF_LINK &&
		    gw_ro.ro_rt->rt_ifp->if_flags & IFF_LOOPBACK) {
			info.rti_flags &= ~RTF_GATEWAY;
			info.rti_flags |= RTF_GWFLAG_COMPAT;
		}
		if (gw_ro.ro_rt != NULL)
			RTFREE(gw_ro.ro_rt);
	}

	switch (rtm->rtm_type) {
		struct rtentry *saved_nrt;

	case RTM_ADD:
	case RTM_CHANGE:
		if (info.rti_info[RTAX_GATEWAY] == NULL)
			senderr(EINVAL);
		saved_nrt = NULL;

		/* support for new ARP code */
		if (info.rti_info[RTAX_GATEWAY]->sa_family == AF_LINK &&
		    (rtm->rtm_flags & RTF_LLDATA) != 0) {
			error = lla_rt_output(rtm, &info);
			break;
		}
<<<<<<< HEAD
		error = rtrequest1_fib(RTM_ADD, &info, &saved_nrt,
		    so->so_fibnum);
		if (error == 0 && saved_nrt) {
=======
		error = rtrequest1_fib(rtm->rtm_type, &info, &saved_nrt,
		    fibnum);
		if (error == 0 && saved_nrt != NULL) {
#ifdef INET6
			rti_need_deembed = (V_deembed_scopeid) ? 1 : 0;
#endif
>>>>>>> 32765bc6
			RT_LOCK(saved_nrt);
			rtm->rtm_index = saved_nrt->rt_ifp->if_index;
			RT_REMREF(saved_nrt);
			RT_UNLOCK(saved_nrt);
		}
		break;

	case RTM_DELETE:
		saved_nrt = NULL;
		/* support for new ARP code */
		if (info.rti_info[RTAX_GATEWAY] && 
		    (info.rti_info[RTAX_GATEWAY]->sa_family == AF_LINK) &&
		    (rtm->rtm_flags & RTF_LLDATA) != 0) {
			error = lla_rt_output(rtm, &info);
			break;
		}
		error = rtrequest1_fib(RTM_DELETE, &info, &saved_nrt, fibnum);
		if (error == 0) {
			RT_LOCK(saved_nrt);
			rt = saved_nrt;
			goto report;
		}
		break;

	case RTM_GET:
<<<<<<< HEAD
	case RTM_CHANGE:
	case RTM_LOCK:
#ifdef INET6
		if (info.rti_info[RTAX_DST]->sa_family == AF_INET6) {
			struct sockaddr_in6 *sin6;

			sin6 = (struct sockaddr_in6 *)info.rti_info[RTAX_DST];
			if (IN6_IS_ADDR_LINKLOCAL(&sin6->sin6_addr)) {
				error = in6_rt_handle_lla(&rtm, &info);
				break;
			}
		}
#endif
		rnh = rt_tables_get_rnh(so->so_fibnum,
		    info.rti_info[RTAX_DST]->sa_family);
=======
		rnh = rt_tables_get_rnh(fibnum, saf);
>>>>>>> 32765bc6
		if (rnh == NULL)
			senderr(EAFNOSUPPORT);

		RADIX_NODE_HEAD_RLOCK(rnh);

		if (info.rti_info[RTAX_NETMASK] == NULL &&
		    rtm->rtm_type == RTM_GET) {
			/*
			 * Provide logest prefix match for
			 * address lookup (no mask).
			 * 'route -n get addr'
			 */
			rt = (struct rtentry *) rnh->rnh_matchaddr(
			    info.rti_info[RTAX_DST], rnh);
		} else
			rt = (struct rtentry *) rnh->rnh_lookup(
			    info.rti_info[RTAX_DST],
			    info.rti_info[RTAX_NETMASK], rnh);

		if (rt == NULL) {
			RADIX_NODE_HEAD_RUNLOCK(rnh);
			senderr(ESRCH);
		}
#ifdef RADIX_MPATH
		/*
		 * for RTM_CHANGE/LOCK, if we got multipath routes,
		 * we require users to specify a matching RTAX_GATEWAY.
		 *
		 * for RTM_GET, gate is optional even with multipath.
		 * if gate == NULL the first match is returned.
		 * (no need to call rt_mpath_matchgate if gate == NULL)
		 */
		if (rn_mpath_capable(rnh) &&
		    (rtm->rtm_type != RTM_GET || info.rti_info[RTAX_GATEWAY])) {
			rt = rt_mpath_matchgate(rt, info.rti_info[RTAX_GATEWAY]);
			if (!rt) {
				RADIX_NODE_HEAD_RUNLOCK(rnh);
				senderr(ESRCH);
			}
		}
#endif
		/*
		 * If performing proxied L2 entry insertion, and
		 * the actual PPP host entry is found, perform
		 * another search to retrieve the prefix route of
		 * the local end point of the PPP link.
		 */
		if (rtm->rtm_flags & RTF_ANNOUNCE) {
			struct sockaddr laddr;

			if (rt->rt_ifp != NULL && 
			    rt->rt_ifp->if_type == IFT_PROPVIRTUAL) {
				struct ifaddr *ifa;

				ifa = ifa_ifwithnet(info.rti_info[RTAX_DST], 1);
				if (ifa != NULL)
					rt_maskedcopy(ifa->ifa_addr,
						      &laddr,
						      ifa->ifa_netmask);
			} else
				rt_maskedcopy(rt->rt_ifa->ifa_addr,
					      &laddr,
					      rt->rt_ifa->ifa_netmask);
			/* 
			 * refactor rt and no lock operation necessary
			 */
			rt = (struct rtentry *)rnh->rnh_matchaddr(&laddr, rnh);
			if (rt == NULL) {
				RADIX_NODE_HEAD_RUNLOCK(rnh);
				senderr(ESRCH);
			}
		} 
		RT_LOCK(rt);
		RT_ADDREF(rt);
		RADIX_NODE_HEAD_RUNLOCK(rnh);

report:
		RT_LOCK_ASSERT(rt);
		if ((rt->rt_flags & RTF_HOST) == 0
		    ? jailed_without_vnet(curthread->td_ucred)
		    : prison_if(curthread->td_ucred,
		    rt_key(rt)) != 0) {
			RT_UNLOCK(rt);
			senderr(ESRCH);
		}
		info.rti_info[RTAX_DST] = rt_key(rt);
		info.rti_info[RTAX_GATEWAY] = rt->rt_gateway;
		info.rti_info[RTAX_NETMASK] = rtsock_fix_netmask(rt_key(rt),
		    rt_mask(rt), &ss);
		info.rti_info[RTAX_GENMASK] = 0;
		if (rtm->rtm_addrs & (RTA_IFP | RTA_IFA)) {
			ifp = rt->rt_ifp;
			if (ifp) {
				info.rti_info[RTAX_IFP] =
				    ifp->if_addr->ifa_addr;
				error = rtm_get_jailed(&info, ifp, rt,
				    &saun, curthread->td_ucred);
				if (error != 0) {
					RT_UNLOCK(rt);
					senderr(error);
				}
				if (ifp->if_flags & IFF_POINTOPOINT)
					info.rti_info[RTAX_BRD] =
					    rt->rt_ifa->ifa_dstaddr;
				rtm->rtm_index = ifp->if_index;
			} else {
				info.rti_info[RTAX_IFP] = NULL;
				info.rti_info[RTAX_IFA] = NULL;
			}
		} else if ((ifp = rt->rt_ifp) != NULL) {
			rtm->rtm_index = ifp->if_index;
		}

		/* Check if we need to realloc storage */
		rtsock_msg_buffer(rtm->rtm_type, &info, NULL, &len);
		if (len > alloc_len) {
			struct rt_msghdr *new_rtm;
			new_rtm = malloc(len, M_TEMP, M_NOWAIT);
			if (new_rtm == NULL) {
				RT_UNLOCK(rt);
				senderr(ENOBUFS);
			}
			bcopy(rtm, new_rtm, rtm->rtm_msglen);
			free(rtm, M_TEMP);
			rtm = new_rtm;
			alloc_len = len;
		}

		w.w_tmem = (caddr_t)rtm;
		w.w_tmemsize = alloc_len;
		rtsock_msg_buffer(rtm->rtm_type, &info, &w, &len);

		if (rt->rt_flags & RTF_GWFLAG_COMPAT)
			rtm->rtm_flags = RTF_GATEWAY | 
				(rt->rt_flags & ~RTF_GWFLAG_COMPAT);
		else
			rtm->rtm_flags = rt->rt_flags;
		rt_getmetrics(rt, &rtm->rtm_rmx);
		rtm->rtm_addrs = info.rti_addrs;

		RT_UNLOCK(rt);
		break;

	default:
		senderr(EOPNOTSUPP);
	}

flush:
	if (rt != NULL)
		RTFREE(rt);
	/*
	 * Check to see if we don't want our own messages.
	 */
	if ((so->so_options & SO_USELOOPBACK) == 0) {
		if (V_route_cb.any_count <= 1) {
			if (rtm != NULL)
				free(rtm, M_TEMP);
			m_freem(m);
			return (error);
		}
		/* There is another listener, so construct message */
		rp = sotorawcb(so);
	}
<<<<<<< HEAD
	if (rtm) {
=======

	if (rtm != NULL) {
#ifdef INET6
		if (rti_need_deembed) {
			/* sin6_scope_id is recovered before sending rtm. */
			sin6 = (struct sockaddr_in6 *)&ss;
			for (i = 0; i < RTAX_MAX; i++) {
				if (info.rti_info[i] == NULL)
					continue;
				if (info.rti_info[i]->sa_family != AF_INET6)
					continue;
				bcopy(info.rti_info[i], sin6, sizeof(*sin6));
				if (sa6_recoverscope(sin6) == 0)
					bcopy(sin6, info.rti_info[i],
						    sizeof(*sin6));
			}
		}
#endif
		if (error != 0)
			rtm->rtm_errno = error;
		else
			rtm->rtm_flags |= RTF_DONE;

>>>>>>> 32765bc6
		m_copyback(m, 0, rtm->rtm_msglen, (caddr_t)rtm);
		if (m->m_pkthdr.len < rtm->rtm_msglen) {
			m_freem(m);
			m = NULL;
		} else if (m->m_pkthdr.len > rtm->rtm_msglen)
			m_adj(m, rtm->rtm_msglen - m->m_pkthdr.len);

		free(rtm, M_TEMP);
	}
	if (m != NULL) {
		M_SETFIB(m, fibnum);
		m->m_flags |= RTS_FILTER_FIB;
		if (rp) {
			/*
			 * XXX insure we don't get a copy by
			 * invalidating our protocol
			 */
			unsigned short family = rp->rcb_proto.sp_family;
			rp->rcb_proto.sp_family = 0;
			rt_dispatch(m, saf);
			rp->rcb_proto.sp_family = family;
		} else
			rt_dispatch(m, saf);
	}

	return (error);
}

static void
rt_getmetrics(const struct rtentry *rt, struct rt_metrics *out)
{

	bzero(out, sizeof(*out));
	out->rmx_mtu = rt->rt_mtu;
	out->rmx_weight = rt->rt_weight;
	out->rmx_pksent = counter_u64_fetch(rt->rt_pksent);
	/* Kernel -> userland timebase conversion. */
	out->rmx_expire = rt->rt_expire ?
	    rt->rt_expire - time_uptime + time_second : 0;
}

/*
 * Extract the addresses of the passed sockaddrs.
 * Do a little sanity checking so as to avoid bad memory references.
 * This data is derived straight from userland.
 */
static int
rt_xaddrs(caddr_t cp, caddr_t cplim, struct rt_addrinfo *rtinfo)
{
	struct sockaddr *sa;
	int i;

	for (i = 0; i < RTAX_MAX && cp < cplim; i++) {
		if ((rtinfo->rti_addrs & (1 << i)) == 0)
			continue;
		sa = (struct sockaddr *)cp;
		/*
		 * It won't fit.
		 */
		if (cp + sa->sa_len > cplim)
			return (EINVAL);
		/*
		 * there are no more.. quit now
		 * If there are more bits, they are in error.
		 * I've seen this. route(1) can evidently generate these. 
		 * This causes kernel to core dump.
		 * for compatibility, If we see this, point to a safe address.
		 */
		if (sa->sa_len == 0) {
			rtinfo->rti_info[i] = &sa_zero;
			return (0); /* should be EINVAL but for compat */
		}
		/* accept it */
#ifdef INET6
		/*
		 * XXX: some software use embedded scope ids.
		 * We remove id from address and initialize sin6_scope_id
		 * instead.
		 */
		if (sa->sa_family == AF_INET6)
			sa6_recoverscope((struct sockaddr_in6 *)sa);
#endif
		rtinfo->rti_info[i] = sa;
		cp += SA_SIZE(sa);
	}
	return (0);
}

/*
 * Fill in @dmask with valid netmask leaving original @smask
 * intact. Mostly used with radix netmasks.
 */
static struct sockaddr *
rtsock_fix_netmask(struct sockaddr *dst, struct sockaddr *smask,
    struct sockaddr_storage *dmask)
{
	if (dst == NULL || smask == NULL)
		return (NULL);

	memset(dmask, 0, dst->sa_len);
	memcpy(dmask, smask, smask->sa_len);
	dmask->ss_len = dst->sa_len;
	dmask->ss_family = dst->sa_family;

	return ((struct sockaddr *)dmask);
}

/*
 * Writes information related to @rtinfo object to newly-allocated mbuf.
 * Assumes MCLBYTES is enough to construct any message.
 * Used for OS notifications of vaious events (if/ifa announces,etc)
 *
 * Returns allocated mbuf or NULL on failure.
 */
static struct mbuf *
rtsock_msg_mbuf(int type, struct rt_addrinfo *rtinfo)
{
	struct rt_msghdr *rtm;
	struct mbuf *m;
	struct sockaddr *sa;
	int len, i;

	switch (type) {

	case RTM_DELADDR:
	case RTM_NEWADDR:
		len = sizeof(struct ifa_msghdr);
		break;

	case RTM_DELMADDR:
	case RTM_NEWMADDR:
		len = sizeof(struct ifma_msghdr);
		break;

	case RTM_IFINFO:
		len = sizeof(struct if_msghdr);
		break;

	case RTM_IFANNOUNCE:
	case RTM_IEEE80211:
		len = sizeof(struct if_announcemsghdr);
		break;

	default:
		len = sizeof(struct rt_msghdr);
	}

	/* XXXGL: can we use MJUMPAGESIZE cluster here? */
	KASSERT(len <= MCLBYTES, ("%s: message too big", __func__));
	if (len > MHLEN)
		m = m_getcl(M_NOWAIT, MT_DATA, M_PKTHDR);
	else
		m = m_gethdr(M_NOWAIT, MT_DATA);
	if (m == NULL)
		return (m);

	m->m_pkthdr.len = m->m_len = len;
	rtm = mtod(m, struct rt_msghdr *);
	bzero((caddr_t)rtm, len);
	for (i = 0; i < RTAX_MAX; i++) {
		if ((sa = rtinfo->rti_info[i]) == NULL)
			continue;
		rtinfo->rti_addrs |= (1 << i);
		m_copyback(m, len, SA_SIZE(sa), (caddr_t)sa);
		len += SA_SIZE(sa);
	}
	if (m->m_pkthdr.len != len) {
		m_freem(m);
		return (NULL);
	}
	rtm->rtm_msglen = len;
	rtm->rtm_version = RTM_VERSION;
	rtm->rtm_type = type;
	return (m);
}

/*
 * Writes information related to @rtinfo object to preallocated buffer.
 * Stores needed size in @plen. If @w is NULL, calculates size without
 * writing.
 * Used for sysctl dumps and rtsock answers (RTM_DEL/RTM_GET) generation.
 *
 * Returns 0 on success.
 *
 */
static int
rtsock_msg_buffer(int type, struct rt_addrinfo *rtinfo, struct walkarg *w, int *plen)
{
<<<<<<< HEAD
	caddr_t cp0;
	int len, i, second_time = 0;
=======
	int i;
	int len, buflen = 0, dlen;
	caddr_t cp = NULL;
	struct rt_msghdr *rtm = NULL;
#ifdef INET6
	struct sockaddr_storage ss;
	struct sockaddr_in6 *sin6;
#endif
>>>>>>> 32765bc6

	switch (type) {

	case RTM_DELADDR:
	case RTM_NEWADDR:
		if (w != NULL && w->w_op == NET_RT_IFLISTL) {
#ifdef COMPAT_FREEBSD32
			if (w->w_req->flags & SCTL_MASK32)
				len = sizeof(struct ifa_msghdrl32);
			else
#endif
				len = sizeof(struct ifa_msghdrl);
		} else
			len = sizeof(struct ifa_msghdr);
		break;

	case RTM_IFINFO:
#ifdef COMPAT_FREEBSD32
		if (w != NULL && w->w_req->flags & SCTL_MASK32) {
			if (w->w_op == NET_RT_IFLISTL)
				len = sizeof(struct if_msghdrl32);
			else
				len = sizeof(struct if_msghdr32);
			break;
		}
#endif
		if (w != NULL && w->w_op == NET_RT_IFLISTL)
			len = sizeof(struct if_msghdrl);
		else
			len = sizeof(struct if_msghdr);
		break;

	case RTM_NEWMADDR:
		len = sizeof(struct ifma_msghdr);
		break;

	default:
		len = sizeof(struct rt_msghdr);
	}

	if (w != NULL) {
		rtm = (struct rt_msghdr *)w->w_tmem;
		buflen = w->w_tmemsize - len;
		cp = (caddr_t)w->w_tmem + len;
	}

	rtinfo->rti_addrs = 0;
	for (i = 0; i < RTAX_MAX; i++) {
		struct sockaddr *sa;

		if ((sa = rtinfo->rti_info[i]) == NULL)
			continue;
		rtinfo->rti_addrs |= (1 << i);
<<<<<<< HEAD
		if (cp) {
			bcopy((caddr_t)sa, cp, SA_SIZE(sa));
			cp += SA_SIZE(sa);
		}
		len += SA_SIZE(sa);
=======
		dlen = SA_SIZE(sa);
		if (cp != NULL && buflen >= dlen) {
#ifdef INET6
			if (V_deembed_scopeid && sa->sa_family == AF_INET6) {
				sin6 = (struct sockaddr_in6 *)&ss;
				bcopy(sa, sin6, sizeof(*sin6));
				if (sa6_recoverscope(sin6) == 0)
					sa = (struct sockaddr *)sin6;
			}
#endif
			bcopy((caddr_t)sa, cp, (unsigned)dlen);
			cp += dlen;
			buflen -= dlen;
		} else if (cp != NULL) {
			/*
			 * Buffer too small. Count needed size
			 * and return with error.
			 */
			cp = NULL;
		}

		len += dlen;
>>>>>>> 32765bc6
	}

	if (cp != NULL) {
		dlen = ALIGN(len) - len;
		if (buflen < dlen)
			cp = NULL;
		else
			buflen -= dlen;
	}
	len = ALIGN(len);

	if (cp != NULL) {
		/* fill header iff buffer is large enough */
		rtm->rtm_version = RTM_VERSION;
		rtm->rtm_type = type;
		rtm->rtm_msglen = len;
	}

	*plen = len;

	if (w != NULL && cp == NULL)
		return (ENOBUFS);

	return (0);
}

/*
 * This routine is called to generate a message from the routing
 * socket indicating that a redirect has occured, a routing lookup
 * has failed, or that a protocol has detected timeouts to a particular
 * destination.
 */
void
rt_missmsg_fib(int type, struct rt_addrinfo *rtinfo, int flags, int error,
    int fibnum)
{
	struct rt_msghdr *rtm;
	struct mbuf *m;
	struct sockaddr *sa = rtinfo->rti_info[RTAX_DST];

	if (V_route_cb.any_count == 0)
		return;
	m = rtsock_msg_mbuf(type, rtinfo);
	if (m == NULL)
		return;

	if (fibnum != RT_ALL_FIBS) {
		KASSERT(fibnum >= 0 && fibnum < rt_numfibs, ("%s: fibnum out "
		    "of range 0 <= %d < %d", __func__, fibnum, rt_numfibs));
		M_SETFIB(m, fibnum);
		m->m_flags |= RTS_FILTER_FIB;
	}

	rtm = mtod(m, struct rt_msghdr *);
	rtm->rtm_flags = RTF_DONE | flags;
	rtm->rtm_errno = error;
	rtm->rtm_addrs = rtinfo->rti_addrs;
	rt_dispatch(m, sa ? sa->sa_family : AF_UNSPEC);
}

void
rt_missmsg(int type, struct rt_addrinfo *rtinfo, int flags, int error)
{

	rt_missmsg_fib(type, rtinfo, flags, error, RT_ALL_FIBS);
}

/*
 * This routine is called to generate a message from the routing
 * socket indicating that the status of a network interface has changed.
 */
void
rt_ifmsg(struct ifnet *ifp)
{
	struct if_msghdr *ifm;
	struct mbuf *m;
	struct rt_addrinfo info;

	if (V_route_cb.any_count == 0)
		return;
	bzero((caddr_t)&info, sizeof(info));
	m = rtsock_msg_mbuf(RTM_IFINFO, &info);
	if (m == NULL)
		return;
	ifm = mtod(m, struct if_msghdr *);
	ifm->ifm_index = ifp->if_index;
	ifm->ifm_flags = ifp->if_flags | ifp->if_drv_flags;
	ifm->ifm_data = ifp->if_data;
	ifm->ifm_addrs = 0;
	rt_dispatch(m, AF_UNSPEC);
}

/*
 * Announce interface address arrival/withdraw.
 * Please do not call directly, use rt_addrmsg().
 * Assume input data to be valid.
 * Returns 0 on success.
 */
int
rtsock_addrmsg(int cmd, struct ifaddr *ifa, int fibnum)
{
	struct rt_addrinfo info;
	struct sockaddr *sa;
	int ncmd;
	struct mbuf *m;
	struct ifa_msghdr *ifam;
	struct ifnet *ifp = ifa->ifa_ifp;
	struct sockaddr_storage ss;

	if (V_route_cb.any_count == 0)
		return (0);

	ncmd = cmd == RTM_ADD ? RTM_NEWADDR : RTM_DELADDR;

	bzero((caddr_t)&info, sizeof(info));
	info.rti_info[RTAX_IFA] = sa = ifa->ifa_addr;
	info.rti_info[RTAX_IFP] = ifp->if_addr->ifa_addr;
	info.rti_info[RTAX_NETMASK] = rtsock_fix_netmask(
	    info.rti_info[RTAX_IFP], ifa->ifa_netmask, &ss);
	info.rti_info[RTAX_BRD] = ifa->ifa_dstaddr;
	if ((m = rtsock_msg_mbuf(ncmd, &info)) == NULL)
		return (ENOBUFS);
	ifam = mtod(m, struct ifa_msghdr *);
	ifam->ifam_index = ifp->if_index;
	ifam->ifam_metric = ifa->ifa_metric;
	ifam->ifam_flags = ifa->ifa_flags;
	ifam->ifam_addrs = info.rti_addrs;

	if (fibnum != RT_ALL_FIBS) {
		M_SETFIB(m, fibnum);
		m->m_flags |= RTS_FILTER_FIB;
	}

	rt_dispatch(m, sa ? sa->sa_family : AF_UNSPEC);

	return (0);
}

/*
 * Announce route addition/removal.
 * Please do not call directly, use rt_routemsg().
 * Note that @rt data MAY be inconsistent/invalid:
 * if some userland app sends us "invalid" route message (invalid mask,
 * no dst, wrong address families, etc...) we need to pass it back
 * to app (and any other rtsock consumers) with rtm_errno field set to
 * non-zero value.
 *
 * Returns 0 on success.
 */
int
rtsock_routemsg(int cmd, struct ifnet *ifp, int error, struct rtentry *rt,
    int fibnum)
{
	struct rt_addrinfo info;
	struct sockaddr *sa;
	struct mbuf *m;
	struct rt_msghdr *rtm;
	struct sockaddr_storage ss;

	if (V_route_cb.any_count == 0)
		return (0);

	bzero((caddr_t)&info, sizeof(info));
	info.rti_info[RTAX_DST] = sa = rt_key(rt);
	info.rti_info[RTAX_NETMASK] = rtsock_fix_netmask(sa, rt_mask(rt), &ss);
	info.rti_info[RTAX_GATEWAY] = rt->rt_gateway;
	if ((m = rtsock_msg_mbuf(cmd, &info)) == NULL)
		return (ENOBUFS);
	rtm = mtod(m, struct rt_msghdr *);
	rtm->rtm_index = ifp->if_index;
	rtm->rtm_flags |= rt->rt_flags;
	rtm->rtm_errno = error;
	rtm->rtm_addrs = info.rti_addrs;

	if (fibnum != RT_ALL_FIBS) {
		M_SETFIB(m, fibnum);
		m->m_flags |= RTS_FILTER_FIB;
	}

	rt_dispatch(m, sa ? sa->sa_family : AF_UNSPEC);

	return (0);
}

/*
 * This is the analogue to the rt_newaddrmsg which performs the same
 * function but for multicast group memberhips.  This is easier since
 * there is no route state to worry about.
 */
void
rt_newmaddrmsg(int cmd, struct ifmultiaddr *ifma)
{
	struct rt_addrinfo info;
	struct mbuf *m = NULL;
	struct ifnet *ifp = ifma->ifma_ifp;
	struct ifma_msghdr *ifmam;

	if (V_route_cb.any_count == 0)
		return;

	bzero((caddr_t)&info, sizeof(info));
	info.rti_info[RTAX_IFA] = ifma->ifma_addr;
	info.rti_info[RTAX_IFP] = ifp ? ifp->if_addr->ifa_addr : NULL;
	/*
	 * If a link-layer address is present, present it as a ``gateway''
	 * (similarly to how ARP entries, e.g., are presented).
	 */
	info.rti_info[RTAX_GATEWAY] = ifma->ifma_lladdr;
	m = rtsock_msg_mbuf(cmd, &info);
	if (m == NULL)
		return;
	ifmam = mtod(m, struct ifma_msghdr *);
	KASSERT(ifp != NULL, ("%s: link-layer multicast address w/o ifp\n",
	    __func__));
	ifmam->ifmam_index = ifp->if_index;
	ifmam->ifmam_addrs = info.rti_addrs;
	rt_dispatch(m, ifma->ifma_addr ? ifma->ifma_addr->sa_family : AF_UNSPEC);
}

static struct mbuf *
rt_makeifannouncemsg(struct ifnet *ifp, int type, int what,
	struct rt_addrinfo *info)
{
	struct if_announcemsghdr *ifan;
	struct mbuf *m;

	if (V_route_cb.any_count == 0)
		return NULL;
	bzero((caddr_t)info, sizeof(*info));
	m = rtsock_msg_mbuf(type, info);
	if (m != NULL) {
		ifan = mtod(m, struct if_announcemsghdr *);
		ifan->ifan_index = ifp->if_index;
		strlcpy(ifan->ifan_name, ifp->if_xname,
			sizeof(ifan->ifan_name));
		ifan->ifan_what = what;
	}
	return m;
}

/*
 * This is called to generate routing socket messages indicating
 * IEEE80211 wireless events.
 * XXX we piggyback on the RTM_IFANNOUNCE msg format in a clumsy way.
 */
void
rt_ieee80211msg(struct ifnet *ifp, int what, void *data, size_t data_len)
{
	struct mbuf *m;
	struct rt_addrinfo info;

	m = rt_makeifannouncemsg(ifp, RTM_IEEE80211, what, &info);
	if (m != NULL) {
		/*
		 * Append the ieee80211 data.  Try to stick it in the
		 * mbuf containing the ifannounce msg; otherwise allocate
		 * a new mbuf and append.
		 *
		 * NB: we assume m is a single mbuf.
		 */
		if (data_len > M_TRAILINGSPACE(m)) {
			struct mbuf *n = m_get(M_NOWAIT, MT_DATA);
			if (n == NULL) {
				m_freem(m);
				return;
			}
			bcopy(data, mtod(n, void *), data_len);
			n->m_len = data_len;
			m->m_next = n;
		} else if (data_len > 0) {
			bcopy(data, mtod(m, u_int8_t *) + m->m_len, data_len);
			m->m_len += data_len;
		}
		if (m->m_flags & M_PKTHDR)
			m->m_pkthdr.len += data_len;
		mtod(m, struct if_announcemsghdr *)->ifan_msglen += data_len;
		rt_dispatch(m, AF_UNSPEC);
	}
}

/*
 * This is called to generate routing socket messages indicating
 * network interface arrival and departure.
 */
void
rt_ifannouncemsg(struct ifnet *ifp, int what)
{
	struct mbuf *m;
	struct rt_addrinfo info;

	m = rt_makeifannouncemsg(ifp, RTM_IFANNOUNCE, what, &info);
	if (m != NULL)
		rt_dispatch(m, AF_UNSPEC);
}

static void
rt_dispatch(struct mbuf *m, sa_family_t saf)
{
	struct m_tag *tag;

	/*
	 * Preserve the family from the sockaddr, if any, in an m_tag for
	 * use when injecting the mbuf into the routing socket buffer from
	 * the netisr.
	 */
	if (saf != AF_UNSPEC) {
		tag = m_tag_get(PACKET_TAG_RTSOCKFAM, sizeof(unsigned short),
		    M_NOWAIT);
		if (tag == NULL) {
			m_freem(m);
			return;
		}
		*(unsigned short *)(tag + 1) = saf;
		m_tag_prepend(m, tag);
	}
#ifdef VIMAGE
	if (V_loif)
		m->m_pkthdr.rcvif = V_loif;
	else {
		m_freem(m);
		return;
	}
#endif
	netisr_queue(NETISR_ROUTE, m);	/* mbuf is free'd on failure. */
}

/*
 * This is used in dumping the kernel table via sysctl().
 */
static int
sysctl_dumpentry(struct radix_node *rn, void *vw)
{
	struct walkarg *w = vw;
	struct rtentry *rt = (struct rtentry *)rn;
	int error = 0, size;
	struct rt_addrinfo info;
	struct sockaddr_storage ss;

	if (w->w_op == NET_RT_FLAGS && !(rt->rt_flags & w->w_arg))
		return 0;
	if ((rt->rt_flags & RTF_HOST) == 0
	    ? jailed_without_vnet(w->w_req->td->td_ucred)
	    : prison_if(w->w_req->td->td_ucred, rt_key(rt)) != 0)
		return (0);
	bzero((caddr_t)&info, sizeof(info));
	info.rti_info[RTAX_DST] = rt_key(rt);
	info.rti_info[RTAX_GATEWAY] = rt->rt_gateway;
	info.rti_info[RTAX_NETMASK] = rtsock_fix_netmask(rt_key(rt),
	    rt_mask(rt), &ss);
	info.rti_info[RTAX_GENMASK] = 0;
	if (rt->rt_ifp) {
		info.rti_info[RTAX_IFP] = rt->rt_ifp->if_addr->ifa_addr;
		info.rti_info[RTAX_IFA] = rt->rt_ifa->ifa_addr;
		if (rt->rt_ifp->if_flags & IFF_POINTOPOINT)
			info.rti_info[RTAX_BRD] = rt->rt_ifa->ifa_dstaddr;
	}
	if ((error = rtsock_msg_buffer(RTM_GET, &info, w, &size)) != 0)
		return (error);
	if (w->w_req && w->w_tmem) {
		struct rt_msghdr *rtm = (struct rt_msghdr *)w->w_tmem;

		if (rt->rt_flags & RTF_GWFLAG_COMPAT)
			rtm->rtm_flags = RTF_GATEWAY | 
				(rt->rt_flags & ~RTF_GWFLAG_COMPAT);
		else
			rtm->rtm_flags = rt->rt_flags;
		rt_getmetrics(rt, &rtm->rtm_rmx);
		rtm->rtm_index = rt->rt_ifp->if_index;
		rtm->rtm_errno = rtm->rtm_pid = rtm->rtm_seq = 0;
		rtm->rtm_addrs = info.rti_addrs;
		error = SYSCTL_OUT(w->w_req, (caddr_t)rtm, size);
		return (error);
	}
	return (error);
}

static int
sysctl_iflist_ifml(struct ifnet *ifp, struct rt_addrinfo *info,
    struct walkarg *w, int len)
{
	struct if_msghdrl *ifm;
	struct if_data *ifd;

	ifm = (struct if_msghdrl *)w->w_tmem;

#ifdef COMPAT_FREEBSD32
	if (w->w_req->flags & SCTL_MASK32) {
		struct if_msghdrl32 *ifm32;

		ifm32 = (struct if_msghdrl32 *)ifm;
		ifm32->ifm_addrs = info->rti_addrs;
		ifm32->ifm_flags = ifp->if_flags | ifp->if_drv_flags;
		ifm32->ifm_index = ifp->if_index;
		ifm32->_ifm_spare1 = 0;
		ifm32->ifm_len = sizeof(*ifm32);
		ifm32->ifm_data_off = offsetof(struct if_msghdrl32, ifm_data);
		ifd = &ifm32->ifm_data;
	} else
#endif
	{
		ifm->ifm_addrs = info->rti_addrs;
		ifm->ifm_flags = ifp->if_flags | ifp->if_drv_flags;
		ifm->ifm_index = ifp->if_index;
		ifm->_ifm_spare1 = 0;
		ifm->ifm_len = sizeof(*ifm);
		ifm->ifm_data_off = offsetof(struct if_msghdrl, ifm_data);
		ifd = &ifm->ifm_data;
	}

	*ifd = ifp->if_data;

	/* Some drivers still use ifqueue(9), add its stats. */
	ifd->ifi_oqdrops += ifp->if_snd.ifq_drops;

	return (SYSCTL_OUT(w->w_req, (caddr_t)ifm, len));
}

static int
sysctl_iflist_ifm(struct ifnet *ifp, struct rt_addrinfo *info,
    struct walkarg *w, int len)
{
	struct if_msghdr *ifm;
	struct if_data *ifd;

	ifm = (struct if_msghdr *)w->w_tmem;

#ifdef COMPAT_FREEBSD32
	if (w->w_req->flags & SCTL_MASK32) {
		struct if_msghdr32 *ifm32;

		ifm32 = (struct if_msghdr32 *)ifm;
		ifm32->ifm_addrs = info->rti_addrs;
		ifm32->ifm_flags = ifp->if_flags | ifp->if_drv_flags;
		ifm32->ifm_index = ifp->if_index;
		ifd = &ifm32->ifm_data;
	} else
#endif
	{
		ifm->ifm_addrs = info->rti_addrs;
		ifm->ifm_flags = ifp->if_flags | ifp->if_drv_flags;
		ifm->ifm_index = ifp->if_index;
		ifd = &ifm->ifm_data;
	}

	*ifd = ifp->if_data;

	/* Some drivers still use ifqueue(9), add its stats. */
	ifd->ifi_oqdrops += ifp->if_snd.ifq_drops;

	return (SYSCTL_OUT(w->w_req, (caddr_t)ifm, len));
}

static int
sysctl_iflist_ifaml(struct ifaddr *ifa, struct rt_addrinfo *info,
    struct walkarg *w, int len)
{
	struct ifa_msghdrl *ifam;
	struct if_data *ifd;

	ifam = (struct ifa_msghdrl *)w->w_tmem;

#ifdef COMPAT_FREEBSD32
	if (w->w_req->flags & SCTL_MASK32) {
		struct ifa_msghdrl32 *ifam32;

		ifam32 = (struct ifa_msghdrl32 *)ifam;
		ifam32->ifam_addrs = info->rti_addrs;
		ifam32->ifam_flags = ifa->ifa_flags;
		ifam32->ifam_index = ifa->ifa_ifp->if_index;
		ifam32->_ifam_spare1 = 0;
		ifam32->ifam_len = sizeof(*ifam32);
		ifam32->ifam_data_off =
		    offsetof(struct ifa_msghdrl32, ifam_data);
		ifam32->ifam_metric = ifa->ifa_metric;
		ifd = &ifam32->ifam_data;
	} else
#endif
	{
		ifam->ifam_addrs = info->rti_addrs;
		ifam->ifam_flags = ifa->ifa_flags;
		ifam->ifam_index = ifa->ifa_ifp->if_index;
		ifam->_ifam_spare1 = 0;
		ifam->ifam_len = sizeof(*ifam);
		ifam->ifam_data_off = offsetof(struct ifa_msghdrl, ifam_data);
		ifam->ifam_metric = ifa->ifa_metric;
		ifd = &ifam->ifam_data;
	}

	bzero(ifd, sizeof(*ifd));
	ifd->ifi_datalen = sizeof(struct if_data);
	ifd->ifi_ipackets = counter_u64_fetch(ifa->ifa_ipackets);
	ifd->ifi_opackets = counter_u64_fetch(ifa->ifa_opackets);
	ifd->ifi_ibytes = counter_u64_fetch(ifa->ifa_ibytes);
	ifd->ifi_obytes = counter_u64_fetch(ifa->ifa_obytes);

	/* Fixup if_data carp(4) vhid. */
	if (carp_get_vhid_p != NULL)
		ifd->ifi_vhid = (*carp_get_vhid_p)(ifa);

	return (SYSCTL_OUT(w->w_req, w->w_tmem, len));
}

static int
sysctl_iflist_ifam(struct ifaddr *ifa, struct rt_addrinfo *info,
    struct walkarg *w, int len)
{
	struct ifa_msghdr *ifam;

	ifam = (struct ifa_msghdr *)w->w_tmem;
	ifam->ifam_addrs = info->rti_addrs;
	ifam->ifam_flags = ifa->ifa_flags;
	ifam->ifam_index = ifa->ifa_ifp->if_index;
	ifam->ifam_metric = ifa->ifa_metric;

	return (SYSCTL_OUT(w->w_req, w->w_tmem, len));
}

static int
sysctl_iflist(int af, struct walkarg *w)
{
	struct ifnet *ifp;
	struct ifaddr *ifa;
	struct rt_addrinfo info;
	int len, error = 0;
	struct sockaddr_storage ss;

	bzero((caddr_t)&info, sizeof(info));
	IFNET_RLOCK_NOSLEEP();
	TAILQ_FOREACH(ifp, &V_ifnet, if_link) {
		if (w->w_arg && w->w_arg != ifp->if_index)
			continue;
		IF_ADDR_RLOCK(ifp);
		ifa = ifp->if_addr;
		info.rti_info[RTAX_IFP] = ifa->ifa_addr;
		error = rtsock_msg_buffer(RTM_IFINFO, &info, w, &len);
		if (error != 0)
			goto done;
		info.rti_info[RTAX_IFP] = NULL;
		if (w->w_req && w->w_tmem) {
			if (w->w_op == NET_RT_IFLISTL)
				error = sysctl_iflist_ifml(ifp, &info, w, len);
			else
				error = sysctl_iflist_ifm(ifp, &info, w, len);
			if (error)
				goto done;
		}
		while ((ifa = TAILQ_NEXT(ifa, ifa_link)) != NULL) {
			if (af && af != ifa->ifa_addr->sa_family)
				continue;
			if (prison_if(w->w_req->td->td_ucred,
			    ifa->ifa_addr) != 0)
				continue;
			info.rti_info[RTAX_IFA] = ifa->ifa_addr;
			info.rti_info[RTAX_NETMASK] = rtsock_fix_netmask(
			    ifa->ifa_addr, ifa->ifa_netmask, &ss);
			info.rti_info[RTAX_BRD] = ifa->ifa_dstaddr;
			error = rtsock_msg_buffer(RTM_NEWADDR, &info, w, &len);
			if (error != 0)
				goto done;
			if (w->w_req && w->w_tmem) {
				if (w->w_op == NET_RT_IFLISTL)
					error = sysctl_iflist_ifaml(ifa, &info,
					    w, len);
				else
					error = sysctl_iflist_ifam(ifa, &info,
					    w, len);
				if (error)
					goto done;
			}
		}
		IF_ADDR_RUNLOCK(ifp);
		info.rti_info[RTAX_IFA] = NULL;
		info.rti_info[RTAX_NETMASK] = NULL;
		info.rti_info[RTAX_BRD] = NULL;
	}
done:
	if (ifp != NULL)
		IF_ADDR_RUNLOCK(ifp);
	IFNET_RUNLOCK_NOSLEEP();
	return (error);
}

static int
sysctl_ifmalist(int af, struct walkarg *w)
{
	struct ifnet *ifp;
	struct ifmultiaddr *ifma;
	struct	rt_addrinfo info;
	int	len, error = 0;
	struct ifaddr *ifa;

	bzero((caddr_t)&info, sizeof(info));
	IFNET_RLOCK_NOSLEEP();
	TAILQ_FOREACH(ifp, &V_ifnet, if_link) {
		if (w->w_arg && w->w_arg != ifp->if_index)
			continue;
		ifa = ifp->if_addr;
		info.rti_info[RTAX_IFP] = ifa ? ifa->ifa_addr : NULL;
		IF_ADDR_RLOCK(ifp);
		TAILQ_FOREACH(ifma, &ifp->if_multiaddrs, ifma_link) {
			if (af && af != ifma->ifma_addr->sa_family)
				continue;
			if (prison_if(w->w_req->td->td_ucred,
			    ifma->ifma_addr) != 0)
				continue;
			info.rti_info[RTAX_IFA] = ifma->ifma_addr;
			info.rti_info[RTAX_GATEWAY] =
			    (ifma->ifma_addr->sa_family != AF_LINK) ?
			    ifma->ifma_lladdr : NULL;
			error = rtsock_msg_buffer(RTM_NEWMADDR, &info, w, &len);
			if (error != 0)
				goto done;
			if (w->w_req && w->w_tmem) {
				struct ifma_msghdr *ifmam;

				ifmam = (struct ifma_msghdr *)w->w_tmem;
				ifmam->ifmam_index = ifma->ifma_ifp->if_index;
				ifmam->ifmam_flags = 0;
				ifmam->ifmam_addrs = info.rti_addrs;
				error = SYSCTL_OUT(w->w_req, w->w_tmem, len);
				if (error) {
					IF_ADDR_RUNLOCK(ifp);
					goto done;
				}
			}
		}
		IF_ADDR_RUNLOCK(ifp);
	}
done:
	IFNET_RUNLOCK_NOSLEEP();
	return (error);
}

static int
sysctl_rtsock(SYSCTL_HANDLER_ARGS)
{
	int	*name = (int *)arg1;
	u_int	namelen = arg2;
	struct radix_node_head *rnh = NULL; /* silence compiler. */
	int	i, lim, error = EINVAL;
	int	fib = 0;
	u_char	af;
	struct	walkarg w;

	name ++;
	namelen--;
	if (req->newptr)
		return (EPERM);
	if (name[1] == NET_RT_DUMP) {
		if (namelen == 3)
			fib = req->td->td_proc->p_fibnum;
		else if (namelen == 4)
			fib = (name[3] == RT_ALL_FIBS) ?
			    req->td->td_proc->p_fibnum : name[3];
		else
			return ((namelen < 3) ? EISDIR : ENOTDIR);
		if (fib < 0 || fib >= rt_numfibs)
			return (EINVAL);
	} else if (namelen != 3)
		return ((namelen < 3) ? EISDIR : ENOTDIR);
	af = name[0];
	if (af > AF_MAX)
		return (EINVAL);
	bzero(&w, sizeof(w));
	w.w_op = name[1];
	w.w_arg = name[2];
	w.w_req = req;

	error = sysctl_wire_old_buffer(req, 0);
	if (error)
		return (error);
	
	/*
	 * Allocate reply buffer in advance.
	 * All rtsock messages has maximum length of u_short.
	 */
	w.w_tmemsize = 65536;
	w.w_tmem = malloc(w.w_tmemsize, M_TEMP, M_WAITOK);

	switch (w.w_op) {

	case NET_RT_DUMP:
	case NET_RT_FLAGS:
		if (af == 0) {			/* dump all tables */
			i = 1;
			lim = AF_MAX;
		} else				/* dump only one table */
			i = lim = af;

		/*
		 * take care of llinfo entries, the caller must
		 * specify an AF
		 */
		if (w.w_op == NET_RT_FLAGS &&
		    (w.w_arg == 0 || w.w_arg & RTF_LLINFO)) {
			if (af != 0)
				error = lltable_sysctl_dumparp(af, w.w_req);
			else
				error = EINVAL;
			break;
		}
		/*
		 * take care of routing entries
		 */
		for (error = 0; error == 0 && i <= lim; i++) {
			rnh = rt_tables_get_rnh(fib, i);
			if (rnh != NULL) {
				RADIX_NODE_HEAD_RLOCK(rnh); 
			    	error = rnh->rnh_walktree(rnh,
				    sysctl_dumpentry, &w);
				RADIX_NODE_HEAD_RUNLOCK(rnh);
			} else if (af != 0)
				error = EAFNOSUPPORT;
		}
		break;

	case NET_RT_IFLIST:
	case NET_RT_IFLISTL:
		error = sysctl_iflist(af, &w);
		break;

	case NET_RT_IFMALIST:
		error = sysctl_ifmalist(af, &w);
		break;
	}

	free(w.w_tmem, M_TEMP);
	return (error);
}

static SYSCTL_NODE(_net, PF_ROUTE, routetable, CTLFLAG_RD, sysctl_rtsock, "");

/*
 * Definitions of protocols supported in the ROUTE domain.
 */

static struct domain routedomain;		/* or at least forward */

static struct protosw routesw[] = {
{
	.pr_type =		SOCK_RAW,
	.pr_domain =		&routedomain,
	.pr_flags =		PR_ATOMIC|PR_ADDR,
	.pr_output =		route_output,
	.pr_ctlinput =		raw_ctlinput,
	.pr_init =		raw_init,
	.pr_usrreqs =		&route_usrreqs
}
};

static struct domain routedomain = {
	.dom_family =		PF_ROUTE,
	.dom_name =		 "route",
	.dom_protosw =		routesw,
	.dom_protoswNPROTOSW =	&routesw[sizeof(routesw)/sizeof(routesw[0])]
};

VNET_DOMAIN_SET(route);<|MERGE_RESOLUTION|>--- conflicted
+++ resolved
@@ -582,16 +582,7 @@
 	struct rtentry *rt = NULL;
 	struct radix_node_head *rnh;
 	struct rt_addrinfo info;
-<<<<<<< HEAD
-	int len, error = 0;
-=======
-	struct sockaddr_storage ss;
-#ifdef INET6
-	struct sockaddr_in6 *sin6;
-	int i, rti_need_deembed = 0;
-#endif
 	int alloc_len = 0, len, error = 0, fibnum;
->>>>>>> 32765bc6
 	struct ifnet *ifp = NULL;
 	union sockaddr_union saun;
 	sa_family_t saf = AF_UNSPEC;
@@ -639,10 +630,6 @@
 
 	rtm->rtm_pid = curproc->p_pid;
 	info.rti_addrs = rtm->rtm_addrs;
-<<<<<<< HEAD
-	if (rt_xaddrs((caddr_t)(rtm + 1), len + (caddr_t)rtm, &info)) {
-		info.rti_info[RTAX_DST] = NULL;
-=======
 
 	info.rti_mflags = rtm->rtm_inits;
 	info.rti_rmx = &rtm->rtm_rmx;
@@ -653,7 +640,6 @@
 	 * embedded scope id.
 	 */
 	if (rt_xaddrs((caddr_t)(rtm + 1), len + (caddr_t)rtm, &info))
->>>>>>> 32765bc6
 		senderr(EINVAL);
 
 	info.rti_flags = rtm->rtm_flags;
@@ -723,18 +709,9 @@
 			error = lla_rt_output(rtm, &info);
 			break;
 		}
-<<<<<<< HEAD
-		error = rtrequest1_fib(RTM_ADD, &info, &saved_nrt,
-		    so->so_fibnum);
-		if (error == 0 && saved_nrt) {
-=======
 		error = rtrequest1_fib(rtm->rtm_type, &info, &saved_nrt,
 		    fibnum);
 		if (error == 0 && saved_nrt != NULL) {
-#ifdef INET6
-			rti_need_deembed = (V_deembed_scopeid) ? 1 : 0;
-#endif
->>>>>>> 32765bc6
 			RT_LOCK(saved_nrt);
 			rtm->rtm_index = saved_nrt->rt_ifp->if_index;
 			RT_REMREF(saved_nrt);
@@ -760,9 +737,6 @@
 		break;
 
 	case RTM_GET:
-<<<<<<< HEAD
-	case RTM_CHANGE:
-	case RTM_LOCK:
 #ifdef INET6
 		if (info.rti_info[RTAX_DST]->sa_family == AF_INET6) {
 			struct sockaddr_in6 *sin6;
@@ -774,11 +748,7 @@
 			}
 		}
 #endif
-		rnh = rt_tables_get_rnh(so->so_fibnum,
-		    info.rti_info[RTAX_DST]->sa_family);
-=======
 		rnh = rt_tables_get_rnh(fibnum, saf);
->>>>>>> 32765bc6
 		if (rnh == NULL)
 			senderr(EAFNOSUPPORT);
 
@@ -942,33 +912,13 @@
 		/* There is another listener, so construct message */
 		rp = sotorawcb(so);
 	}
-<<<<<<< HEAD
-	if (rtm) {
-=======
 
 	if (rtm != NULL) {
-#ifdef INET6
-		if (rti_need_deembed) {
-			/* sin6_scope_id is recovered before sending rtm. */
-			sin6 = (struct sockaddr_in6 *)&ss;
-			for (i = 0; i < RTAX_MAX; i++) {
-				if (info.rti_info[i] == NULL)
-					continue;
-				if (info.rti_info[i]->sa_family != AF_INET6)
-					continue;
-				bcopy(info.rti_info[i], sin6, sizeof(*sin6));
-				if (sa6_recoverscope(sin6) == 0)
-					bcopy(sin6, info.rti_info[i],
-						    sizeof(*sin6));
-			}
-		}
-#endif
 		if (error != 0)
 			rtm->rtm_errno = error;
 		else
 			rtm->rtm_flags |= RTF_DONE;
 
->>>>>>> 32765bc6
 		m_copyback(m, 0, rtm->rtm_msglen, (caddr_t)rtm);
 		if (m->m_pkthdr.len < rtm->rtm_msglen) {
 			m_freem(m);
@@ -1157,19 +1107,9 @@
 static int
 rtsock_msg_buffer(int type, struct rt_addrinfo *rtinfo, struct walkarg *w, int *plen)
 {
-<<<<<<< HEAD
-	caddr_t cp0;
-	int len, i, second_time = 0;
-=======
-	int i;
-	int len, buflen = 0, dlen;
 	caddr_t cp = NULL;
 	struct rt_msghdr *rtm = NULL;
-#ifdef INET6
-	struct sockaddr_storage ss;
-	struct sockaddr_in6 *sin6;
-#endif
->>>>>>> 32765bc6
+	int len, i, second_time = 0;
 
 	switch (type) {
 
@@ -1223,26 +1163,10 @@
 		if ((sa = rtinfo->rti_info[i]) == NULL)
 			continue;
 		rtinfo->rti_addrs |= (1 << i);
-<<<<<<< HEAD
-		if (cp) {
+		if (cp != NULL && buflen >= SA_SIZE(sa)) {
 			bcopy((caddr_t)sa, cp, SA_SIZE(sa));
 			cp += SA_SIZE(sa);
-		}
-		len += SA_SIZE(sa);
-=======
-		dlen = SA_SIZE(sa);
-		if (cp != NULL && buflen >= dlen) {
-#ifdef INET6
-			if (V_deembed_scopeid && sa->sa_family == AF_INET6) {
-				sin6 = (struct sockaddr_in6 *)&ss;
-				bcopy(sa, sin6, sizeof(*sin6));
-				if (sa6_recoverscope(sin6) == 0)
-					sa = (struct sockaddr *)sin6;
-			}
-#endif
-			bcopy((caddr_t)sa, cp, (unsigned)dlen);
-			cp += dlen;
-			buflen -= dlen;
+			buflen -= SA_SIZE(sa);
 		} else if (cp != NULL) {
 			/*
 			 * Buffer too small. Count needed size
@@ -1250,17 +1174,14 @@
 			 */
 			cp = NULL;
 		}
-
-		len += dlen;
->>>>>>> 32765bc6
+		len += SA_SIZE(sa);
 	}
 
 	if (cp != NULL) {
-		dlen = ALIGN(len) - len;
-		if (buflen < dlen)
+		if (buflen < ALIGN(len) - len)
 			cp = NULL;
 		else
-			buflen -= dlen;
+			buflen -= ALIGN(len) - len;
 	}
 	len = ALIGN(len);
 
