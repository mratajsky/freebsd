/*-
 * Copyright (c) 2004 Doug Rabson
 * Copyright (c) 1982, 1989, 1993
 *	The Regents of the University of California.  All rights reserved.
 *
 * Redistribution and use in source and binary forms, with or without
 * modification, are permitted provided that the following conditions
 * are met:
 * 1. Redistributions of source code must retain the above copyright
 *    notice, this list of conditions and the following disclaimer.
 * 2. Redistributions in binary form must reproduce the above copyright
 *    notice, this list of conditions and the following disclaimer in the
 *    documentation and/or other materials provided with the distribution.
 * 4. Neither the name of the University nor the names of its contributors
 *    may be used to endorse or promote products derived from this software
 *    without specific prior written permission.
 *
 * THIS SOFTWARE IS PROVIDED BY THE REGENTS AND CONTRIBUTORS ``AS IS'' AND
 * ANY EXPRESS OR IMPLIED WARRANTIES, INCLUDING, BUT NOT LIMITED TO, THE
 * IMPLIED WARRANTIES OF MERCHANTABILITY AND FITNESS FOR A PARTICULAR PURPOSE
 * ARE DISCLAIMED.  IN NO EVENT SHALL THE REGENTS OR CONTRIBUTORS BE LIABLE
 * FOR ANY DIRECT, INDIRECT, INCIDENTAL, SPECIAL, EXEMPLARY, OR CONSEQUENTIAL
 * DAMAGES (INCLUDING, BUT NOT LIMITED TO, PROCUREMENT OF SUBSTITUTE GOODS
 * OR SERVICES; LOSS OF USE, DATA, OR PROFITS; OR BUSINESS INTERRUPTION)
 * HOWEVER CAUSED AND ON ANY THEORY OF LIABILITY, WHETHER IN CONTRACT, STRICT
 * LIABILITY, OR TORT (INCLUDING NEGLIGENCE OR OTHERWISE) ARISING IN ANY WAY
 * OUT OF THE USE OF THIS SOFTWARE, EVEN IF ADVISED OF THE POSSIBILITY OF
 * SUCH DAMAGE.
 *
 * $FreeBSD$
 */

#include "opt_inet.h"
#include "opt_inet6.h"

#include <sys/param.h>
#include <sys/systm.h>
#include <sys/kernel.h>
#include <sys/malloc.h>
#include <sys/mbuf.h>
#include <sys/module.h>
#include <sys/socket.h>
#include <sys/sockio.h>

#include <net/if.h>
#include <net/if_var.h>
#include <net/netisr.h>
#include <net/route.h>
#include <net/if_llc.h>
#include <net/if_dl.h>
#include <net/if_types.h>
#include <net/bpf.h>
#include <net/firewire.h>
#include <net/if_llatbl.h>

#if defined(INET) || defined(INET6)
#include <netinet/in.h>
#include <netinet/in_var.h>
#include <netinet/if_ether.h>
#endif
#ifdef INET6
#include <netinet6/nd6.h>
#endif

#include <security/mac/mac_framework.h>

static MALLOC_DEFINE(M_FWCOM, "fw_com", "firewire interface internals");

struct fw_hwaddr firewire_broadcastaddr = {
	0xffffffff,
	0xffffffff,
	0xff,
	0xff,
	0xffff,
	0xffffffff
};

static int
firewire_output(struct ifnet *ifp, struct mbuf *m, const struct sockaddr *dst,
    struct nhop_info *ni)
{
	struct fw_com *fc = IFP2FWC(ifp);
	int error, type;
	struct m_tag *mtag;
	union fw_encap *enc;
	struct fw_hwaddr *destfw;
	uint8_t speed;
	uint16_t psize, fsize, dsize;
	struct mbuf *mtail;
	int unicast, dgl, foff;
	static int next_dgl;
#ifdef INET
	int is_gw;
#endif

#ifdef MAC
	error = mac_ifnet_check_transmit(ifp, m);
	if (error)
		goto bad;
#endif

	if (!((ifp->if_flags & IFF_UP) &&
	   (ifp->if_drv_flags & IFF_DRV_RUNNING))) {
		error = ENETDOWN;
		goto bad;
	}

	/*
	 * For unicast, we make a tag to store the lladdr of the
	 * destination. This might not be the first time we have seen
	 * the packet (for instance, the arp code might be trying to
	 * re-send it after receiving an arp reply) so we only
	 * allocate a tag if there isn't one there already. For
	 * multicast, we will eventually use a different tag to store
	 * the channel number.
	 */
	unicast = !(m->m_flags & (M_BCAST | M_MCAST));
	if (unicast) {
		mtag = m_tag_locate(m, MTAG_FIREWIRE, MTAG_FIREWIRE_HWADDR, NULL);
		if (!mtag) {
			mtag = m_tag_alloc(MTAG_FIREWIRE, MTAG_FIREWIRE_HWADDR,
			    sizeof (struct fw_hwaddr), M_NOWAIT);
			if (!mtag) {
				error = ENOMEM;
				goto bad;
			}
			m_tag_prepend(m, mtag);
		}
		destfw = (struct fw_hwaddr *)(mtag + 1);
	} else {
		destfw = 0;
	}

	switch (dst->sa_family) {
#ifdef INET
	case AF_INET:
		/*
		 * Only bother with arp for unicast. Allocation of
		 * channels etc. for firewire is quite different and
		 * doesn't fit into the arp model.
		 */
		if (unicast) {
<<<<<<< HEAD
			/* XXX: Pass is_gw flag */
			error = arpresolve(ifp, NULL, m, dst, (u_char *) destfw, &lle);
=======
			is_gw = 0;
			if (ro != NULL && ro->ro_rt != NULL &&
			    (ro->ro_rt->rt_flags & RTF_GATEWAY) != 0)
				is_gw = 1;
			error = arpresolve(ifp, is_gw, m, dst, (u_char *) destfw, NULL);
>>>>>>> 3e18aeb7
			if (error)
				return (error == EWOULDBLOCK ? 0 : error);
		}
		type = ETHERTYPE_IP;
		break;

	case AF_ARP:
	{
		struct arphdr *ah;
		ah = mtod(m, struct arphdr *);
		ah->ar_hrd = htons(ARPHRD_IEEE1394);
		type = ETHERTYPE_ARP;
		if (unicast)
			*destfw = *(struct fw_hwaddr *) ar_tha(ah);

		/*
		 * The standard arp code leaves a hole for the target
		 * hardware address which we need to close up.
		 */
		bcopy(ar_tpa(ah), ar_tha(ah), ah->ar_pln);
		m_adj(m, -ah->ar_hln);
		break;
	}
#endif

#ifdef INET6
	case AF_INET6:
		if (unicast) {
			error = nd6_storelladdr(fc->fc_ifp, m, dst,
			    (u_char *) destfw, NULL);
			if (error)
				return (error);
		}
		type = ETHERTYPE_IPV6;
		break;
#endif

	default:
		if_printf(ifp, "can't handle af%d\n", dst->sa_family);
		error = EAFNOSUPPORT;
		goto bad;
	}

	/*
	 * Let BPF tap off a copy before we encapsulate.
	 */
	if (bpf_peers_present(ifp->if_bpf)) {
		struct fw_bpfhdr h;
		if (unicast)
			bcopy(destfw, h.firewire_dhost, 8);
		else
			bcopy(&firewire_broadcastaddr, h.firewire_dhost, 8);
		bcopy(&fc->fc_hwaddr, h.firewire_shost, 8);
		h.firewire_type = htons(type);
		bpf_mtap2(ifp->if_bpf, &h, sizeof(h), m);
	}

	/*
	 * Punt on MCAP for now and send all multicast packets on the
	 * broadcast channel.
	 */
	if (m->m_flags & M_MCAST)
		m->m_flags |= M_BCAST;

	/*
	 * Figure out what speed to use and what the largest supported
	 * packet size is. For unicast, this is the minimum of what we
	 * can speak and what they can hear. For broadcast, lets be
	 * conservative and use S100. We could possibly improve that
	 * by examining the bus manager's speed map or similar. We
	 * also reduce the packet size for broadcast to account for
	 * the GASP header.
	 */
	if (unicast) {
		speed = min(fc->fc_speed, destfw->sspd);
		psize = min(512 << speed, 2 << destfw->sender_max_rec);
	} else {
		speed = 0;
		psize = 512 - 2*sizeof(uint32_t);
	}

	/*
	 * Next, we encapsulate, possibly fragmenting the original
	 * datagram if it won't fit into a single packet.
	 */
	if (m->m_pkthdr.len <= psize - sizeof(uint32_t)) {
		/*
		 * No fragmentation is necessary.
		 */
		M_PREPEND(m, sizeof(uint32_t), M_NOWAIT);
		if (!m) {
			error = ENOBUFS;
			goto bad;
		}
		enc = mtod(m, union fw_encap *);
		enc->unfrag.ether_type = type;
		enc->unfrag.lf = FW_ENCAP_UNFRAG;
		enc->unfrag.reserved = 0;

		/*
		 * Byte swap the encapsulation header manually.
		 */
		enc->ul[0] = htonl(enc->ul[0]);

		error = (ifp->if_transmit)(ifp, m);
		return (error);
	} else {
		/*
		 * Fragment the datagram, making sure to leave enough
		 * space for the encapsulation header in each packet.
		 */
		fsize = psize - 2*sizeof(uint32_t);
		dgl = next_dgl++;
		dsize = m->m_pkthdr.len;
		foff = 0;
		while (m) {
			if (m->m_pkthdr.len > fsize) {
				/*
				 * Split off the tail segment from the
				 * datagram, copying our tags over.
				 */
				mtail = m_split(m, fsize, M_NOWAIT);
				m_tag_copy_chain(mtail, m, M_NOWAIT);
			} else {
				mtail = 0;
			}

			/*
			 * Add our encapsulation header to this
			 * fragment and hand it off to the link.
			 */
			M_PREPEND(m, 2*sizeof(uint32_t), M_NOWAIT);
			if (!m) {
				error = ENOBUFS;
				goto bad;
			}
			enc = mtod(m, union fw_encap *);
			if (foff == 0) {
				enc->firstfrag.lf = FW_ENCAP_FIRST;
				enc->firstfrag.reserved1 = 0;
				enc->firstfrag.reserved2 = 0;
				enc->firstfrag.datagram_size = dsize - 1;
				enc->firstfrag.ether_type = type;
				enc->firstfrag.dgl = dgl;
			} else {
				if (mtail)
					enc->nextfrag.lf = FW_ENCAP_NEXT;
				else
					enc->nextfrag.lf = FW_ENCAP_LAST;
				enc->nextfrag.reserved1 = 0;
				enc->nextfrag.reserved2 = 0;
				enc->nextfrag.reserved3 = 0;
				enc->nextfrag.datagram_size = dsize - 1;
				enc->nextfrag.fragment_offset = foff;
				enc->nextfrag.dgl = dgl;
			}
			foff += m->m_pkthdr.len - 2*sizeof(uint32_t);

			/*
			 * Byte swap the encapsulation header manually.
			 */
			enc->ul[0] = htonl(enc->ul[0]);
			enc->ul[1] = htonl(enc->ul[1]);

			error = (ifp->if_transmit)(ifp, m);
			if (error) {
				if (mtail)
					m_freem(mtail);
				return (ENOBUFS);
			}

			m = mtail;
		}

		return (0);
	}

bad:
	if (m)
		m_freem(m);
	return (error);
}

static struct mbuf *
firewire_input_fragment(struct fw_com *fc, struct mbuf *m, int src)
{
	union fw_encap *enc;
	struct fw_reass *r;
	struct mbuf *mf, *mprev;
	int dsize;
	int fstart, fend, start, end, islast;
	uint32_t id;

	/*
	 * Find an existing reassembly buffer or create a new one.
	 */
	enc = mtod(m, union fw_encap *);
	id = enc->firstfrag.dgl | (src << 16);
	STAILQ_FOREACH(r, &fc->fc_frags, fr_link)
		if (r->fr_id == id)
			break;
	if (!r) {
		r = malloc(sizeof(struct fw_reass), M_TEMP, M_NOWAIT);
		if (!r) {
			m_freem(m);
			return 0;
		}
		r->fr_id = id;
		r->fr_frags = 0;
		STAILQ_INSERT_HEAD(&fc->fc_frags, r, fr_link);
	}

	/*
	 * If this fragment overlaps any other fragment, we must discard
	 * the partial reassembly and start again.
	 */
	if (enc->firstfrag.lf == FW_ENCAP_FIRST)
		fstart = 0;
	else
		fstart = enc->nextfrag.fragment_offset;
	fend = fstart + m->m_pkthdr.len - 2*sizeof(uint32_t);
	dsize = enc->nextfrag.datagram_size;
	islast = (enc->nextfrag.lf == FW_ENCAP_LAST);

	for (mf = r->fr_frags; mf; mf = mf->m_nextpkt) {
		enc = mtod(mf, union fw_encap *);
		if (enc->nextfrag.datagram_size != dsize) {
			/*
			 * This fragment must be from a different
			 * packet.
			 */
			goto bad;
		}
		if (enc->firstfrag.lf == FW_ENCAP_FIRST)
			start = 0;
		else
			start = enc->nextfrag.fragment_offset;
		end = start + mf->m_pkthdr.len - 2*sizeof(uint32_t);
		if ((fstart < end && fend > start) ||
		    (islast && enc->nextfrag.lf == FW_ENCAP_LAST)) {
			/*
			 * Overlap - discard reassembly buffer and start
			 * again with this fragment.
			 */
			goto bad;
		}
	}

	/*
	 * Find where to put this fragment in the list.
	 */
	for (mf = r->fr_frags, mprev = NULL; mf;
	    mprev = mf, mf = mf->m_nextpkt) {
		enc = mtod(mf, union fw_encap *);
		if (enc->firstfrag.lf == FW_ENCAP_FIRST)
			start = 0;
		else
			start = enc->nextfrag.fragment_offset;
		if (start >= fend)
			break;
	}

	/*
	 * If this is a last fragment and we are not adding at the end
	 * of the list, discard the buffer.
	 */
	if (islast && mprev && mprev->m_nextpkt)
		goto bad;

	if (mprev) {
		m->m_nextpkt = mprev->m_nextpkt;
		mprev->m_nextpkt = m;

		/*
		 * Coalesce forwards and see if we can make a whole
		 * datagram.
		 */
		enc = mtod(mprev, union fw_encap *);
		if (enc->firstfrag.lf == FW_ENCAP_FIRST)
			start = 0;
		else
			start = enc->nextfrag.fragment_offset;
		end = start + mprev->m_pkthdr.len - 2*sizeof(uint32_t);
		while (end == fstart) {
			/*
			 * Strip off the encap header from m and
			 * append it to mprev, freeing m.
			 */
			m_adj(m, 2*sizeof(uint32_t));
			mprev->m_nextpkt = m->m_nextpkt;
			mprev->m_pkthdr.len += m->m_pkthdr.len;
			m_cat(mprev, m);

			if (mprev->m_pkthdr.len == dsize + 1 + 2*sizeof(uint32_t)) {
				/*
				 * We have assembled a complete packet
				 * we must be finished. Make sure we have
				 * merged the whole chain.
				 */
				STAILQ_REMOVE(&fc->fc_frags, r, fw_reass, fr_link);
				free(r, M_TEMP);
				m = mprev->m_nextpkt;
				while (m) {
					mf = m->m_nextpkt;
					m_freem(m);
					m = mf;
				}
				mprev->m_nextpkt = NULL;

				return (mprev);
			}

			/*
			 * See if we can continue merging forwards.
			 */
			end = fend;
			m = mprev->m_nextpkt;
			if (m) {
				enc = mtod(m, union fw_encap *);
				if (enc->firstfrag.lf == FW_ENCAP_FIRST)
					fstart = 0;
				else
					fstart = enc->nextfrag.fragment_offset;
				fend = fstart + m->m_pkthdr.len
				    - 2*sizeof(uint32_t);
			} else {
				break;
			}
		}
	} else {
		m->m_nextpkt = 0;
		r->fr_frags = m;
	}

	return (0);

bad:
	while (r->fr_frags) {
		mf = r->fr_frags;
		r->fr_frags = mf->m_nextpkt;
		m_freem(mf);
	}
	m->m_nextpkt = 0;
	r->fr_frags = m;

	return (0);
}

void
firewire_input(struct ifnet *ifp, struct mbuf *m, uint16_t src)
{
	struct fw_com *fc = IFP2FWC(ifp);
	union fw_encap *enc;
	int type, isr;

	/*
	 * The caller has already stripped off the packet header
	 * (stream or wreqb) and marked the mbuf's M_BCAST flag
	 * appropriately. We de-encapsulate the IP packet and pass it
	 * up the line after handling link-level fragmentation.
	 */
	if (m->m_pkthdr.len < sizeof(uint32_t)) {
		if_printf(ifp, "discarding frame without "
		    "encapsulation header (len %u pkt len %u)\n",
		    m->m_len, m->m_pkthdr.len);
	}

	m = m_pullup(m, sizeof(uint32_t));
	if (m == NULL)
		return;
	enc = mtod(m, union fw_encap *);

	/*
	 * Byte swap the encapsulation header manually.
	 */
	enc->ul[0] = ntohl(enc->ul[0]);

	if (enc->unfrag.lf != 0) {
		m = m_pullup(m, 2*sizeof(uint32_t));
		if (!m)
			return;
		enc = mtod(m, union fw_encap *);
		enc->ul[1] = ntohl(enc->ul[1]);
		m = firewire_input_fragment(fc, m, src);
		if (!m)
			return;
		enc = mtod(m, union fw_encap *);
		type = enc->firstfrag.ether_type;
		m_adj(m, 2*sizeof(uint32_t));
	} else {
		type = enc->unfrag.ether_type;
		m_adj(m, sizeof(uint32_t));
	}

	if (m->m_pkthdr.rcvif == NULL) {
		if_printf(ifp, "discard frame w/o interface pointer\n");
		if_inc_counter(ifp, IFCOUNTER_IERRORS, 1);
		m_freem(m);
		return;
	}
#ifdef DIAGNOSTIC
	if (m->m_pkthdr.rcvif != ifp) {
		if_printf(ifp, "Warning, frame marked as received on %s\n",
			m->m_pkthdr.rcvif->if_xname);
	}
#endif

#ifdef MAC
	/*
	 * Tag the mbuf with an appropriate MAC label before any other
	 * consumers can get to it.
	 */
	mac_ifnet_create_mbuf(ifp, m);
#endif

	/*
	 * Give bpf a chance at the packet. The link-level driver
	 * should have left us a tag with the EUID of the sender.
	 */
	if (bpf_peers_present(ifp->if_bpf)) {
		struct fw_bpfhdr h;
		struct m_tag *mtag;

		mtag = m_tag_locate(m, MTAG_FIREWIRE, MTAG_FIREWIRE_SENDER_EUID, 0);
		if (mtag)
			bcopy(mtag + 1, h.firewire_shost, 8);
		else
			bcopy(&firewire_broadcastaddr, h.firewire_dhost, 8);
		bcopy(&fc->fc_hwaddr, h.firewire_dhost, 8);
		h.firewire_type = htons(type);
		bpf_mtap2(ifp->if_bpf, &h, sizeof(h), m);
	}

	if (ifp->if_flags & IFF_MONITOR) {
		/*
		 * Interface marked for monitoring; discard packet.
		 */
		m_freem(m);
		return;
	}

	if_inc_counter(ifp, IFCOUNTER_IBYTES, m->m_pkthdr.len);

	/* Discard packet if interface is not up */
	if ((ifp->if_flags & IFF_UP) == 0) {
		m_freem(m);
		return;
	}

	if (m->m_flags & (M_BCAST|M_MCAST))
		if_inc_counter(ifp, IFCOUNTER_IMCASTS, 1);

	switch (type) {
#ifdef INET
	case ETHERTYPE_IP:
		if ((m = ip_fastforward(m)) == NULL)
			return;
		isr = NETISR_IP;
		break;

	case ETHERTYPE_ARP:
	{
		struct arphdr *ah;
		ah = mtod(m, struct arphdr *);

		/*
		 * Adjust the arp packet to insert an empty tha slot.
		 */
		m->m_len += ah->ar_hln;
		m->m_pkthdr.len += ah->ar_hln;
		bcopy(ar_tha(ah), ar_tpa(ah), ah->ar_pln);
		isr = NETISR_ARP;
		break;
	}
#endif

#ifdef INET6
	case ETHERTYPE_IPV6:
		isr = NETISR_IPV6;
		break;
#endif

	default:
		m_freem(m);
		return;
	}

	M_SETFIB(m, ifp->if_fib);
	netisr_dispatch(isr, m);
}

int
firewire_ioctl(struct ifnet *ifp, u_long command, caddr_t data)
{
	struct ifaddr *ifa = (struct ifaddr *) data;
	struct ifreq *ifr = (struct ifreq *) data;
	int error = 0;

	switch (command) {
	case SIOCSIFADDR:
		ifp->if_flags |= IFF_UP;

		switch (ifa->ifa_addr->sa_family) {
#ifdef INET
		case AF_INET:
			ifp->if_init(ifp->if_softc);	/* before arpwhohas */
			arp_ifinit(ifp, ifa);
			break;
#endif
		default:
			ifp->if_init(ifp->if_softc);
			break;
		}
		break;

	case SIOCGIFADDR:
		{
			struct sockaddr *sa;

			sa = (struct sockaddr *) & ifr->ifr_data;
			bcopy(&IFP2FWC(ifp)->fc_hwaddr,
			    (caddr_t) sa->sa_data, sizeof(struct fw_hwaddr));
		}
		break;

	case SIOCSIFMTU:
		/*
		 * Set the interface MTU.
		 */
		if (ifr->ifr_mtu > 1500) {
			error = EINVAL;
		} else {
			ifp->if_mtu = ifr->ifr_mtu;
		}
		break;
	default:
		error = EINVAL;			/* XXX netbsd has ENOTTY??? */
		break;
	}
	return (error);
}

static int
firewire_resolvemulti(struct ifnet *ifp, struct sockaddr **llsa,
    struct sockaddr *sa)
{
#ifdef INET
	struct sockaddr_in *sin;
#endif
#ifdef INET6
	struct sockaddr_in6 *sin6;
#endif

	switch(sa->sa_family) {
	case AF_LINK:
		/*
		 * No mapping needed.
		 */
		*llsa = 0;
		return 0;

#ifdef INET
	case AF_INET:
		sin = (struct sockaddr_in *)sa;
		if (!IN_MULTICAST(ntohl(sin->sin_addr.s_addr)))
			return EADDRNOTAVAIL;
		*llsa = 0;
		return 0;
#endif
#ifdef INET6
	case AF_INET6:
		sin6 = (struct sockaddr_in6 *)sa;
		if (IN6_IS_ADDR_UNSPECIFIED(&sin6->sin6_addr)) {
			/*
			 * An IP6 address of 0 means listen to all
			 * of the Ethernet multicast address used for IP6.
			 * (This is used for multicast routers.)
			 */
			ifp->if_flags |= IFF_ALLMULTI;
			*llsa = 0;
			return 0;
		}
		if (!IN6_IS_ADDR_MULTICAST(&sin6->sin6_addr))
			return EADDRNOTAVAIL;
		*llsa = 0;
		return 0;
#endif

	default:
		/*
		 * Well, the text isn't quite right, but it's the name
		 * that counts...
		 */
		return EAFNOSUPPORT;
	}
}

void
firewire_ifattach(struct ifnet *ifp, struct fw_hwaddr *llc)
{
	struct fw_com *fc = IFP2FWC(ifp);
	struct ifaddr *ifa;
	struct sockaddr_dl *sdl;
	static const char* speeds[] = {
		"S100", "S200", "S400", "S800",
		"S1600", "S3200"
	};

	fc->fc_speed = llc->sspd;
	STAILQ_INIT(&fc->fc_frags);

	ifp->if_addrlen = sizeof(struct fw_hwaddr);
	ifp->if_hdrlen = 0;
	if_attach(ifp);
	ifp->if_mtu = 1500;	/* XXX */
	ifp->if_output = firewire_output;
	ifp->if_resolvemulti = firewire_resolvemulti;
	ifp->if_broadcastaddr = (u_char *) &firewire_broadcastaddr;

	ifa = ifp->if_addr;
	KASSERT(ifa != NULL, ("%s: no lladdr!\n", __func__));
	sdl = (struct sockaddr_dl *)ifa->ifa_addr;
	sdl->sdl_type = IFT_IEEE1394;
	sdl->sdl_alen = ifp->if_addrlen;
	bcopy(llc, LLADDR(sdl), ifp->if_addrlen);

	bpfattach(ifp, DLT_APPLE_IP_OVER_IEEE1394,
	    sizeof(struct fw_hwaddr));

	if_printf(ifp, "Firewire address: %8D @ 0x%04x%08x, %s, maxrec %d\n",
	    (uint8_t *) &llc->sender_unique_ID_hi, ":",
	    ntohs(llc->sender_unicast_FIFO_hi),
	    ntohl(llc->sender_unicast_FIFO_lo),
	    speeds[llc->sspd],
	    (2 << llc->sender_max_rec));
}

void
firewire_ifdetach(struct ifnet *ifp)
{
	bpfdetach(ifp);
	if_detach(ifp);
}

void
firewire_busreset(struct ifnet *ifp)
{
	struct fw_com *fc = IFP2FWC(ifp);
	struct fw_reass *r;
	struct mbuf *m;

	/*
	 * Discard any partial datagrams since the host ids may have changed.
	 */
	while ((r = STAILQ_FIRST(&fc->fc_frags))) {
		STAILQ_REMOVE_HEAD(&fc->fc_frags, fr_link);
		while (r->fr_frags) {
			m = r->fr_frags;
			r->fr_frags = m->m_nextpkt;
			m_freem(m);
		}
		free(r, M_TEMP);
	}
}

static void *
firewire_alloc(u_char type, struct ifnet *ifp)
{
	struct fw_com	*fc;

	fc = malloc(sizeof(struct fw_com), M_FWCOM, M_WAITOK | M_ZERO);
	fc->fc_ifp = ifp;

	return (fc);
}

static void
firewire_free(void *com, u_char type)
{

	free(com, M_FWCOM);
}

static int
firewire_modevent(module_t mod, int type, void *data)
{

	switch (type) {
	case MOD_LOAD:
		if_register_com_alloc(IFT_IEEE1394,
		    firewire_alloc, firewire_free);
		break;
	case MOD_UNLOAD:
		if_deregister_com_alloc(IFT_IEEE1394);
		break;
	default:
		return (EOPNOTSUPP);
	}

	return (0);
}

static moduledata_t firewire_mod = {
	"if_firewire",
	firewire_modevent,
	0
};

DECLARE_MODULE(if_firewire, firewire_mod, SI_SUB_INIT_IF, SI_ORDER_ANY);
MODULE_VERSION(if_firewire, 1);<|MERGE_RESOLUTION|>--- conflicted
+++ resolved
@@ -140,16 +140,9 @@
 		 * doesn't fit into the arp model.
 		 */
 		if (unicast) {
-<<<<<<< HEAD
-			/* XXX: Pass is_gw flag */
-			error = arpresolve(ifp, NULL, m, dst, (u_char *) destfw, &lle);
-=======
 			is_gw = 0;
-			if (ro != NULL && ro->ro_rt != NULL &&
-			    (ro->ro_rt->rt_flags & RTF_GATEWAY) != 0)
-				is_gw = 1;
+			/* XXX: do proper @ni checks for NHF_GATEWAY */
 			error = arpresolve(ifp, is_gw, m, dst, (u_char *) destfw, NULL);
->>>>>>> 3e18aeb7
 			if (error)
 				return (error == EWOULDBLOCK ? 0 : error);
 		}
