# $FreeBSD$

.include <bsd.own.mk>

SUBDIR=	${_3dfx} \
	${_3dfx_linux} \
	${_aac} \
	accf_data \
	accf_http \
	${_acpi} \
	age \
	${_agp} \
	aha \
	${_ahb} \
	${_aic} \
	aic7xxx \
	aio \
	${_amd} \
	amr \
	${_an} \
	${_aout} \
	${_apm} \
	${_ar} \
	${_arcmsr} \
	${_arcnet} \
	${_arl} \
	${_asr} \
	ata \
	${_ath} \
	${_ath_hal} \
	${_ath_rate_amrr} \
	${_ath_rate_onoe} \
	${_ath_rate_sample} \
	aue \
	${_auxio} \
	${_awi} \
	axe \
	bce \
	bfe \
	bge \
	${_bios} \
	${_bktr} \
	bridgestp \
	cam \
	${_canbepm} \
	${_canbus} \
	${_cardbus} \
	${_cbb} \
	cd9660 \
	cd9660_iconv \
	cdce \
	${_ce} \
	${_ciss} \
	${_cm} \
	${_cmx} \
	coda \
	coda5 \
	${_coff} \
	${_coretemp} \
	${_cp} \
	${_cpuctl} \
	${_cpufreq} \
	${_crypto} \
	${_cryptodev} \
	${_cs} \
	${_ctau} \
	cue \
	cxgb \
	${_cx} \
	dc \
	dcons \
	dcons_crom \
	de \
	${_dpt} \
	${_drm} \
	dummynet \
	${_ed} \
	${_elink} \
	${_em} \
	en \
	${_ep} \
	${_et} \
	${_ex} \
	${_exca} \
	${_ext2fs} \
	fatm \
	fdc \
	fdescfs \
	${_fe} \
	firewire \
	firmware \
	fxp \
	gem \
	geom \
<<<<<<< HEAD
	${_harp} \
=======
	${_glxsb} \
>>>>>>> 71a697ea
	hatm \
	${_hfa} \
	hifn \
	hme \
	${_hptiop} \
	${_hptmv} \
	${_hptrr} \
	hwpmc \
	${_i2c} \
	${_ibcs2} \
	${_ichwd} \
	${_ida} \
	${_idt} \
	${_ie} \
	if_bridge \
	if_disc \
	if_edsc \
	if_ef \
	if_faith \
	if_gif \
	if_gre \
	if_lagg \
	${_if_ndis} \
	if_stf \
	if_tap \
	if_tun \
	if_vlan \
	${_igb} \
	${_iir} \
	${_io} \
	ipdivert \
	${_ipfilter} \
	ipfw \
	ipfw_nat \
	ip_mroute_mod \
	${_ipmi} \
	${_ips} \
	${_ipw} \
	${_ipwfw} \
	iscsi \
	isp \
	ispfw \
	${_iwi} \
	${_iwifw} \
	${_ixgb} \
	jme \
	joy \
	${_k8temp} \
	kbdmux \
	krpc \
	kue \
	le \
	lge \
	libalias \
	libiconv \
	libmbpool \
	libmchain \
	${_linprocfs} \
	${_linsysfs} \
	${_linux} \
	lmc \
	lpt \
	mac_biba \
	mac_bsdextended \
	mac_ifoff \
	mac_lomac \
	mac_mls \
	mac_none \
	mac_partition \
	mac_portacl \
	mac_seeotheruids \
	mac_stub \
	mac_test \
	malo \
	mcd \
	md \
	mem \
	mfi \
	mii \
	mlx \
	${_mly} \
	mpt \
	mqueue \
	msdosfs \
	msdosfs_iconv \
	${_mse} \
	msk \
	mxge \
	my \
	${_ncp} \
	${_ncv} \
	${_ndis} \
	netgraph \
	${_nfe} \
	nfsclient \
	nfslockd \
	nfsserver \
	nge \
	nmdm \
	${_nsp} \
	ntfs \
	ntfs_iconv \
	${_nxge} \
	nullfs \
	${_nve} \
	${_nvram} \
	${_nwfs} \
	${_oltr} \
	${_padlock} \
	patm \
	${_pccard} \
	${_pcfclock} \
	pcn \
	${_pecoff} \
	${_pf} \
	${_pflog} \
	plip \
	${_pmc} \
	portalfs \
	ppbus \
	ppc \
	ppi \
	pps \
	procfs \
	pseudofs \
	${_pst} \
	puc \
	ral \
	${_random} \
	${_ray} \
	rc4 \
	${_rdma} \
	re \
	reiserfs \
	rl \
	rue \
	rum \
	${_s3} \
	${_safe} \
	${_sbni} \
	sbsh \
	scc \
	scd \
	${_scsi_low} \
	sem \
	sf \
	sis \
	sk \
	${_smbfs} \
	sn \
	${_snc} \
	${_sound} \
	${_speaker} \
	${_splash} \
	${_sppp} \
	${_sr} \
	ste \
	${_stg} \
	stge \
	${_streams} \
	sym \
	${_syscons} \
	sysvipc \
	ti \
	tl \
	${_tmpfs} \
	trm \
	${_twa} \
	twe \
	tx \
	txp \
	uark \
	uart \
	ubsa \
	ubsec \
	ucom \
	udav \
	udbp \
	udf \
	udf_iconv \
	ufm \
	${_ufs} \
	uftdi \
	ugen \
	uhid \
	ukbd \
	ulpt \
	umass \
	umct \
	umodem \
	ums \
	unionfs \
	uplcom \
	ural \
	urio \
	usb \
	uscanner \
	uslcom \
	utopia \
	uvisor \
	uvscom \
	${_vesa} \
	vge \
	vkbd \
	${_vpo} \
	vr \
	vx \
	wb \
	${_wi} \
	wlan \
	wlan_scan_ap \
	wlan_scan_sta \
	wlan_acl \
	wlan_amrr \
	wlan_ccmp \
	wlan_tkip \
	wlan_wep \
	wlan_xauth \
	${_wpi} \
	${_wpifw} \
	${_xe} \
	xfs \
	xl \
	${_zfs} \
	zlib \
	zyd

.if ${MACHINE_ARCH} != "powerpc"
_syscons=	syscons
_vpo=		vpo
.endif

.if defined(ALL_MODULES)
_ufs=		ufs
.endif

# Disabled in 7.0 as netatm is not MPSAFE.
#if ${MK_ATM} != "no"
#_harp=		harp
#.endif

.if ${MK_CRYPT} != "no" || defined(ALL_MODULES)
.if exists(${.CURDIR}/../opencrypto)
_crypto=	crypto
_cryptodev=	cryptodev
.endif
.if exists(${.CURDIR}/../crypto)
_random=	random
.endif
.endif

.if ${MK_IPFILTER} != "no" || defined(ALL_MODULES)
_ipfilter=	ipfilter
.endif

.if ${MK_PF} != "no" || defined(ALL_MODULES)
_pf=		pf
_pflog=		pflog
.endif

.if ${MACHINE_ARCH} == "i386"
# XXX some of these can move to the general case when de-i386'ed
# XXX some of these can move now, but are untested on other architectures.
_3dfx=		3dfx
_3dfx_linux=	3dfx_linux
_agp=		agp
_aic=		aic
_amd=		amd
_an=		an
_aout=		aout
_apm=		apm
_ar=		ar
_arcnet=	arcnet
_ath=		ath
_ath_hal=	ath_hal
_ath_rate_amrr=	ath_rate_amrr
_ath_rate_onoe=	ath_rate_onoe
_ath_rate_sample=ath_rate_sample
_awi=		awi
_bktr=		bktr
_cardbus=	cardbus
_cbb=		cbb
_ce=		ce
_coff=		coff
_cp=		cp
_cpuctl=	cpuctl
_cpufreq=	cpufreq
_cs=		cs
<<<<<<< HEAD
_digi=		digi
=======
.if ${MK_CDDL} != "no" || defined(ALL_MODULES)
_cyclic=	cyclic
.endif
>>>>>>> 71a697ea
_drm=		drm
_ed=		ed
_elink=		elink
_em=		em
_ep=		ep
_et=		et
_exca=		exca
_ext2fs=	ext2fs
_fe=		fe
<<<<<<< HEAD
# Disabled due to non-MPSAFEty in 7.0
#_hfa=		hfa
=======
_glxsb=		glxsb
>>>>>>> 71a697ea
_i2c=		i2c
_ibcs2=		ibcs2
_ie=		ie
_if_ndis=	if_ndis
_igb=		igb
_io=		io
_linprocfs=	linprocfs
_linsysfs=	linsysfs
_linux=		linux
_mse=		mse
.if ${MK_NCP} != "no"
_ncp=		ncp
.endif
_ncv=		ncv
_ndis=		ndis
_nsp=		nsp
.if ${MK_NCP} != "no"
_nwfs=		nwfs
.endif
_oltr=		oltr
_pccard=	pccard
_pcfclock=	pcfclock
_pecoff=	pecoff
_pst=		pst
_ray=		ray
_rdma=		rdma
_safe=		safe
_sbni=		sbni
_scsi_low=	scsi_low
_smbfs=		smbfs
_sound=		sound
_speaker=	speaker
_splash=	splash
_sppp=		sppp
_sr=		sr
_stg=		stg
_streams=	streams
_tmpfs= 	tmpfs
_wi=		wi
_xe=		xe
.if ${MK_ZFS} != "no" || defined(ALL_MODULES)
_zfs=		zfs
.endif
.if ${MACHINE} == "i386"
_aac=		aac
_acpi=		acpi
_ahb=		ahb
_arcmsr=	arcmsr
_arl=		arl
_asr=		asr
_bios=		bios
_ciss=		ciss
_cm=		cm
_cmx=		cmx
_coretemp=	coretemp
_ctau=		ctau
_dpt=		dpt
_ex=		ex
_hptiop=	hptiop
_hptmv=		hptmv
_hptrr=		hptrr
_ichwd=		ichwd
_ida=		ida
# Disabled due to non-MPSAFEty in 7.0
#_idt=		idt
_iir=		iir
_ipmi=		ipmi
_ips=		ips
_ipw=		ipw
_ipwfw=		ipwfw
_iwi=		iwi
_iwifw=		iwifw
_ixgb=   	ixgb
_mly=		mly
_nfe=		nfe
_nve=		nve
_nvram=		nvram
_nxge=		nxge
_wpi=		wpi
_wpifw=		wpifw
.if ${MK_CRYPT} != "no" || defined(ALL_MODULES)
.if exists(${.CURDIR}/../crypto/via)
_padlock=	padlock
.endif
.endif
_s3=		s3
_twa=		twa
_vesa=		vesa
.elif ${MACHINE} == "pc98"
_canbepm=	canbepm
_canbus=	canbus
_pmc=		pmc
_snc=		snc
.endif
.endif

.if ${MACHINE_ARCH} == "amd64"
_aac=		aac
_acpi=		acpi
_agp=		agp
_an=		an
_arcmsr=	arcmsr
_ath=		ath
_ath_hal=	ath_hal
_ath_rate_amrr=	ath_rate_amrr
_ath_rate_onoe=	ath_rate_onoe
_ath_rate_sample=ath_rate_sample
_cardbus=	cardbus
_cbb=		cbb
_cmx=		cmx
_ciss=		ciss
_coretemp=	coretemp
_cpuctl=	cpuctl
_cpufreq=	cpufreq
<<<<<<< HEAD
_digi=		digi
=======
.if ${MK_CDDL} != "no" || defined(ALL_MODULES)
_cyclic=	cyclic
.endif
>>>>>>> 71a697ea
_drm=		drm
_ed=		ed
_et=		et
_em=		em
_exca=		exca
_ext2fs=	ext2fs
_hptiop=	hptiop
_hptmv=		hptmv
_hptrr=		hptrr
_i2c=		i2c
_ichwd=		ichwd
_ida=		ida
_if_ndis=	if_ndis
_igb=		igb
_iir=		iir
_io=		io
_ipmi=		ipmi
_ips=		ips
_ipw=		ipw
_ipwfw=		ipwfw
_ixgb=   	ixgb
_k8temp=	k8temp
_linprocfs=	linprocfs
_linsysfs=	linsysfs
_linux=		linux
_mly=		mly
_ndis=		ndis
_nfe=		nfe
_nve=		nve
_nvram=		nvram
_nxge=		nxge
_pccard=	pccard
_rdma=		rdma	
_safe=		safe
_scsi_low=	scsi_low
_smbfs=		smbfs
_sound=		sound
_speaker=	speaker
_sppp=		sppp
_tmpfs= 	tmpfs
_twa=		twa
_wi=		wi
_wpi=		wpi
_wpifw=		wpifw
.if ${MK_ZFS} != "no" || defined(ALL_MODULES)
_zfs=		zfs
.endif
.endif

.if ${MACHINE_ARCH} == "ia64"
# Modules not enabled on ia64 (as compared to i386) include:
#	aac acpi aout apm atspeaker drm ibcs2 linprocfs linux ncv
#	nsp oltr pecoff s3 sbni stg vesa
# acpi is not enabled because it is broken as a module on ia64
_aic=		aic
#_ar=		ar	not 64-bit clean
_arcnet=	arcnet
_asr=		asr
_an=		an
_bktr=		bktr
_cardbus=	cardbus
_cbb=		cbb
_ciss=		ciss
_cm=		cm
_cmx=		cmx
_coff=		coff
_cpufreq=	cpufreq
_em=		em
_ep=		ep
_exca=		exca
_fe=		fe
_hfa=		hfa
_igb=		igb
_iir=		iir
_mly=		mly
_pccard=	pccard
_scsi_low=	scsi_low
_smbfs=		smbfs
_sound=		sound
_splash=	splash
_sppp=		sppp
#_sr=		sr		not 64bit clean
_streams=	streams
_wi=		wi
_xe=		xe
.endif

.if ${MACHINE_ARCH} == "powerpc"
_an=		an
_ath=		ath
_ath_hal=	ath_hal
_ath_rate_amrr=	ath_rate_amrr
_ath_rate_onoe=	ath_rate_onoe
_ath_rate_sample=ath_rate_sample
_nvram=		powermac_nvram
_smbfs=		smbfs
.endif

.if ${MACHINE_ARCH} == "sparc64"
_ath=		ath
_ath_hal=	ath_hal
_ath_rate_amrr=	ath_rate_amrr
_ath_rate_onoe=	ath_rate_onoe
_ath_rate_sample=ath_rate_sample
_auxio=		auxio
_em=		em
_i2c=		i2c
_igb=		igb
_sound=		sound
.if ${MK_ZFS} != "no" || defined(ALL_MODULES)
_zfs=		zfs
.endif
.endif

.if defined(MODULES_OVERRIDE) && !defined(ALL_MODULES)
SUBDIR=${MODULES_OVERRIDE}
.endif

.for reject in ${WITHOUT_MODULES}
SUBDIR:= ${SUBDIR:N${reject}}
.endfor

# Calling kldxref(8) for each module is expensive.
.if !defined(NO_XREF)
.MAKEFLAGS+=	-DNO_XREF
afterinstall:
	@if type kldxref >/dev/null 2>&1; then \
		${ECHO} kldxref ${DESTDIR}${KMODDIR}; \
		kldxref ${DESTDIR}${KMODDIR}; \
	fi
.endif

.include <bsd.subdir.mk><|MERGE_RESOLUTION|>--- conflicted
+++ resolved
@@ -58,7 +58,6 @@
 	${_coff} \
 	${_coretemp} \
 	${_cp} \
-	${_cpuctl} \
 	${_cpufreq} \
 	${_crypto} \
 	${_cryptodev} \
@@ -71,6 +70,7 @@
 	dcons \
 	dcons_crom \
 	de \
+	${_digi} \
 	${_dpt} \
 	${_drm} \
 	dummynet \
@@ -92,11 +92,8 @@
 	fxp \
 	gem \
 	geom \
-<<<<<<< HEAD
+	${_glxsb} \
 	${_harp} \
-=======
-	${_glxsb} \
->>>>>>> 71a697ea
 	hatm \
 	${_hfa} \
 	hifn \
@@ -120,6 +117,8 @@
 	if_gre \
 	if_lagg \
 	${_if_ndis} \
+	if_ppp \
+	if_sl \
 	if_stf \
 	if_tap \
 	if_tun \
@@ -227,11 +226,13 @@
 	ral \
 	${_random} \
 	${_ray} \
+	rc \
 	rc4 \
 	${_rdma} \
 	re \
 	reiserfs \
 	rl \
+	rp \
 	rue \
 	rum \
 	${_s3} \
@@ -243,11 +244,13 @@
 	${_scsi_low} \
 	sem \
 	sf \
+	${_sio} \
 	sis \
 	sk \
 	${_smbfs} \
 	sn \
 	${_snc} \
+	snp \
 	${_sound} \
 	${_speaker} \
 	${_splash} \
@@ -272,13 +275,16 @@
 	uart \
 	ubsa \
 	ubsec \
+	ubser \
 	ucom \
+	ucycom \
 	udav \
 	udbp \
 	udf \
 	udf_iconv \
 	ufm \
 	${_ufs} \
+	ufoma \
 	uftdi \
 	ugen \
 	uhid \
@@ -382,16 +388,9 @@
 _ce=		ce
 _coff=		coff
 _cp=		cp
-_cpuctl=	cpuctl
 _cpufreq=	cpufreq
 _cs=		cs
-<<<<<<< HEAD
 _digi=		digi
-=======
-.if ${MK_CDDL} != "no" || defined(ALL_MODULES)
-_cyclic=	cyclic
-.endif
->>>>>>> 71a697ea
 _drm=		drm
 _ed=		ed
 _elink=		elink
@@ -401,12 +400,9 @@
 _exca=		exca
 _ext2fs=	ext2fs
 _fe=		fe
-<<<<<<< HEAD
+_glxsb=		glxsb
 # Disabled due to non-MPSAFEty in 7.0
 #_hfa=		hfa
-=======
-_glxsb=		glxsb
->>>>>>> 71a697ea
 _i2c=		i2c
 _ibcs2=		ibcs2
 _ie=		ie
@@ -436,6 +432,7 @@
 _safe=		safe
 _sbni=		sbni
 _scsi_low=	scsi_low
+_sio=		sio
 _smbfs=		smbfs
 _sound=		sound
 _speaker=	speaker
@@ -463,6 +460,7 @@
 _cmx=		cmx
 _coretemp=	coretemp
 _ctau=		ctau
+_cx=		cx
 _dpt=		dpt
 _ex=		ex
 _hptiop=	hptiop
@@ -519,15 +517,8 @@
 _cmx=		cmx
 _ciss=		ciss
 _coretemp=	coretemp
-_cpuctl=	cpuctl
 _cpufreq=	cpufreq
-<<<<<<< HEAD
 _digi=		digi
-=======
-.if ${MK_CDDL} != "no" || defined(ALL_MODULES)
-_cyclic=	cyclic
-.endif
->>>>>>> 71a697ea
 _drm=		drm
 _ed=		ed
 _et=		et
