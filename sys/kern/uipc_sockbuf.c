/*-
 * Copyright (c) 1982, 1986, 1988, 1990, 1993
 *	The Regents of the University of California.  All rights reserved.
 *
 * Redistribution and use in source and binary forms, with or without
 * modification, are permitted provided that the following conditions
 * are met:
 * 1. Redistributions of source code must retain the above copyright
 *    notice, this list of conditions and the following disclaimer.
 * 2. Redistributions in binary form must reproduce the above copyright
 *    notice, this list of conditions and the following disclaimer in the
 *    documentation and/or other materials provided with the distribution.
 * 4. Neither the name of the University nor the names of its contributors
 *    may be used to endorse or promote products derived from this software
 *    without specific prior written permission.
 *
 * THIS SOFTWARE IS PROVIDED BY THE REGENTS AND CONTRIBUTORS ``AS IS'' AND
 * ANY EXPRESS OR IMPLIED WARRANTIES, INCLUDING, BUT NOT LIMITED TO, THE
 * IMPLIED WARRANTIES OF MERCHANTABILITY AND FITNESS FOR A PARTICULAR PURPOSE
 * ARE DISCLAIMED.  IN NO EVENT SHALL THE REGENTS OR CONTRIBUTORS BE LIABLE
 * FOR ANY DIRECT, INDIRECT, INCIDENTAL, SPECIAL, EXEMPLARY, OR CONSEQUENTIAL
 * DAMAGES (INCLUDING, BUT NOT LIMITED TO, PROCUREMENT OF SUBSTITUTE GOODS
 * OR SERVICES; LOSS OF USE, DATA, OR PROFITS; OR BUSINESS INTERRUPTION)
 * HOWEVER CAUSED AND ON ANY THEORY OF LIABILITY, WHETHER IN CONTRACT, STRICT
 * LIABILITY, OR TORT (INCLUDING NEGLIGENCE OR OTHERWISE) ARISING IN ANY WAY
 * OUT OF THE USE OF THIS SOFTWARE, EVEN IF ADVISED OF THE POSSIBILITY OF
 * SUCH DAMAGE.
 *
 *	@(#)uipc_socket2.c	8.1 (Berkeley) 6/10/93
 */

#include <sys/cdefs.h>
__FBSDID("$FreeBSD$");

#include "opt_param.h"

#include <sys/param.h>
#include <sys/aio.h> /* for aio_swake proto */
#include <sys/kernel.h>
#include <sys/lock.h>
#include <sys/mbuf.h>
#include <sys/mutex.h>
#include <sys/proc.h>
#include <sys/protosw.h>
#include <sys/resourcevar.h>
#include <sys/signalvar.h>
#include <sys/socket.h>
#include <sys/socketvar.h>
#include <sys/sx.h>
#include <sys/sysctl.h>

/*
 * Function pointer set by the AIO routines so that the socket buffer code
 * can call back into the AIO module if it is loaded.
 */
void	(*aio_swake)(struct socket *, struct sockbuf *);

/*
 * Primitive routines for operating on socket buffers
 */

u_long	sb_max = SB_MAX;
u_long sb_max_adj =
       (quad_t)SB_MAX * MCLBYTES / (MSIZE + MCLBYTES); /* adjusted sb_max */

static	u_long sb_efficiency = 8;	/* parameter for sbreserve() */

static struct mbuf	*sbcut_internal(struct sockbuf *sb, int len);
static void	sbflush_internal(struct sockbuf *sb);

/*
<<<<<<< HEAD
=======
 * Mark ready "count" mbufs starting with "m".
 */
int
sbready(struct sockbuf *sb, struct mbuf *m, int count)
{
	u_int blocker;

	SOCKBUF_LOCK_ASSERT(sb);
	KASSERT(sb->sb_fnrdy != NULL, ("%s: sb %p NULL fnrdy", __func__, sb));

	blocker = (sb->sb_fnrdy == m) ? M_BLOCKED : 0;

	for (int i = 0; i < count; i++, m = m->m_next) {
		KASSERT(m->m_flags & M_NOTREADY,
		    ("%s: m %p !M_NOTREADY", __func__, m));
		m->m_flags &= ~(M_NOTREADY | blocker);
		if (blocker)
			sb->sb_acc += m->m_len;
	}

	if (!blocker)
		return (EINPROGRESS);

	/* This one was blocking all the queue. */
	for (; m && (m->m_flags & M_NOTREADY) == 0; m = m->m_next) {
		KASSERT(m->m_flags & M_BLOCKED,
		    ("%s: m %p !M_BLOCKED", __func__, m));
		m->m_flags &= ~M_BLOCKED;
		sb->sb_acc += m->m_len;
	}

	sb->sb_fnrdy = m;

	return (0);
}

/*
>>>>>>> 48d05792
 * Adjust sockbuf state reflecting allocation of m.
 */
void
sballoc(struct sockbuf *sb, struct mbuf *m)
{

	SOCKBUF_LOCK_ASSERT(sb);

<<<<<<< HEAD
	sb->sb_cc += m->m_len;
=======
	sb->sb_ccc += m->m_len;

	if (sb->sb_fnrdy == NULL) {
		if (m->m_flags & M_NOTREADY)
			sb->sb_fnrdy = m;
		else
			sb->sb_acc += m->m_len;
	} else
		m->m_flags |= M_BLOCKED;
>>>>>>> 48d05792

	if (m->m_type != MT_DATA && m->m_type != MT_OOBDATA)
		sb->sb_ctl += m->m_len;

	sb->sb_mbcnt += MSIZE;
	sb->sb_mcnt += 1;

	if (m->m_flags & M_EXT) {
		sb->sb_mbcnt += m->m_ext.ext_size;
		sb->sb_ccnt += 1;
	}
}

/*
 * Adjust sockbuf state reflecting freeing of m.
 */
void
sbfree(struct sockbuf *sb, struct mbuf *m)
{

#if 0	/* XXX: not yet: soclose() call path comes here w/o lock. */
	SOCKBUF_LOCK_ASSERT(sb);
#endif

<<<<<<< HEAD
	sb->sb_cc -= m->m_len;
=======
	sb->sb_ccc -= m->m_len;

	if (!(m->m_flags & M_NOTAVAIL))
		sb->sb_acc -= m->m_len;

	if (m == sb->sb_fnrdy) {
		struct mbuf *n;

		KASSERT(m->m_flags & M_NOTREADY,
		    ("%s: m %p !M_NOTREADY", __func__, m));

		n = m->m_next;
		while (n != NULL && !(n->m_flags & M_NOTREADY)) {
			n->m_flags &= ~M_BLOCKED;
			sb->sb_acc += n->m_len;
			n = n->m_next;
		}
		sb->sb_fnrdy = n;
	}
>>>>>>> 48d05792

	if (m->m_type != MT_DATA && m->m_type != MT_OOBDATA)
		sb->sb_ctl -= m->m_len;

	sb->sb_mbcnt -= MSIZE;
	sb->sb_mcnt -= 1;
	if (m->m_flags & M_EXT) {
		sb->sb_mbcnt -= m->m_ext.ext_size;
		sb->sb_ccnt -= 1;
	}

	if (sb->sb_sndptr == m) {
		sb->sb_sndptr = NULL;
		sb->sb_sndptroff = 0;
	}
	if (sb->sb_sndptroff != 0)
		sb->sb_sndptroff -= m->m_len;
}

/*
 * Socantsendmore indicates that no more data will be sent on the socket; it
 * would normally be applied to a socket when the user informs the system
 * that no more data is to be sent, by the protocol code (in case
 * PRU_SHUTDOWN).  Socantrcvmore indicates that no more data will be
 * received, and will normally be applied to the socket by a protocol when it
 * detects that the peer will send no more data.  Data queued for reading in
 * the socket may yet be read.
 */
void
socantsendmore_locked(struct socket *so)
{

	SOCKBUF_LOCK_ASSERT(&so->so_snd);

	so->so_snd.sb_state |= SBS_CANTSENDMORE;
	sowwakeup_locked(so);
	mtx_assert(SOCKBUF_MTX(&so->so_snd), MA_NOTOWNED);
}

void
socantsendmore(struct socket *so)
{

	SOCKBUF_LOCK(&so->so_snd);
	socantsendmore_locked(so);
	mtx_assert(SOCKBUF_MTX(&so->so_snd), MA_NOTOWNED);
}

void
socantrcvmore_locked(struct socket *so)
{

	SOCKBUF_LOCK_ASSERT(&so->so_rcv);

	so->so_rcv.sb_state |= SBS_CANTRCVMORE;
	sorwakeup_locked(so);
	mtx_assert(SOCKBUF_MTX(&so->so_rcv), MA_NOTOWNED);
}

void
socantrcvmore(struct socket *so)
{

	SOCKBUF_LOCK(&so->so_rcv);
	socantrcvmore_locked(so);
	mtx_assert(SOCKBUF_MTX(&so->so_rcv), MA_NOTOWNED);
}

/*
 * Wait for data to arrive at/drain from a socket buffer.
 */
int
sbwait(struct sockbuf *sb)
{

	SOCKBUF_LOCK_ASSERT(sb);

	sb->sb_flags |= SB_WAIT;
	return (msleep_sbt(&sb->sb_acc, &sb->sb_mtx,
	    (sb->sb_flags & SB_NOINTR) ? PSOCK : PSOCK | PCATCH, "sbwait",
	    sb->sb_timeo, 0, 0));
}

int
sblock(struct sockbuf *sb, int flags)
{

	KASSERT((flags & SBL_VALID) == flags,
	    ("sblock: flags invalid (0x%x)", flags));

	if (flags & SBL_WAIT) {
		if ((sb->sb_flags & SB_NOINTR) ||
		    (flags & SBL_NOINTR)) {
			sx_xlock(&sb->sb_sx);
			return (0);
		}
		return (sx_xlock_sig(&sb->sb_sx));
	} else {
		if (sx_try_xlock(&sb->sb_sx) == 0)
			return (EWOULDBLOCK);
		return (0);
	}
}

void
sbunlock(struct sockbuf *sb)
{

	sx_xunlock(&sb->sb_sx);
}

/*
 * Wakeup processes waiting on a socket buffer.  Do asynchronous notification
 * via SIGIO if the socket has the SS_ASYNC flag set.
 *
 * Called with the socket buffer lock held; will release the lock by the end
 * of the function.  This allows the caller to acquire the socket buffer lock
 * while testing for the need for various sorts of wakeup and hold it through
 * to the point where it's no longer required.  We currently hold the lock
 * through calls out to other subsystems (with the exception of kqueue), and
 * then release it to avoid lock order issues.  It's not clear that's
 * correct.
 */
void
sowakeup(struct socket *so, struct sockbuf *sb)
{
	int ret;

	SOCKBUF_LOCK_ASSERT(sb);

	selwakeuppri(&sb->sb_sel, PSOCK);
	if (!SEL_WAITING(&sb->sb_sel))
		sb->sb_flags &= ~SB_SEL;
	if (sb->sb_flags & SB_WAIT) {
		sb->sb_flags &= ~SB_WAIT;
		wakeup(&sb->sb_acc);
	}
	KNOTE_LOCKED(&sb->sb_sel.si_note, 0);
	if (sb->sb_upcall != NULL) {
		ret = sb->sb_upcall(so, sb->sb_upcallarg, M_NOWAIT);
		if (ret == SU_ISCONNECTED) {
			KASSERT(sb == &so->so_rcv,
			    ("SO_SND upcall returned SU_ISCONNECTED"));
			soupcall_clear(so, SO_RCV);
		}
	} else
		ret = SU_OK;
	if (sb->sb_flags & SB_AIO)
		aio_swake(so, sb);
	SOCKBUF_UNLOCK(sb);
	if (ret == SU_ISCONNECTED)
		soisconnected(so);
	if ((so->so_state & SS_ASYNC) && so->so_sigio != NULL)
		pgsigio(&so->so_sigio, SIGIO, 0);
	mtx_assert(SOCKBUF_MTX(sb), MA_NOTOWNED);
}

/*
 * Socket buffer (struct sockbuf) utility routines.
 *
 * Each socket contains two socket buffers: one for sending data and one for
 * receiving data.  Each buffer contains a queue of mbufs, information about
 * the number of mbufs and amount of data in the queue, and other fields
 * allowing select() statements and notification on data availability to be
 * implemented.
 *
 * Data stored in a socket buffer is maintained as a list of records.  Each
 * record is a list of mbufs chained together with the m_next field.  Records
 * are chained together with the m_nextpkt field. The upper level routine
 * soreceive() expects the following conventions to be observed when placing
 * information in the receive buffer:
 *
 * 1. If the protocol requires each message be preceded by the sender's name,
 *    then a record containing that name must be present before any
 *    associated data (mbuf's must be of type MT_SONAME).
 * 2. If the protocol supports the exchange of ``access rights'' (really just
 *    additional data associated with the message), and there are ``rights''
 *    to be received, then a record containing this data should be present
 *    (mbuf's must be of type MT_RIGHTS).
 * 3. If a name or rights record exists, then it must be followed by a data
 *    record, perhaps of zero length.
 *
 * Before using a new socket structure it is first necessary to reserve
 * buffer space to the socket, by calling sbreserve().  This should commit
 * some of the available buffer space in the system buffer pool for the
 * socket (currently, it does nothing but enforce limits).  The space should
 * be released by calling sbrelease() when the socket is destroyed.
 */
int
soreserve(struct socket *so, u_long sndcc, u_long rcvcc)
{
	struct thread *td = curthread;

	SOCKBUF_LOCK(&so->so_snd);
	SOCKBUF_LOCK(&so->so_rcv);
	if (sbreserve_locked(&so->so_snd, sndcc, so, td) == 0)
		goto bad;
	if (sbreserve_locked(&so->so_rcv, rcvcc, so, td) == 0)
		goto bad2;
	if (so->so_rcv.sb_lowat == 0)
		so->so_rcv.sb_lowat = 1;
	if (so->so_snd.sb_lowat == 0)
		so->so_snd.sb_lowat = MCLBYTES;
	if (so->so_snd.sb_lowat > so->so_snd.sb_hiwat)
		so->so_snd.sb_lowat = so->so_snd.sb_hiwat;
	SOCKBUF_UNLOCK(&so->so_rcv);
	SOCKBUF_UNLOCK(&so->so_snd);
	return (0);
bad2:
	sbrelease_locked(&so->so_snd, so);
bad:
	SOCKBUF_UNLOCK(&so->so_rcv);
	SOCKBUF_UNLOCK(&so->so_snd);
	return (ENOBUFS);
}

static int
sysctl_handle_sb_max(SYSCTL_HANDLER_ARGS)
{
	int error = 0;
	u_long tmp_sb_max = sb_max;

	error = sysctl_handle_long(oidp, &tmp_sb_max, arg2, req);
	if (error || !req->newptr)
		return (error);
	if (tmp_sb_max < MSIZE + MCLBYTES)
		return (EINVAL);
	sb_max = tmp_sb_max;
	sb_max_adj = (u_quad_t)sb_max * MCLBYTES / (MSIZE + MCLBYTES);
	return (0);
}
	
/*
 * Allot mbufs to a sockbuf.  Attempt to scale mbmax so that mbcnt doesn't
 * become limiting if buffering efficiency is near the normal case.
 */
int
sbreserve_locked(struct sockbuf *sb, u_long cc, struct socket *so,
    struct thread *td)
{
	rlim_t sbsize_limit;

	SOCKBUF_LOCK_ASSERT(sb);

	/*
	 * When a thread is passed, we take into account the thread's socket
	 * buffer size limit.  The caller will generally pass curthread, but
	 * in the TCP input path, NULL will be passed to indicate that no
	 * appropriate thread resource limits are available.  In that case,
	 * we don't apply a process limit.
	 */
	if (cc > sb_max_adj)
		return (0);
	if (td != NULL) {
		PROC_LOCK(td->td_proc);
		sbsize_limit = lim_cur(td->td_proc, RLIMIT_SBSIZE);
		PROC_UNLOCK(td->td_proc);
	} else
		sbsize_limit = RLIM_INFINITY;
	if (!chgsbsize(so->so_cred->cr_uidinfo, &sb->sb_hiwat, cc,
	    sbsize_limit))
		return (0);
	sb->sb_mbmax = min(cc * sb_efficiency, sb_max);
	if (sb->sb_lowat > sb->sb_hiwat)
		sb->sb_lowat = sb->sb_hiwat;
	return (1);
}

int
sbreserve(struct sockbuf *sb, u_long cc, struct socket *so, 
    struct thread *td)
{
	int error;

	SOCKBUF_LOCK(sb);
	error = sbreserve_locked(sb, cc, so, td);
	SOCKBUF_UNLOCK(sb);
	return (error);
}

/*
 * Free mbufs held by a socket, and reserved mbuf space.
 */
void
sbrelease_internal(struct sockbuf *sb, struct socket *so)
{

	sbflush_internal(sb);
	(void)chgsbsize(so->so_cred->cr_uidinfo, &sb->sb_hiwat, 0,
	    RLIM_INFINITY);
	sb->sb_mbmax = 0;
}

void
sbrelease_locked(struct sockbuf *sb, struct socket *so)
{

	SOCKBUF_LOCK_ASSERT(sb);

	sbrelease_internal(sb, so);
}

void
sbrelease(struct sockbuf *sb, struct socket *so)
{

	SOCKBUF_LOCK(sb);
	sbrelease_locked(sb, so);
	SOCKBUF_UNLOCK(sb);
}

void
sbdestroy(struct sockbuf *sb, struct socket *so)
{

	sbrelease_internal(sb, so);
}

/*
 * Routines to add and remove data from an mbuf queue.
 *
 * The routines sbappend() or sbappendrecord() are normally called to append
 * new mbufs to a socket buffer, after checking that adequate space is
 * available, comparing the function sbspace() with the amount of data to be
 * added.  sbappendrecord() differs from sbappend() in that data supplied is
 * treated as the beginning of a new record.  To place a sender's address,
 * optional access rights, and data in a socket receive buffer,
 * sbappendaddr() should be used.  To place access rights and data in a
 * socket receive buffer, sbappendrights() should be used.  In either case,
 * the new data begins a new record.  Note that unlike sbappend() and
 * sbappendrecord(), these routines check for the caller that there will be
 * enough space to store the data.  Each fails if there is not enough space,
 * or if it cannot find mbufs to store additional information in.
 *
 * Reliable protocols may use the socket send buffer to hold data awaiting
 * acknowledgement.  Data is normally copied from a socket send buffer in a
 * protocol with m_copy for output to a peer, and then removing the data from
 * the socket buffer with sbdrop() or sbdroprecord() when the data is
 * acknowledged by the peer.
 */
#ifdef SOCKBUF_DEBUG
void
sblastrecordchk(struct sockbuf *sb, const char *file, int line)
{
	struct mbuf *m = sb->sb_mb;

	SOCKBUF_LOCK_ASSERT(sb);

	while (m && m->m_nextpkt)
		m = m->m_nextpkt;

	if (m != sb->sb_lastrecord) {
		printf("%s: sb_mb %p sb_lastrecord %p last %p\n",
			__func__, sb->sb_mb, sb->sb_lastrecord, m);
		printf("packet chain:\n");
		for (m = sb->sb_mb; m != NULL; m = m->m_nextpkt)
			printf("\t%p\n", m);
		panic("%s from %s:%u", __func__, file, line);
	}
}

void
sblastmbufchk(struct sockbuf *sb, const char *file, int line)
{
	struct mbuf *m = sb->sb_mb;
	struct mbuf *n;

	SOCKBUF_LOCK_ASSERT(sb);

	while (m && m->m_nextpkt)
		m = m->m_nextpkt;

	while (m && m->m_next)
		m = m->m_next;

	if (m != sb->sb_mbtail) {
		printf("%s: sb_mb %p sb_mbtail %p last %p\n",
			__func__, sb->sb_mb, sb->sb_mbtail, m);
		printf("packet tree:\n");
		for (m = sb->sb_mb; m != NULL; m = m->m_nextpkt) {
			printf("\t");
			for (n = m; n != NULL; n = n->m_next)
				printf("%p ", n);
			printf("\n");
		}
		panic("%s from %s:%u", __func__, file, line);
	}
}
#endif /* SOCKBUF_DEBUG */

#define SBLINKRECORD(sb, m0) do {					\
	SOCKBUF_LOCK_ASSERT(sb);					\
	if ((sb)->sb_lastrecord != NULL)				\
		(sb)->sb_lastrecord->m_nextpkt = (m0);			\
	else								\
		(sb)->sb_mb = (m0);					\
	(sb)->sb_lastrecord = (m0);					\
} while (/*CONSTCOND*/0)

/*
 * Append mbuf chain m to the last record in the socket buffer sb.  The
 * additional space associated the mbuf chain is recorded in sb.  Empty mbufs
 * are discarded and mbufs are compacted where possible.
 */
void
sbappend_locked(struct sockbuf *sb, struct mbuf *m)
{
	struct mbuf *n;

	SOCKBUF_LOCK_ASSERT(sb);

	if (m == 0)
		return;

	SBLASTRECORDCHK(sb);
	n = sb->sb_mb;
	if (n) {
		while (n->m_nextpkt)
			n = n->m_nextpkt;
		do {
			if (n->m_flags & M_EOR) {
				sbappendrecord_locked(sb, m); /* XXXXXX!!!! */
				return;
			}
		} while (n->m_next && (n = n->m_next));
	} else {
		/*
		 * XXX Would like to simply use sb_mbtail here, but
		 * XXX I need to verify that I won't miss an EOR that
		 * XXX way.
		 */
		if ((n = sb->sb_lastrecord) != NULL) {
			do {
				if (n->m_flags & M_EOR) {
					sbappendrecord_locked(sb, m); /* XXXXXX!!!! */
					return;
				}
			} while (n->m_next && (n = n->m_next));
		} else {
			/*
			 * If this is the first record in the socket buffer,
			 * it's also the last record.
			 */
			sb->sb_lastrecord = m;
		}
	}
	sbcompress(sb, m, n);
	SBLASTRECORDCHK(sb);
}

/*
 * Append mbuf chain m to the last record in the socket buffer sb.  The
 * additional space associated the mbuf chain is recorded in sb.  Empty mbufs
 * are discarded and mbufs are compacted where possible.
 */
void
sbappend(struct sockbuf *sb, struct mbuf *m)
{

	SOCKBUF_LOCK(sb);
	sbappend_locked(sb, m);
	SOCKBUF_UNLOCK(sb);
}

/*
 * This version of sbappend() should only be used when the caller absolutely
 * knows that there will never be more than one record in the socket buffer,
 * that is, a stream protocol (such as TCP).
 */
void
sbappendstream_locked(struct sockbuf *sb, struct mbuf *m, int flags)
{
	SOCKBUF_LOCK_ASSERT(sb);

	KASSERT(m->m_nextpkt == NULL,("sbappendstream 0"));
	KASSERT(sb->sb_mb == sb->sb_lastrecord,("sbappendstream 1"));

	SBLASTMBUFCHK(sb);

	/* Remove all packet headers and mbuf tags to get a pure data chain. */
	m_demote(m, 1, flags & PRUS_NOTREADY ? M_NOTREADY : 0);

	sbcompress(sb, m, sb->sb_mbtail);

	sb->sb_lastrecord = sb->sb_mb;
	SBLASTRECORDCHK(sb);
}

/*
 * This version of sbappend() should only be used when the caller absolutely
 * knows that there will never be more than one record in the socket buffer,
 * that is, a stream protocol (such as TCP).
 */
void
sbappendstream(struct sockbuf *sb, struct mbuf *m, int flags)
{

	SOCKBUF_LOCK(sb);
	sbappendstream_locked(sb, m, flags);
	SOCKBUF_UNLOCK(sb);
}

#ifdef SOCKBUF_DEBUG
void
sbcheck(struct sockbuf *sb, const char *file, int line)
{
<<<<<<< HEAD
	struct mbuf *m, *n;
	u_long cc, mbcnt;

	SOCKBUF_LOCK_ASSERT(sb);

	cc = mbcnt = 0;
=======
	struct mbuf *m, *n, *fnrdy;
	u_long acc, ccc, mbcnt;

	SOCKBUF_LOCK_ASSERT(sb);

	acc = ccc = mbcnt = 0;
	fnrdy = NULL;
>>>>>>> 48d05792

	for (m = sb->sb_mb; m; m = n) {
	    n = m->m_nextpkt;
	    for (; m; m = m->m_next) {
		if (m->m_len == 0) {
			printf("sb %p empty mbuf %p\n", sb, m);
			goto fail;
		}
<<<<<<< HEAD
		cc += m->m_len;
=======
		if ((m->m_flags & M_NOTREADY) && fnrdy == NULL) {
			if (m != sb->sb_fnrdy) {
				printf("sb %p: fnrdy %p != m %p\n",
				    sb, sb->sb_fnrdy, m);
				goto fail;
			}
			fnrdy = m;
		}
		if (fnrdy) {
			if (!(m->m_flags & M_NOTAVAIL)) {
				printf("sb %p: fnrdy %p, m %p is avail\n",
				    sb, sb->sb_fnrdy, m);
				goto fail;
			}
		} else
			acc += m->m_len;
		ccc += m->m_len;
>>>>>>> 48d05792
		mbcnt += MSIZE;
		if (m->m_flags & M_EXT) /*XXX*/ /* pretty sure this is bogus */
			mbcnt += m->m_ext.ext_size;
	    }
	}
<<<<<<< HEAD
	if (cc != sb->sb_cc || mbcnt != sb->sb_mbcnt) {
		printf("cc %ld != %u || mbcnt %ld != %u\n", cc, sb->sb_cc,
		    mbcnt, sb->sb_mbcnt);
=======
	if (acc != sb->sb_acc || ccc != sb->sb_ccc || mbcnt != sb->sb_mbcnt) {
		printf("acc %ld/%u ccc %ld/%u mbcnt %ld/%u\n",
		    acc, sb->sb_acc, ccc, sb->sb_ccc, mbcnt, sb->sb_mbcnt);
>>>>>>> 48d05792
		goto fail;
	}
	return;
fail:
	panic("%s from %s:%u", __func__, file, line);
}
#endif

/*
 * As above, except the mbuf chain begins a new record.
 */
void
sbappendrecord_locked(struct sockbuf *sb, struct mbuf *m0)
{
	struct mbuf *m;

	SOCKBUF_LOCK_ASSERT(sb);

	if (m0 == 0)
		return;
	/*
	 * Put the first mbuf on the queue.  Note this permits zero length
	 * records.
	 */
	sballoc(sb, m0);
	SBLASTRECORDCHK(sb);
	SBLINKRECORD(sb, m0);
	sb->sb_mbtail = m0;
	m = m0->m_next;
	m0->m_next = 0;
	if (m && (m0->m_flags & M_EOR)) {
		m0->m_flags &= ~M_EOR;
		m->m_flags |= M_EOR;
	}
	/* always call sbcompress() so it can do SBLASTMBUFCHK() */
	sbcompress(sb, m, m0);
}

/*
 * As above, except the mbuf chain begins a new record.
 */
void
sbappendrecord(struct sockbuf *sb, struct mbuf *m0)
{

	SOCKBUF_LOCK(sb);
	sbappendrecord_locked(sb, m0);
	SOCKBUF_UNLOCK(sb);
}

/* Helper routine that appends data, control, and address to a sockbuf. */
static int
sbappendaddr_locked_internal(struct sockbuf *sb, const struct sockaddr *asa,
    struct mbuf *m0, struct mbuf *control, struct mbuf *ctrl_last)
{
	struct mbuf *m, *n, *nlast;
#if MSIZE <= 256
	if (asa->sa_len > MLEN)
		return (0);
#endif
	m = m_get(M_NOWAIT, MT_SONAME);
	if (m == NULL)
		return (0);
	m->m_len = asa->sa_len;
	bcopy(asa, mtod(m, caddr_t), asa->sa_len);
	if (ctrl_last)
		ctrl_last->m_next = m0;	/* concatenate data to control */
	else
		control = m0;
	m->m_next = control;
	for (n = m; n->m_next != NULL; n = n->m_next)
		sballoc(sb, n);
	sballoc(sb, n);
	nlast = n;
	SBLINKRECORD(sb, m);

	sb->sb_mbtail = nlast;
	SBLASTMBUFCHK(sb);

	SBLASTRECORDCHK(sb);
	return (1);
}

/*
 * Append address and data, and optionally, control (ancillary) data to the
 * receive queue of a socket.  If present, m0 must include a packet header
 * with total length.  Returns 0 if no space in sockbuf or insufficient
 * mbufs.
 */
int
sbappendaddr_locked(struct sockbuf *sb, const struct sockaddr *asa,
    struct mbuf *m0, struct mbuf *control)
{
	struct mbuf *ctrl_last;
	int space = asa->sa_len;

	SOCKBUF_LOCK_ASSERT(sb);

	if (m0 && (m0->m_flags & M_PKTHDR) == 0)
		panic("sbappendaddr_locked");
	if (m0)
		space += m0->m_pkthdr.len;
	space += m_length(control, &ctrl_last);

	if (space > sbspace(sb))
		return (0);
	return (sbappendaddr_locked_internal(sb, asa, m0, control, ctrl_last));
}

/*
 * Append address and data, and optionally, control (ancillary) data to the
 * receive queue of a socket.  If present, m0 must include a packet header
 * with total length.  Returns 0 if insufficient mbufs.  Does not validate space
 * on the receiving sockbuf.
 */
int
sbappendaddr_nospacecheck_locked(struct sockbuf *sb, const struct sockaddr *asa,
    struct mbuf *m0, struct mbuf *control)
{
	struct mbuf *ctrl_last;

	SOCKBUF_LOCK_ASSERT(sb);

	ctrl_last = (control == NULL) ? NULL : m_last(control);
	return (sbappendaddr_locked_internal(sb, asa, m0, control, ctrl_last));
}

/*
 * Append address and data, and optionally, control (ancillary) data to the
 * receive queue of a socket.  If present, m0 must include a packet header
 * with total length.  Returns 0 if no space in sockbuf or insufficient
 * mbufs.
 */
int
sbappendaddr(struct sockbuf *sb, const struct sockaddr *asa,
    struct mbuf *m0, struct mbuf *control)
{
	int retval;

	SOCKBUF_LOCK(sb);
	retval = sbappendaddr_locked(sb, asa, m0, control);
	SOCKBUF_UNLOCK(sb);
	return (retval);
}

int
sbappendcontrol_locked(struct sockbuf *sb, struct mbuf *m0,
    struct mbuf *control)
{
	struct mbuf *m, *n, *mlast;
	int space;

	SOCKBUF_LOCK_ASSERT(sb);

	if (control == 0)
		panic("sbappendcontrol_locked");
	space = m_length(control, &n) + m_length(m0, NULL);

	if (space > sbspace(sb))
		return (0);
	n->m_next = m0;			/* concatenate data to control */

	SBLASTRECORDCHK(sb);

	for (m = control; m->m_next; m = m->m_next)
		sballoc(sb, m);
	sballoc(sb, m);
	mlast = m;
	SBLINKRECORD(sb, control);

	sb->sb_mbtail = mlast;
	SBLASTMBUFCHK(sb);

	SBLASTRECORDCHK(sb);
	return (1);
}

int
sbappendcontrol(struct sockbuf *sb, struct mbuf *m0, struct mbuf *control)
{
	int retval;

	SOCKBUF_LOCK(sb);
	retval = sbappendcontrol_locked(sb, m0, control);
	SOCKBUF_UNLOCK(sb);
	return (retval);
}

/*
 * Append the data in mbuf chain (m) into the socket buffer sb following mbuf
 * (n).  If (n) is NULL, the buffer is presumed empty.
 *
 * When the data is compressed, mbufs in the chain may be handled in one of
 * three ways:
 *
 * (1) The mbuf may simply be dropped, if it contributes nothing (no data, no
 *     record boundary, and no change in data type).
 *
 * (2) The mbuf may be coalesced -- i.e., data in the mbuf may be copied into
 *     an mbuf already in the socket buffer.  This can occur if an
 *     appropriate mbuf exists, there is room, both mbufs are not marked as
 *     not ready, and no merging of data types will occur.
 *
 * (3) The mbuf may be appended to the end of the existing mbuf chain.
 *
 * If any of the new mbufs is marked as M_EOR, mark the last mbuf appended as
 * end-of-record.
 */
void
sbcompress(struct sockbuf *sb, struct mbuf *m, struct mbuf *n)
{
	int eor = 0;
	struct mbuf *o;

	SOCKBUF_LOCK_ASSERT(sb);

	while (m) {
		eor |= m->m_flags & M_EOR;
		if (m->m_len == 0 &&
		    (eor == 0 ||
		     (((o = m->m_next) || (o = n)) &&
		      o->m_type == m->m_type))) {
			if (sb->sb_lastrecord == m)
				sb->sb_lastrecord = m->m_next;
			m = m_free(m);
			continue;
		}
		if (n && (n->m_flags & M_EOR) == 0 &&
		    M_WRITABLE(n) &&
		    ((sb->sb_flags & SB_NOCOALESCE) == 0) &&
		    !(m->m_flags & M_NOTREADY) &&
		    !(n->m_flags & M_NOTREADY) &&
		    m->m_len <= MCLBYTES / 4 && /* XXX: Don't copy too much */
		    m->m_len <= M_TRAILINGSPACE(n) &&
		    n->m_type == m->m_type) {
			bcopy(mtod(m, caddr_t), mtod(n, caddr_t) + n->m_len,
			    (unsigned)m->m_len);
			n->m_len += m->m_len;
			sb->sb_ccc += m->m_len;
			if (sb->sb_fnrdy == NULL)
				sb->sb_acc += m->m_len;
			if (m->m_type != MT_DATA && m->m_type != MT_OOBDATA)
				/* XXX: Probably don't need.*/
				sb->sb_ctl += m->m_len;
			m = m_free(m);
			continue;
		}
		if (n)
			n->m_next = m;
		else
			sb->sb_mb = m;
		sb->sb_mbtail = m;
		sballoc(sb, m);
		n = m;
		m->m_flags &= ~M_EOR;
		m = m->m_next;
		n->m_next = 0;
	}
	if (eor) {
		KASSERT(n != NULL, ("sbcompress: eor && n == NULL"));
		n->m_flags |= eor;
	}
	SBLASTMBUFCHK(sb);
}

/*
 * Free all mbufs in a sockbuf.  Check that all resources are reclaimed.
 */
static void
sbflush_internal(struct sockbuf *sb)
{

	while (sb->sb_mbcnt) {
		/*
		 * Don't call sbcut(sb, 0) if the leading mbuf is non-empty:
		 * we would loop forever. Panic instead.
		 */
		if (sb->sb_ccc == 0 && (sb->sb_mb == NULL || sb->sb_mb->m_len))
			break;
		m_freem(sbcut_internal(sb, (int)sb->sb_ccc));
	}
	KASSERT(sb->sb_ccc == 0 && sb->sb_mb == 0 && sb->sb_mbcnt == 0,
	    ("%s: ccc %u mb %p mbcnt %u", __func__,
	    sb->sb_ccc, (void *)sb->sb_mb, sb->sb_mbcnt));
}

void
sbflush_locked(struct sockbuf *sb)
{

	SOCKBUF_LOCK_ASSERT(sb);
	sbflush_internal(sb);
}

void
sbflush(struct sockbuf *sb)
{

	SOCKBUF_LOCK(sb);
	sbflush_locked(sb);
	SOCKBUF_UNLOCK(sb);
}

/*
 * Cut data from (the front of) a sockbuf.
 */
static struct mbuf *
sbcut_internal(struct sockbuf *sb, int len)
{
	struct mbuf *m, *next, *mfree;

	next = (m = sb->sb_mb) ? m->m_nextpkt : 0;
	mfree = NULL;

	while (len > 0) {
		if (m == NULL) {
			KASSERT(next, ("%s: no next, len %d", __func__, len));
			m = next;
			next = m->m_nextpkt;
		}
		if (m->m_len > len) {
			KASSERT(!(m->m_flags & M_NOTAVAIL),
			    ("%s: m %p M_NOTAVAIL", __func__, m));
			m->m_len -= len;
			m->m_data += len;
			sb->sb_ccc -= len;
			sb->sb_acc -= len;
			if (sb->sb_sndptroff != 0)
				sb->sb_sndptroff -= len;
			if (m->m_type != MT_DATA && m->m_type != MT_OOBDATA)
				sb->sb_ctl -= len;
			break;
		}
		len -= m->m_len;
		sbfree(sb, m);
		/*
		 * Do not put M_NOTREADY buffers to the free list, they
		 * are referenced from outside.
		 */
		if (m->m_flags & M_NOTREADY)
			m = m->m_next;
		else {
			struct mbuf *n;

			n = m->m_next;
			m->m_next = mfree;
			mfree = m;
			m = n;
		}
	}
	if (m) {
		sb->sb_mb = m;
		m->m_nextpkt = next;
	} else
		sb->sb_mb = next;
	/*
	 * First part is an inline SB_EMPTY_FIXUP().  Second part makes sure
	 * sb_lastrecord is up-to-date if we dropped part of the last record.
	 */
	m = sb->sb_mb;
	if (m == NULL) {
		sb->sb_mbtail = NULL;
		sb->sb_lastrecord = NULL;
	} else if (m->m_nextpkt == NULL) {
		sb->sb_lastrecord = m;
	}

	return (mfree);
}

/*
 * Drop data from (the front of) a sockbuf.
 */
void
sbdrop_locked(struct sockbuf *sb, int len)
{

	SOCKBUF_LOCK_ASSERT(sb);
	m_freem(sbcut_internal(sb, len));
}

/*
 * Drop data from (the front of) a sockbuf,
 * and return it to caller.
 */
struct mbuf *
sbcut_locked(struct sockbuf *sb, int len)
{

	SOCKBUF_LOCK_ASSERT(sb);
	return (sbcut_internal(sb, len));
}

void
sbdrop(struct sockbuf *sb, int len)
{
	struct mbuf *mfree;

	SOCKBUF_LOCK(sb);
	mfree = sbcut_internal(sb, len);
	SOCKBUF_UNLOCK(sb);

	m_freem(mfree);
}

/*
 * Maintain a pointer and offset pair into the socket buffer mbuf chain to
 * avoid traversal of the entire socket buffer for larger offsets.
 */
struct mbuf *
sbsndptr(struct sockbuf *sb, u_int off, u_int len, u_int *moff)
{
	struct mbuf *m, *ret;

	KASSERT(sb->sb_mb != NULL, ("%s: sb_mb is NULL", __func__));
	KASSERT(off + len <= sb->sb_acc, ("%s: beyond sb", __func__));
	KASSERT(sb->sb_sndptroff <= sb->sb_acc, ("%s: sndptroff broken", __func__));

	/*
	 * Is off below stored offset? Happens on retransmits.
	 * Just return, we can't help here.
	 */
	if (sb->sb_sndptroff > off) {
		*moff = off;
		return (sb->sb_mb);
	}

	/* Return closest mbuf in chain for current offset. */
	*moff = off - sb->sb_sndptroff;
	m = ret = sb->sb_sndptr ? sb->sb_sndptr : sb->sb_mb;
	if (*moff == m->m_len) {
		*moff = 0;
		sb->sb_sndptroff += m->m_len;
		m = ret = m->m_next;
		KASSERT(ret->m_len > 0,
		    ("mbuf %p in sockbuf %p chain has no valid data", ret, sb));
	}

	/* Advance by len to be as close as possible for the next transmit. */
	for (off = off - sb->sb_sndptroff + len - 1;
	     off > 0 && m != NULL && off >= m->m_len;
	     m = m->m_next) {
		sb->sb_sndptroff += m->m_len;
		off -= m->m_len;
	}
	if (off > 0 && m == NULL)
		panic("%s: sockbuf %p and mbuf %p clashing", __func__, sb, ret);
	sb->sb_sndptr = m;

	return (ret);
}

/*
 * Return the first mbuf and the mbuf data offset for the provided
 * send offset without changing the "sb_sndptroff" field.
 */
struct mbuf *
sbsndmbuf(struct sockbuf *sb, u_int off, u_int *moff)
{
	struct mbuf *m;

	KASSERT(sb->sb_mb != NULL, ("%s: sb_mb is NULL", __func__));

	/*
	 * If the "off" is below the stored offset, which happens on
	 * retransmits, just use "sb_mb":
	 */
	if (sb->sb_sndptr == NULL || sb->sb_sndptroff > off) {
		m = sb->sb_mb;
	} else {
		m = sb->sb_sndptr;
		off -= sb->sb_sndptroff;
	}
	while (off > 0 && m != NULL) {
		if (off < m->m_len)
			break;
		off -= m->m_len;
		m = m->m_next;
	}
	*moff = off;
	return (m);
}

/*
 * Drop a record off the front of a sockbuf and move the next record to the
 * front.
 */
void
sbdroprecord_locked(struct sockbuf *sb)
{
	struct mbuf *m;

	SOCKBUF_LOCK_ASSERT(sb);

	m = sb->sb_mb;
	if (m) {
		sb->sb_mb = m->m_nextpkt;
		do {
			sbfree(sb, m);
			m = m_free(m);
		} while (m);
	}
	SB_EMPTY_FIXUP(sb);
}

/*
 * Drop a record off the front of a sockbuf and move the next record to the
 * front.
 */
void
sbdroprecord(struct sockbuf *sb)
{

	SOCKBUF_LOCK(sb);
	sbdroprecord_locked(sb);
	SOCKBUF_UNLOCK(sb);
}

/*
 * Create a "control" mbuf containing the specified data with the specified
 * type for presentation on a socket buffer.
 */
struct mbuf *
sbcreatecontrol(caddr_t p, int size, int type, int level)
{
	struct cmsghdr *cp;
	struct mbuf *m;

	if (CMSG_SPACE((u_int)size) > MCLBYTES)
		return ((struct mbuf *) NULL);
	if (CMSG_SPACE((u_int)size) > MLEN)
		m = m_getcl(M_NOWAIT, MT_CONTROL, 0);
	else
		m = m_get(M_NOWAIT, MT_CONTROL);
	if (m == NULL)
		return ((struct mbuf *) NULL);
	cp = mtod(m, struct cmsghdr *);
	m->m_len = 0;
	KASSERT(CMSG_SPACE((u_int)size) <= M_TRAILINGSPACE(m),
	    ("sbcreatecontrol: short mbuf"));
	/*
	 * Don't leave the padding between the msg header and the
	 * cmsg data and the padding after the cmsg data un-initialized.
	 */
	bzero(cp, CMSG_SPACE((u_int)size));
	if (p != NULL)
		(void)memcpy(CMSG_DATA(cp), p, size);
	m->m_len = CMSG_SPACE(size);
	cp->cmsg_len = CMSG_LEN(size);
	cp->cmsg_level = level;
	cp->cmsg_type = type;
	return (m);
}

/*
 * This does the same for socket buffers that sotoxsocket does for sockets:
 * generate an user-format data structure describing the socket buffer.  Note
 * that the xsockbuf structure, since it is always embedded in a socket, does
 * not include a self pointer nor a length.  We make this entry point public
 * in case some other mechanism needs it.
 */
void
sbtoxsockbuf(struct sockbuf *sb, struct xsockbuf *xsb)
{

	xsb->sb_cc = sb->sb_ccc;
	xsb->sb_hiwat = sb->sb_hiwat;
	xsb->sb_mbcnt = sb->sb_mbcnt;
	xsb->sb_mcnt = sb->sb_mcnt;	
	xsb->sb_ccnt = sb->sb_ccnt;
	xsb->sb_mbmax = sb->sb_mbmax;
	xsb->sb_lowat = sb->sb_lowat;
	xsb->sb_flags = sb->sb_flags;
	xsb->sb_timeo = sb->sb_timeo;
}

/* This takes the place of kern.maxsockbuf, which moved to kern.ipc. */
static int dummy;
SYSCTL_INT(_kern, KERN_DUMMY, dummy, CTLFLAG_RW, &dummy, 0, "");
SYSCTL_OID(_kern_ipc, KIPC_MAXSOCKBUF, maxsockbuf, CTLTYPE_ULONG|CTLFLAG_RW,
    &sb_max, 0, sysctl_handle_sb_max, "LU", "Maximum socket buffer size");
SYSCTL_ULONG(_kern_ipc, KIPC_SOCKBUF_WASTE, sockbuf_waste_factor, CTLFLAG_RW,
    &sb_efficiency, 0, "Socket buffer size waste factor");<|MERGE_RESOLUTION|>--- conflicted
+++ resolved
@@ -69,8 +69,6 @@
 static void	sbflush_internal(struct sockbuf *sb);
 
 /*
-<<<<<<< HEAD
-=======
  * Mark ready "count" mbufs starting with "m".
  */
 int
@@ -108,7 +106,6 @@
 }
 
 /*
->>>>>>> 48d05792
  * Adjust sockbuf state reflecting allocation of m.
  */
 void
@@ -117,9 +114,6 @@
 
 	SOCKBUF_LOCK_ASSERT(sb);
 
-<<<<<<< HEAD
-	sb->sb_cc += m->m_len;
-=======
 	sb->sb_ccc += m->m_len;
 
 	if (sb->sb_fnrdy == NULL) {
@@ -129,7 +123,6 @@
 			sb->sb_acc += m->m_len;
 	} else
 		m->m_flags |= M_BLOCKED;
->>>>>>> 48d05792
 
 	if (m->m_type != MT_DATA && m->m_type != MT_OOBDATA)
 		sb->sb_ctl += m->m_len;
@@ -154,9 +147,6 @@
 	SOCKBUF_LOCK_ASSERT(sb);
 #endif
 
-<<<<<<< HEAD
-	sb->sb_cc -= m->m_len;
-=======
 	sb->sb_ccc -= m->m_len;
 
 	if (!(m->m_flags & M_NOTAVAIL))
@@ -176,7 +166,6 @@
 		}
 		sb->sb_fnrdy = n;
 	}
->>>>>>> 48d05792
 
 	if (m->m_type != MT_DATA && m->m_type != MT_OOBDATA)
 		sb->sb_ctl -= m->m_len;
@@ -683,14 +672,6 @@
 void
 sbcheck(struct sockbuf *sb, const char *file, int line)
 {
-<<<<<<< HEAD
-	struct mbuf *m, *n;
-	u_long cc, mbcnt;
-
-	SOCKBUF_LOCK_ASSERT(sb);
-
-	cc = mbcnt = 0;
-=======
 	struct mbuf *m, *n, *fnrdy;
 	u_long acc, ccc, mbcnt;
 
@@ -698,7 +679,6 @@
 
 	acc = ccc = mbcnt = 0;
 	fnrdy = NULL;
->>>>>>> 48d05792
 
 	for (m = sb->sb_mb; m; m = n) {
 	    n = m->m_nextpkt;
@@ -707,9 +687,6 @@
 			printf("sb %p empty mbuf %p\n", sb, m);
 			goto fail;
 		}
-<<<<<<< HEAD
-		cc += m->m_len;
-=======
 		if ((m->m_flags & M_NOTREADY) && fnrdy == NULL) {
 			if (m != sb->sb_fnrdy) {
 				printf("sb %p: fnrdy %p != m %p\n",
@@ -727,21 +704,14 @@
 		} else
 			acc += m->m_len;
 		ccc += m->m_len;
->>>>>>> 48d05792
 		mbcnt += MSIZE;
 		if (m->m_flags & M_EXT) /*XXX*/ /* pretty sure this is bogus */
 			mbcnt += m->m_ext.ext_size;
 	    }
 	}
-<<<<<<< HEAD
-	if (cc != sb->sb_cc || mbcnt != sb->sb_mbcnt) {
-		printf("cc %ld != %u || mbcnt %ld != %u\n", cc, sb->sb_cc,
-		    mbcnt, sb->sb_mbcnt);
-=======
 	if (acc != sb->sb_acc || ccc != sb->sb_ccc || mbcnt != sb->sb_mbcnt) {
 		printf("acc %ld/%u ccc %ld/%u mbcnt %ld/%u\n",
 		    acc, sb->sb_acc, ccc, sb->sb_ccc, mbcnt, sb->sb_mbcnt);
->>>>>>> 48d05792
 		goto fail;
 	}
 	return;
