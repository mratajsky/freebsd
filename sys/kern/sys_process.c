--- conflicted
+++ resolved
@@ -315,15 +315,9 @@
 		/*
 		 * Release the page.
 		 */
-<<<<<<< HEAD
-		VM_OBJECT_RLOCK(m->object);
-		vm_page_busy_runlock(m);
-		VM_OBJECT_RUNLOCK(m->object);
-=======
 		vm_page_lock(m);
 		vm_page_unhold(m);
 		vm_page_unlock(m);
->>>>>>> 93c54c1c
 
 	} while (error == 0 && uio->uio_resid > 0);
 
