--- conflicted
+++ resolved
@@ -868,13 +868,8 @@
 			 * emptied:
 			 */
 			max_len = (tp->t_maxopd - optlen);
-<<<<<<< HEAD
 			if ((off + len) < sbavail(&so->so_snd)) {
-				moff = len % (u_int)max_len;
-=======
-			if ((off + len) < so->so_snd.sb_cc) {
 				moff = len % max_len;
->>>>>>> 1929b211
 				if (moff != 0) {
 					len -= moff;
 					sendalot = 1;
