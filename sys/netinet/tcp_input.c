/*-
 * Copyright (c) 1982, 1986, 1988, 1990, 1993, 1994, 1995
 *	The Regents of the University of California.  All rights reserved.
 * Copyright (c) 2007-2008,2010
 *	Swinburne University of Technology, Melbourne, Australia.
 * Copyright (c) 2009-2010 Lawrence Stewart <lstewart@freebsd.org>
 * Copyright (c) 2010 The FreeBSD Foundation
 * Copyright (c) 2010-2011 Juniper Networks, Inc.
 * All rights reserved.
 *
 * Portions of this software were developed at the Centre for Advanced Internet
 * Architectures, Swinburne University of Technology, by Lawrence Stewart,
 * James Healy and David Hayes, made possible in part by a grant from the Cisco
 * University Research Program Fund at Community Foundation Silicon Valley.
 *
 * Portions of this software were developed at the Centre for Advanced
 * Internet Architectures, Swinburne University of Technology, Melbourne,
 * Australia by David Hayes under sponsorship from the FreeBSD Foundation.
 *
 * Portions of this software were developed by Robert N. M. Watson under
 * contract to Juniper Networks, Inc.
 *
 * Redistribution and use in source and binary forms, with or without
 * modification, are permitted provided that the following conditions
 * are met:
 * 1. Redistributions of source code must retain the above copyright
 *    notice, this list of conditions and the following disclaimer.
 * 2. Redistributions in binary form must reproduce the above copyright
 *    notice, this list of conditions and the following disclaimer in the
 *    documentation and/or other materials provided with the distribution.
 * 4. Neither the name of the University nor the names of its contributors
 *    may be used to endorse or promote products derived from this software
 *    without specific prior written permission.
 *
 * THIS SOFTWARE IS PROVIDED BY THE REGENTS AND CONTRIBUTORS ``AS IS'' AND
 * ANY EXPRESS OR IMPLIED WARRANTIES, INCLUDING, BUT NOT LIMITED TO, THE
 * IMPLIED WARRANTIES OF MERCHANTABILITY AND FITNESS FOR A PARTICULAR PURPOSE
 * ARE DISCLAIMED.  IN NO EVENT SHALL THE REGENTS OR CONTRIBUTORS BE LIABLE
 * FOR ANY DIRECT, INDIRECT, INCIDENTAL, SPECIAL, EXEMPLARY, OR CONSEQUENTIAL
 * DAMAGES (INCLUDING, BUT NOT LIMITED TO, PROCUREMENT OF SUBSTITUTE GOODS
 * OR SERVICES; LOSS OF USE, DATA, OR PROFITS; OR BUSINESS INTERRUPTION)
 * HOWEVER CAUSED AND ON ANY THEORY OF LIABILITY, WHETHER IN CONTRACT, STRICT
 * LIABILITY, OR TORT (INCLUDING NEGLIGENCE OR OTHERWISE) ARISING IN ANY WAY
 * OUT OF THE USE OF THIS SOFTWARE, EVEN IF ADVISED OF THE POSSIBILITY OF
 * SUCH DAMAGE.
 *
 *	@(#)tcp_input.c	8.12 (Berkeley) 5/24/95
 */

#include <sys/cdefs.h>
__FBSDID("$FreeBSD$");

#include "opt_ipfw.h"		/* for ipfw_fwd	*/
#include "opt_inet.h"
#include "opt_inet6.h"
#include "opt_ipsec.h"
#include "opt_tcpdebug.h"

#include <sys/param.h>
#include <sys/kernel.h>
#include <sys/hhook.h>
#include <sys/malloc.h>
#include <sys/mbuf.h>
#include <sys/proc.h>		/* for proc0 declaration */
#include <sys/protosw.h>
#include <sys/signalvar.h>
#include <sys/socket.h>
#include <sys/socketvar.h>
#include <sys/sysctl.h>
#include <sys/syslog.h>
#include <sys/systm.h>

#include <machine/cpu.h>	/* before tcp_seq.h, for tcp_random18() */

#include <vm/uma.h>

#include <net/if.h>
#include <net/pfil.h>
#include <net/route.h>
#include <net/vnet.h>

#define TCPSTATES		/* for logging */

#include <netinet/cc.h>
#include <netinet/in.h>
#include <netinet/in_pcb.h>
#include <netinet/in_systm.h>
#include <netinet/in_var.h>
#include <netinet/ip.h>
#include <netinet/ip_icmp.h>	/* required for icmp_var.h */
#include <netinet/icmp_var.h>	/* for ICMP_BANDLIM */
#include <netinet/ip_var.h>
#include <netinet/ip_options.h>
#include <netinet/ip6.h>
#include <netinet/icmp6.h>
#include <netinet6/in6_pcb.h>
#include <netinet6/ip6_var.h>
#include <netinet6/nd6.h>
#include <netinet/tcp_fsm.h>
#include <netinet/tcp_seq.h>
#include <netinet/tcp_timer.h>
#include <netinet/tcp_var.h>
#include <netinet6/tcp6_var.h>
#include <netinet/tcpip.h>
#include <netinet/tcp_syncache.h>
#ifdef TCPDEBUG
#include <netinet/tcp_debug.h>
#endif /* TCPDEBUG */
#ifdef TCP_OFFLOAD
#include <netinet/tcp_offload.h>
#endif

#ifdef IPSEC
#include <netipsec/ipsec.h>
#include <netipsec/ipsec6.h>
#endif /*IPSEC*/

#include <machine/in_cksum.h>

#include <security/mac/mac_framework.h>

const int tcprexmtthresh = 3;

VNET_DEFINE(struct tcpstat, tcpstat);
SYSCTL_VNET_STRUCT(_net_inet_tcp, TCPCTL_STATS, stats, CTLFLAG_RW,
    &VNET_NAME(tcpstat), tcpstat,
    "TCP statistics (struct tcpstat, netinet/tcp_var.h)");

int tcp_log_in_vain = 0;
SYSCTL_INT(_net_inet_tcp, OID_AUTO, log_in_vain, CTLFLAG_RW,
    &tcp_log_in_vain, 0,
    "Log all incoming TCP segments to closed ports");

VNET_DEFINE(int, blackhole) = 0;
#define	V_blackhole		VNET(blackhole)
SYSCTL_VNET_INT(_net_inet_tcp, OID_AUTO, blackhole, CTLFLAG_RW,
    &VNET_NAME(blackhole), 0,
    "Do not send RST on segments to closed ports");

VNET_DEFINE(int, tcp_delack_enabled) = 1;
SYSCTL_VNET_INT(_net_inet_tcp, OID_AUTO, delayed_ack, CTLFLAG_RW,
    &VNET_NAME(tcp_delack_enabled), 0,
    "Delay ACK to try and piggyback it onto a data packet");

VNET_DEFINE(int, drop_synfin) = 0;
#define	V_drop_synfin		VNET(drop_synfin)
SYSCTL_VNET_INT(_net_inet_tcp, OID_AUTO, drop_synfin, CTLFLAG_RW,
    &VNET_NAME(drop_synfin), 0,
    "Drop TCP packets with SYN+FIN set");

VNET_DEFINE(int, tcp_do_rfc3042) = 1;
#define	V_tcp_do_rfc3042	VNET(tcp_do_rfc3042)
SYSCTL_VNET_INT(_net_inet_tcp, OID_AUTO, rfc3042, CTLFLAG_RW,
    &VNET_NAME(tcp_do_rfc3042), 0,
    "Enable RFC 3042 (Limited Transmit)");

VNET_DEFINE(int, tcp_do_rfc3390) = 1;
SYSCTL_VNET_INT(_net_inet_tcp, OID_AUTO, rfc3390, CTLFLAG_RW,
    &VNET_NAME(tcp_do_rfc3390), 0,
    "Enable RFC 3390 (Increasing TCP's Initial Congestion Window)");

SYSCTL_NODE(_net_inet_tcp, OID_AUTO, experimental, CTLFLAG_RW, 0,
    "Experimental TCP extensions");

VNET_DEFINE(int, tcp_do_initcwnd10) = 1;
SYSCTL_VNET_INT(_net_inet_tcp_experimental, OID_AUTO, initcwnd10, CTLFLAG_RW,
    &VNET_NAME(tcp_do_initcwnd10), 0,
    "Enable draft-ietf-tcpm-initcwnd-05 (Increasing initial CWND to 10)");

VNET_DEFINE(int, tcp_do_rfc3465) = 1;
SYSCTL_VNET_INT(_net_inet_tcp, OID_AUTO, rfc3465, CTLFLAG_RW,
    &VNET_NAME(tcp_do_rfc3465), 0,
    "Enable RFC 3465 (Appropriate Byte Counting)");

VNET_DEFINE(int, tcp_abc_l_var) = 2;
SYSCTL_VNET_INT(_net_inet_tcp, OID_AUTO, abc_l_var, CTLFLAG_RW,
    &VNET_NAME(tcp_abc_l_var), 2,
    "Cap the max cwnd increment during slow-start to this number of segments");

static SYSCTL_NODE(_net_inet_tcp, OID_AUTO, ecn, CTLFLAG_RW, 0, "TCP ECN");

VNET_DEFINE(int, tcp_do_ecn) = 0;
SYSCTL_VNET_INT(_net_inet_tcp_ecn, OID_AUTO, enable, CTLFLAG_RW,
    &VNET_NAME(tcp_do_ecn), 0,
    "TCP ECN support");

VNET_DEFINE(int, tcp_ecn_maxretries) = 1;
SYSCTL_VNET_INT(_net_inet_tcp_ecn, OID_AUTO, maxretries, CTLFLAG_RW,
    &VNET_NAME(tcp_ecn_maxretries), 0,
    "Max retries before giving up on ECN");

VNET_DEFINE(int, tcp_insecure_rst) = 0;
#define	V_tcp_insecure_rst	VNET(tcp_insecure_rst)
SYSCTL_VNET_INT(_net_inet_tcp, OID_AUTO, insecure_rst, CTLFLAG_RW,
    &VNET_NAME(tcp_insecure_rst), 0,
    "Follow the old (insecure) criteria for accepting RST packets");

VNET_DEFINE(int, tcp_recvspace) = 1024*64;
#define	V_tcp_recvspace	VNET(tcp_recvspace)
SYSCTL_VNET_INT(_net_inet_tcp, TCPCTL_RECVSPACE, recvspace, CTLFLAG_RW,
    &VNET_NAME(tcp_recvspace), 0, "Initial receive socket buffer size");

VNET_DEFINE(int, tcp_do_autorcvbuf) = 1;
#define	V_tcp_do_autorcvbuf	VNET(tcp_do_autorcvbuf)
SYSCTL_VNET_INT(_net_inet_tcp, OID_AUTO, recvbuf_auto, CTLFLAG_RW,
    &VNET_NAME(tcp_do_autorcvbuf), 0,
    "Enable automatic receive buffer sizing");

VNET_DEFINE(int, tcp_autorcvbuf_inc) = 16*1024;
#define	V_tcp_autorcvbuf_inc	VNET(tcp_autorcvbuf_inc)
SYSCTL_VNET_INT(_net_inet_tcp, OID_AUTO, recvbuf_inc, CTLFLAG_RW,
    &VNET_NAME(tcp_autorcvbuf_inc), 0,
    "Incrementor step size of automatic receive buffer");

VNET_DEFINE(int, tcp_autorcvbuf_max) = 2*1024*1024;
#define	V_tcp_autorcvbuf_max	VNET(tcp_autorcvbuf_max)
SYSCTL_VNET_INT(_net_inet_tcp, OID_AUTO, recvbuf_max, CTLFLAG_RW,
    &VNET_NAME(tcp_autorcvbuf_max), 0,
    "Max size of automatic receive buffer");

VNET_DEFINE(struct inpcbhead, tcb);
#define	tcb6	tcb  /* for KAME src sync over BSD*'s */
VNET_DEFINE(struct inpcbinfo, tcbinfo);

static void	 tcp_dooptions(struct tcpopt *, u_char *, int, int);
static void	 tcp_do_segment(struct mbuf *, struct tcphdr *,
		     struct socket *, struct tcpcb *, int, int, uint8_t,
		     int);
static void	 tcp_dropwithreset(struct mbuf *, struct tcphdr *,
		     struct tcpcb *, int, int);
static void	 tcp_pulloutofband(struct socket *,
		     struct tcphdr *, struct mbuf *, int);
static void	 tcp_xmit_timer(struct tcpcb *, int);
static void	 tcp_newreno_partial_ack(struct tcpcb *, struct tcphdr *);
static void inline 	tcp_fields_to_host(struct tcphdr *);
#ifdef TCP_SIGNATURE
static void inline 	tcp_fields_to_net(struct tcphdr *);
static int inline	tcp_signature_verify_input(struct mbuf *, int, int,
			    int, struct tcpopt *, struct tcphdr *, u_int);
#endif
static void inline	cc_ack_received(struct tcpcb *tp, struct tcphdr *th,
			    uint16_t type);
static void inline	cc_conn_init(struct tcpcb *tp);
static void inline	cc_post_recovery(struct tcpcb *tp, struct tcphdr *th);
static void inline	hhook_run_tcp_est_in(struct tcpcb *tp,
			    struct tcphdr *th, struct tcpopt *to);

/*
 * Kernel module interface for updating tcpstat.  The argument is an index
 * into tcpstat treated as an array of u_long.  While this encodes the
 * general layout of tcpstat into the caller, it doesn't encode its location,
 * so that future changes to add, for example, per-CPU stats support won't
 * cause binary compatibility problems for kernel modules.
 */
void
kmod_tcpstat_inc(int statnum)
{

	(*((u_long *)&V_tcpstat + statnum))++;
}

/*
 * Wrapper for the TCP established input helper hook.
 */
static void inline
hhook_run_tcp_est_in(struct tcpcb *tp, struct tcphdr *th, struct tcpopt *to)
{
	struct tcp_hhook_data hhook_data;

	if (V_tcp_hhh[HHOOK_TCP_EST_IN]->hhh_nhooks > 0) {
		hhook_data.tp = tp;
		hhook_data.th = th;
		hhook_data.to = to;

		hhook_run_hooks(V_tcp_hhh[HHOOK_TCP_EST_IN], &hhook_data,
		    tp->osd);
	}
}

/*
 * CC wrapper hook functions
 */
static void inline
cc_ack_received(struct tcpcb *tp, struct tcphdr *th, uint16_t type)
{
	INP_WLOCK_ASSERT(tp->t_inpcb);

	tp->ccv->bytes_this_ack = BYTES_THIS_ACK(tp, th);
	if (tp->snd_cwnd == min(tp->snd_cwnd, tp->snd_wnd))
		tp->ccv->flags |= CCF_CWND_LIMITED;
	else
		tp->ccv->flags &= ~CCF_CWND_LIMITED;

	if (type == CC_ACK) {
		if (tp->snd_cwnd > tp->snd_ssthresh) {
			tp->t_bytes_acked += min(tp->ccv->bytes_this_ack,
			     V_tcp_abc_l_var * tp->t_maxseg);
			if (tp->t_bytes_acked >= tp->snd_cwnd) {
				tp->t_bytes_acked -= tp->snd_cwnd;
				tp->ccv->flags |= CCF_ABC_SENTAWND;
			}
		} else {
				tp->ccv->flags &= ~CCF_ABC_SENTAWND;
				tp->t_bytes_acked = 0;
		}
	}

	if (CC_ALGO(tp)->ack_received != NULL) {
		/* XXXLAS: Find a way to live without this */
		tp->ccv->curack = th->th_ack;
		CC_ALGO(tp)->ack_received(tp->ccv, type);
	}
}

static void inline
cc_conn_init(struct tcpcb *tp)
{
	struct hc_metrics_lite metrics;
	struct inpcb *inp = tp->t_inpcb;
	int rtt;

	INP_WLOCK_ASSERT(tp->t_inpcb);

	tcp_hc_get(&inp->inp_inc, &metrics);

	if (tp->t_srtt == 0 && (rtt = metrics.rmx_rtt)) {
		tp->t_srtt = rtt;
		tp->t_rttbest = tp->t_srtt + TCP_RTT_SCALE;
		TCPSTAT_INC(tcps_usedrtt);
		if (metrics.rmx_rttvar) {
			tp->t_rttvar = metrics.rmx_rttvar;
			TCPSTAT_INC(tcps_usedrttvar);
		} else {
			/* default variation is +- 1 rtt */
			tp->t_rttvar =
			    tp->t_srtt * TCP_RTTVAR_SCALE / TCP_RTT_SCALE;
		}
		TCPT_RANGESET(tp->t_rxtcur,
		    ((tp->t_srtt >> 2) + tp->t_rttvar) >> 1,
		    tp->t_rttmin, TCPTV_REXMTMAX);
	}
	if (metrics.rmx_ssthresh) {
		/*
		 * There's some sort of gateway or interface
		 * buffer limit on the path.  Use this to set
		 * the slow start threshhold, but set the
		 * threshold to no less than 2*mss.
		 */
		tp->snd_ssthresh = max(2 * tp->t_maxseg, metrics.rmx_ssthresh);
		TCPSTAT_INC(tcps_usedssthresh);
	}

	/*
	 * Set the initial slow-start flight size.
	 *
	 * RFC5681 Section 3.1 specifies the default conservative values.
	 * RFC3390 specifies slightly more aggressive values.
	 * Draft-ietf-tcpm-initcwnd-05 increases it to ten segments.
	 *
	 * If a SYN or SYN/ACK was lost and retransmitted, we have to
	 * reduce the initial CWND to one segment as congestion is likely
	 * requiring us to be cautious.
	 */
	if (tp->snd_cwnd == 1)
		tp->snd_cwnd = tp->t_maxseg;		/* SYN(-ACK) lost */
	else if (V_tcp_do_initcwnd10)
		tp->snd_cwnd = min(10 * tp->t_maxseg,
		    max(2 * tp->t_maxseg, 14600));
	else if (V_tcp_do_rfc3390)
		tp->snd_cwnd = min(4 * tp->t_maxseg,
		    max(2 * tp->t_maxseg, 4380));
	else {
		/* Per RFC5681 Section 3.1 */
		if (tp->t_maxseg > 2190)
			tp->snd_cwnd = 2 * tp->t_maxseg;
		else if (tp->t_maxseg > 1095)
			tp->snd_cwnd = 3 * tp->t_maxseg;
		else
			tp->snd_cwnd = 4 * tp->t_maxseg;
	}

	if (CC_ALGO(tp)->conn_init != NULL)
		CC_ALGO(tp)->conn_init(tp->ccv);
}

void inline
cc_cong_signal(struct tcpcb *tp, struct tcphdr *th, uint32_t type)
{
	INP_WLOCK_ASSERT(tp->t_inpcb);

	switch(type) {
	case CC_NDUPACK:
		if (!IN_FASTRECOVERY(tp->t_flags)) {
			tp->snd_recover = tp->snd_max;
			if (tp->t_flags & TF_ECN_PERMIT)
				tp->t_flags |= TF_ECN_SND_CWR;
		}
		break;
	case CC_ECN:
		if (!IN_CONGRECOVERY(tp->t_flags)) {
			TCPSTAT_INC(tcps_ecn_rcwnd);
			tp->snd_recover = tp->snd_max;
			if (tp->t_flags & TF_ECN_PERMIT)
				tp->t_flags |= TF_ECN_SND_CWR;
		}
		break;
	case CC_RTO:
		tp->t_dupacks = 0;
		tp->t_bytes_acked = 0;
		EXIT_RECOVERY(tp->t_flags);
		tp->snd_ssthresh = max(2, min(tp->snd_wnd, tp->snd_cwnd) / 2 /
		    tp->t_maxseg) * tp->t_maxseg;
		tp->snd_cwnd = tp->t_maxseg;
		break;
	case CC_RTO_ERR:
		TCPSTAT_INC(tcps_sndrexmitbad);
		/* RTO was unnecessary, so reset everything. */
		tp->snd_cwnd = tp->snd_cwnd_prev;
		tp->snd_ssthresh = tp->snd_ssthresh_prev;
		tp->snd_recover = tp->snd_recover_prev;
		if (tp->t_flags & TF_WASFRECOVERY)
			ENTER_FASTRECOVERY(tp->t_flags);
		if (tp->t_flags & TF_WASCRECOVERY)
			ENTER_CONGRECOVERY(tp->t_flags);
		tp->snd_nxt = tp->snd_max;
		tp->t_flags &= ~TF_PREVVALID;
		tp->t_badrxtwin = 0;
		break;
	}

	if (CC_ALGO(tp)->cong_signal != NULL) {
		if (th != NULL)
			tp->ccv->curack = th->th_ack;
		CC_ALGO(tp)->cong_signal(tp->ccv, type);
	}
}

static void inline
cc_post_recovery(struct tcpcb *tp, struct tcphdr *th)
{
	INP_WLOCK_ASSERT(tp->t_inpcb);

	/* XXXLAS: KASSERT that we're in recovery? */

	if (CC_ALGO(tp)->post_recovery != NULL) {
		tp->ccv->curack = th->th_ack;
		CC_ALGO(tp)->post_recovery(tp->ccv);
	}
	/* XXXLAS: EXIT_RECOVERY ? */
	tp->t_bytes_acked = 0;
}

static inline void
tcp_fields_to_host(struct tcphdr *th)
{

	th->th_seq = ntohl(th->th_seq);
	th->th_ack = ntohl(th->th_ack);
	th->th_win = ntohs(th->th_win);
	th->th_urp = ntohs(th->th_urp);
}

#ifdef TCP_SIGNATURE
static inline void
tcp_fields_to_net(struct tcphdr *th)
{

	th->th_seq = htonl(th->th_seq);
	th->th_ack = htonl(th->th_ack);
	th->th_win = htons(th->th_win);
	th->th_urp = htons(th->th_urp);
}

static inline int
tcp_signature_verify_input(struct mbuf *m, int off0, int tlen, int optlen,
    struct tcpopt *to, struct tcphdr *th, u_int tcpbflag)
{
	int ret;

	tcp_fields_to_net(th);
	ret = tcp_signature_verify(m, off0, tlen, optlen, to, th, tcpbflag);
	tcp_fields_to_host(th);
	return (ret);
}
#endif

/* Neighbor Discovery, Neighbor Unreachability Detection Upper layer hint. */
#ifdef INET6
#define ND6_HINT(tp) \
do { \
	if ((tp) && (tp)->t_inpcb && \
	    ((tp)->t_inpcb->inp_vflag & INP_IPV6) != 0) \
		nd6_nud_hint(NULL, NULL, 0); \
} while (0)
#else
#define ND6_HINT(tp)
#endif

/*
 * Indicate whether this ack should be delayed.  We can delay the ack if
 *	- there is no delayed ack timer in progress and
 *	- our last ack wasn't a 0-sized window.  We never want to delay
 *	  the ack that opens up a 0-sized window and
 *		- delayed acks are enabled or
 *		- this is a half-synchronized T/TCP connection.
 */
#define DELAY_ACK(tp)							\
	((!tcp_timer_active(tp, TT_DELACK) &&				\
	    (tp->t_flags & TF_RXWIN0SENT) == 0) &&			\
	    (V_tcp_delack_enabled || (tp->t_flags & TF_NEEDSYN)))

/*
 * TCP input handling is split into multiple parts:
 *   tcp6_input is a thin wrapper around tcp_input for the extended
 *	ip6_protox[] call format in ip6_input
 *   tcp_input handles primary segment validation, inpcb lookup and
 *	SYN processing on listen sockets
 *   tcp_do_segment processes the ACK and text of the segment for
 *	establishing, established and closing connections
 */
#ifdef INET6
int
tcp6_input(struct mbuf **mp, int *offp, int proto)
{
	struct mbuf *m = *mp;
	struct in6_ifaddr *ia6;

	IP6_EXTHDR_CHECK(m, *offp, sizeof(struct tcphdr), IPPROTO_DONE);

	/*
	 * draft-itojun-ipv6-tcp-to-anycast
	 * better place to put this in?
	 */
	ia6 = ip6_getdstifaddr(m);
	if (ia6 && (ia6->ia6_flags & IN6_IFF_ANYCAST)) {
		struct ip6_hdr *ip6;

		ifa_free(&ia6->ia_ifa);
		ip6 = mtod(m, struct ip6_hdr *);
		icmp6_error(m, ICMP6_DST_UNREACH, ICMP6_DST_UNREACH_ADDR,
			    (caddr_t)&ip6->ip6_dst - (caddr_t)ip6);
		return IPPROTO_DONE;
	}
	if (ia6)
		ifa_free(&ia6->ia_ifa);

	tcp_input(m, *offp);
	return IPPROTO_DONE;
}
#endif /* INET6 */

void
tcp_input(struct mbuf *m, int off0)
{
	struct tcphdr *th = NULL;
	struct ip *ip = NULL;
	struct inpcb *inp = NULL;
	struct tcpcb *tp = NULL;
	struct socket *so = NULL;
	u_char *optp = NULL;
	int optlen = 0;
#ifdef INET
	int len;
#endif
	int tlen = 0, off;
	int drop_hdrlen;
	int thflags;
	int rstreason = 0;	/* For badport_bandlim accounting purposes */
#ifdef TCP_SIGNATURE
	uint8_t sig_checked = 0;
#endif
	uint8_t iptos = 0;
	struct m_tag *fwd_tag = NULL;
#ifdef INET6
	struct ip6_hdr *ip6 = NULL;
	int isipv6;
#else
	const void *ip6 = NULL;
#endif /* INET6 */
	struct tcpopt to;		/* options in this segment */
	char *s = NULL;			/* address and port logging */
	int ti_locked;
#define	TI_UNLOCKED	1
#define	TI_WLOCKED	2

#ifdef TCPDEBUG
	/*
	 * The size of tcp_saveipgen must be the size of the max ip header,
	 * now IPv6.
	 */
	u_char tcp_saveipgen[IP6_HDR_LEN];
	struct tcphdr tcp_savetcp;
	short ostate = 0;
#endif

#ifdef INET6
	isipv6 = (mtod(m, struct ip *)->ip_v == 6) ? 1 : 0;
#endif

	to.to_flags = 0;
	TCPSTAT_INC(tcps_rcvtotal);

#ifdef INET6
	if (isipv6) {
		/* IP6_EXTHDR_CHECK() is already done at tcp6_input(). */

		if (m->m_len < (sizeof(*ip6) + sizeof(*th))) {
			m = m_pullup(m, sizeof(*ip6) + sizeof(*th));
			if (m == NULL) {
				TCPSTAT_INC(tcps_rcvshort);
				return;
			}
		}

		ip6 = mtod(m, struct ip6_hdr *);
		th = (struct tcphdr *)((caddr_t)ip6 + off0);
		tlen = sizeof(*ip6) + ntohs(ip6->ip6_plen) - off0;
		if (m->m_pkthdr.csum_flags & CSUM_DATA_VALID_IPV6) {
			if (m->m_pkthdr.csum_flags & CSUM_PSEUDO_HDR)
				th->th_sum = m->m_pkthdr.csum_data;
			else
				th->th_sum = in6_cksum_pseudo(ip6, tlen,
				    IPPROTO_TCP, m->m_pkthdr.csum_data);
			th->th_sum ^= 0xffff;
		} else
			th->th_sum = in6_cksum(m, IPPROTO_TCP, off0, tlen);
		if (th->th_sum) {
			TCPSTAT_INC(tcps_rcvbadsum);
			goto drop;
		}

		/*
		 * Be proactive about unspecified IPv6 address in source.
		 * As we use all-zero to indicate unbounded/unconnected pcb,
		 * unspecified IPv6 address can be used to confuse us.
		 *
		 * Note that packets with unspecified IPv6 destination is
		 * already dropped in ip6_input.
		 */
		if (IN6_IS_ADDR_UNSPECIFIED(&ip6->ip6_src)) {
			/* XXX stat */
			goto drop;
		}
	}
#endif
#if defined(INET) && defined(INET6)
	else
#endif
#ifdef INET
	{
		/*
		 * Get IP and TCP header together in first mbuf.
		 * Note: IP leaves IP header in first mbuf.
		 */
		if (off0 > sizeof (struct ip)) {
			ip_stripoptions(m);
			off0 = sizeof(struct ip);
		}
		if (m->m_len < sizeof (struct tcpiphdr)) {
			if ((m = m_pullup(m, sizeof (struct tcpiphdr)))
			    == NULL) {
				TCPSTAT_INC(tcps_rcvshort);
				return;
			}
		}
		ip = mtod(m, struct ip *);
		th = (struct tcphdr *)((caddr_t)ip + off0);
		tlen = ntohs(ip->ip_len) - off0;

		if (m->m_pkthdr.csum_flags & CSUM_DATA_VALID) {
			if (m->m_pkthdr.csum_flags & CSUM_PSEUDO_HDR)
				th->th_sum = m->m_pkthdr.csum_data;
			else
				th->th_sum = in_pseudo(ip->ip_src.s_addr,
				    ip->ip_dst.s_addr,
				    htonl(m->m_pkthdr.csum_data + tlen +
				    IPPROTO_TCP));
			th->th_sum ^= 0xffff;
		} else {
			struct ipovly *ipov = (struct ipovly *)ip;

			/*
			 * Checksum extended TCP header and data.
			 */
			len = off0 + tlen;
			bzero(ipov->ih_x1, sizeof(ipov->ih_x1));
			ipov->ih_len = htons(tlen);
			th->th_sum = in_cksum(m, len);
		}
		if (th->th_sum) {
			TCPSTAT_INC(tcps_rcvbadsum);
			goto drop;
		}
		/* Re-initialization for later version check */
		ip->ip_v = IPVERSION;
	}
#endif /* INET */

#ifdef INET6
	if (isipv6)
		iptos = (ntohl(ip6->ip6_flow) >> 20) & 0xff;
#endif
#if defined(INET) && defined(INET6)
	else
#endif
#ifdef INET
		iptos = ip->ip_tos;
#endif

	/*
	 * Check that TCP offset makes sense,
	 * pull out TCP options and adjust length.		XXX
	 */
	off = th->th_off << 2;
	if (off < sizeof (struct tcphdr) || off > tlen) {
		TCPSTAT_INC(tcps_rcvbadoff);
		goto drop;
	}
	tlen -= off;	/* tlen is used instead of ti->ti_len */
	if (off > sizeof (struct tcphdr)) {
#ifdef INET6
		if (isipv6) {
			IP6_EXTHDR_CHECK(m, off0, off, );
			ip6 = mtod(m, struct ip6_hdr *);
			th = (struct tcphdr *)((caddr_t)ip6 + off0);
		}
#endif
#if defined(INET) && defined(INET6)
		else
#endif
#ifdef INET
		{
			if (m->m_len < sizeof(struct ip) + off) {
				if ((m = m_pullup(m, sizeof (struct ip) + off))
				    == NULL) {
					TCPSTAT_INC(tcps_rcvshort);
					return;
				}
				ip = mtod(m, struct ip *);
				th = (struct tcphdr *)((caddr_t)ip + off0);
			}
		}
#endif
		optlen = off - sizeof (struct tcphdr);
		optp = (u_char *)(th + 1);
	}
	thflags = th->th_flags;

	/*
	 * Convert TCP protocol specific fields to host format.
	 */
	tcp_fields_to_host(th);

	/*
	 * Delay dropping TCP, IP headers, IPv6 ext headers, and TCP options.
	 */
	drop_hdrlen = off0 + off;

	/*
	 * Locate pcb for segment; if we're likely to add or remove a
	 * connection then first acquire pcbinfo lock.  There are two cases
	 * where we might discover later we need a write lock despite the
	 * flags: ACKs moving a connection out of the syncache, and ACKs for
	 * a connection in TIMEWAIT.
	 */
	if ((thflags & (TH_SYN | TH_FIN | TH_RST)) != 0) {
		INP_INFO_WLOCK(&V_tcbinfo);
		ti_locked = TI_WLOCKED;
	} else
		ti_locked = TI_UNLOCKED;

findpcb:
#ifdef INVARIANTS
	if (ti_locked == TI_WLOCKED) {
		INP_INFO_WLOCK_ASSERT(&V_tcbinfo);
	} else {
		INP_INFO_UNLOCK_ASSERT(&V_tcbinfo);
	}
#endif

	/*
	 * Grab info from PACKET_TAG_IPFORWARD tag prepended to the chain.
	 */
<<<<<<< HEAD
	if (V_pfilforward != 0)
=======
	if (m->m_flags & M_IP_NEXTHOP)
>>>>>>> 6eb4b395
		fwd_tag = m_tag_find(m, PACKET_TAG_IPFORWARD, NULL);

#ifdef INET6
	if (isipv6 && fwd_tag != NULL) {
		struct sockaddr_in6 *next_hop6;

		next_hop6 = (struct sockaddr_in6 *)(fwd_tag + 1);
		/*
		 * Transparently forwarded. Pretend to be the destination.
		 * Already got one like this?
		 */
		inp = in6_pcblookup_mbuf(&V_tcbinfo,
		    &ip6->ip6_src, th->th_sport, &ip6->ip6_dst, th->th_dport,
		    INPLOOKUP_WLOCKPCB, m->m_pkthdr.rcvif, m);
		if (!inp) {
			/*
			 * It's new.  Try to find the ambushing socket.
			 * Because we've rewritten the destination address,
			 * any hardware-generated hash is ignored.
			 */
			inp = in6_pcblookup(&V_tcbinfo, &ip6->ip6_src,
			    th->th_sport, &next_hop6->sin6_addr,
			    next_hop6->sin6_port ? ntohs(next_hop6->sin6_port) :
			    th->th_dport, INPLOOKUP_WILDCARD |
			    INPLOOKUP_WLOCKPCB, m->m_pkthdr.rcvif);
		}
		/* Remove the tag from the packet.  We don't need it anymore. */
		m_tag_delete(m, fwd_tag);
<<<<<<< HEAD
=======
		m->m_flags &= ~M_IP_NEXTHOP;
>>>>>>> 6eb4b395
	} else if (isipv6) {
		inp = in6_pcblookup_mbuf(&V_tcbinfo, &ip6->ip6_src,
		    th->th_sport, &ip6->ip6_dst, th->th_dport,
		    INPLOOKUP_WILDCARD | INPLOOKUP_WLOCKPCB,
		    m->m_pkthdr.rcvif, m);
	}
#endif /* INET6 */
#if defined(INET6) && defined(INET)
	else
#endif
#ifdef INET
	if (fwd_tag != NULL) {
		struct sockaddr_in *next_hop;

		next_hop = (struct sockaddr_in *)(fwd_tag+1);
		/*
		 * Transparently forwarded. Pretend to be the destination.
		 * already got one like this?
		 */
		inp = in_pcblookup_mbuf(&V_tcbinfo, ip->ip_src, th->th_sport,
		    ip->ip_dst, th->th_dport, INPLOOKUP_WLOCKPCB,
		    m->m_pkthdr.rcvif, m);
		if (!inp) {
			/*
			 * It's new.  Try to find the ambushing socket.
			 * Because we've rewritten the destination address,
			 * any hardware-generated hash is ignored.
			 */
			inp = in_pcblookup(&V_tcbinfo, ip->ip_src,
			    th->th_sport, next_hop->sin_addr,
			    next_hop->sin_port ? ntohs(next_hop->sin_port) :
			    th->th_dport, INPLOOKUP_WILDCARD |
			    INPLOOKUP_WLOCKPCB, m->m_pkthdr.rcvif);
		}
		/* Remove the tag from the packet.  We don't need it anymore. */
		m_tag_delete(m, fwd_tag);
		m->m_flags &= ~M_IP_NEXTHOP;
	} else
		inp = in_pcblookup_mbuf(&V_tcbinfo, ip->ip_src,
		    th->th_sport, ip->ip_dst, th->th_dport,
		    INPLOOKUP_WILDCARD | INPLOOKUP_WLOCKPCB,
		    m->m_pkthdr.rcvif, m);
#endif /* INET */

	/*
	 * If the INPCB does not exist then all data in the incoming
	 * segment is discarded and an appropriate RST is sent back.
	 * XXX MRT Send RST using which routing table?
	 */
	if (inp == NULL) {
		/*
		 * Log communication attempts to ports that are not
		 * in use.
		 */
		if ((tcp_log_in_vain == 1 && (thflags & TH_SYN)) ||
		    tcp_log_in_vain == 2) {
			if ((s = tcp_log_vain(NULL, th, (void *)ip, ip6)))
				log(LOG_INFO, "%s; %s: Connection attempt "
				    "to closed port\n", s, __func__);
		}
		/*
		 * When blackholing do not respond with a RST but
		 * completely ignore the segment and drop it.
		 */
		if ((V_blackhole == 1 && (thflags & TH_SYN)) ||
		    V_blackhole == 2)
			goto dropunlock;

		rstreason = BANDLIM_RST_CLOSEDPORT;
		goto dropwithreset;
	}
	INP_WLOCK_ASSERT(inp);
	if (!(inp->inp_flags & INP_HW_FLOWID)
	    && (m->m_flags & M_FLOWID)
	    && ((inp->inp_socket == NULL)
		|| !(inp->inp_socket->so_options & SO_ACCEPTCONN))) {
		inp->inp_flags |= INP_HW_FLOWID;
		inp->inp_flags &= ~INP_SW_FLOWID;
		inp->inp_flowid = m->m_pkthdr.flowid;
	}
#ifdef IPSEC
#ifdef INET6
	if (isipv6 && ipsec6_in_reject(m, inp)) {
		V_ipsec6stat.in_polvio++;
		goto dropunlock;
	} else
#endif /* INET6 */
	if (ipsec4_in_reject(m, inp) != 0) {
		V_ipsec4stat.in_polvio++;
		goto dropunlock;
	}
#endif /* IPSEC */

	/*
	 * Check the minimum TTL for socket.
	 */
	if (inp->inp_ip_minttl != 0) {
#ifdef INET6
		if (isipv6 && inp->inp_ip_minttl > ip6->ip6_hlim)
			goto dropunlock;
		else
#endif
		if (inp->inp_ip_minttl > ip->ip_ttl)
			goto dropunlock;
	}

	/*
	 * A previous connection in TIMEWAIT state is supposed to catch stray
	 * or duplicate segments arriving late.  If this segment was a
	 * legitimate new connection attempt, the old INPCB gets removed and
	 * we can try again to find a listening socket.
	 *
	 * At this point, due to earlier optimism, we may hold only an inpcb
	 * lock, and not the inpcbinfo write lock.  If so, we need to try to
	 * acquire it, or if that fails, acquire a reference on the inpcb,
	 * drop all locks, acquire a global write lock, and then re-acquire
	 * the inpcb lock.  We may at that point discover that another thread
	 * has tried to free the inpcb, in which case we need to loop back
	 * and try to find a new inpcb to deliver to.
	 *
	 * XXXRW: It may be time to rethink timewait locking.
	 */
relocked:
	if (inp->inp_flags & INP_TIMEWAIT) {
		if (ti_locked == TI_UNLOCKED) {
			if (INP_INFO_TRY_WLOCK(&V_tcbinfo) == 0) {
				in_pcbref(inp);
				INP_WUNLOCK(inp);
				INP_INFO_WLOCK(&V_tcbinfo);
				ti_locked = TI_WLOCKED;
				INP_WLOCK(inp);
				if (in_pcbrele_wlocked(inp)) {
					inp = NULL;
					goto findpcb;
				}
			} else
				ti_locked = TI_WLOCKED;
		}
		INP_INFO_WLOCK_ASSERT(&V_tcbinfo);

		if (thflags & TH_SYN)
			tcp_dooptions(&to, optp, optlen, TO_SYN);
		/*
		 * NB: tcp_twcheck unlocks the INP and frees the mbuf.
		 */
		if (tcp_twcheck(inp, &to, th, m, tlen))
			goto findpcb;
		INP_INFO_WUNLOCK(&V_tcbinfo);
		return;
	}
	/*
	 * The TCPCB may no longer exist if the connection is winding
	 * down or it is in the CLOSED state.  Either way we drop the
	 * segment and send an appropriate response.
	 */
	tp = intotcpcb(inp);
	if (tp == NULL || tp->t_state == TCPS_CLOSED) {
		rstreason = BANDLIM_RST_CLOSEDPORT;
		goto dropwithreset;
	}

#ifdef TCP_OFFLOAD
	if (tp->t_flags & TF_TOE) {
		tcp_offload_input(tp, m);
		m = NULL;	/* consumed by the TOE driver */
		goto dropunlock;
	}
#endif

	/*
	 * We've identified a valid inpcb, but it could be that we need an
	 * inpcbinfo write lock but don't hold it.  In this case, attempt to
	 * acquire using the same strategy as the TIMEWAIT case above.  If we
	 * relock, we have to jump back to 'relocked' as the connection might
	 * now be in TIMEWAIT.
	 */
#ifdef INVARIANTS
	if ((thflags & (TH_SYN | TH_FIN | TH_RST)) != 0)
		INP_INFO_WLOCK_ASSERT(&V_tcbinfo);
#endif
	if (tp->t_state != TCPS_ESTABLISHED) {
		if (ti_locked == TI_UNLOCKED) {
			if (INP_INFO_TRY_WLOCK(&V_tcbinfo) == 0) {
				in_pcbref(inp);
				INP_WUNLOCK(inp);
				INP_INFO_WLOCK(&V_tcbinfo);
				ti_locked = TI_WLOCKED;
				INP_WLOCK(inp);
				if (in_pcbrele_wlocked(inp)) {
					inp = NULL;
					goto findpcb;
				}
				goto relocked;
			} else
				ti_locked = TI_WLOCKED;
		}
		INP_INFO_WLOCK_ASSERT(&V_tcbinfo);
	}

#ifdef MAC
	INP_WLOCK_ASSERT(inp);
	if (mac_inpcb_check_deliver(inp, m))
		goto dropunlock;
#endif
	so = inp->inp_socket;
	KASSERT(so != NULL, ("%s: so == NULL", __func__));
#ifdef TCPDEBUG
	if (so->so_options & SO_DEBUG) {
		ostate = tp->t_state;
#ifdef INET6
		if (isipv6) {
			bcopy((char *)ip6, (char *)tcp_saveipgen, sizeof(*ip6));
		} else
#endif
			bcopy((char *)ip, (char *)tcp_saveipgen, sizeof(*ip));
		tcp_savetcp = *th;
	}
#endif /* TCPDEBUG */
	/*
	 * When the socket is accepting connections (the INPCB is in LISTEN
	 * state) we look into the SYN cache if this is a new connection
	 * attempt or the completion of a previous one.  Because listen
	 * sockets are never in TCPS_ESTABLISHED, the V_tcbinfo lock will be
	 * held in this case.
	 */
	if (so->so_options & SO_ACCEPTCONN) {
		struct in_conninfo inc;

		KASSERT(tp->t_state == TCPS_LISTEN, ("%s: so accepting but "
		    "tp not listening", __func__));
		INP_INFO_WLOCK_ASSERT(&V_tcbinfo);

		bzero(&inc, sizeof(inc));
#ifdef INET6
		if (isipv6) {
			inc.inc_flags |= INC_ISIPV6;
			inc.inc6_faddr = ip6->ip6_src;
			inc.inc6_laddr = ip6->ip6_dst;
		} else
#endif
		{
			inc.inc_faddr = ip->ip_src;
			inc.inc_laddr = ip->ip_dst;
		}
		inc.inc_fport = th->th_sport;
		inc.inc_lport = th->th_dport;
		inc.inc_fibnum = so->so_fibnum;

		/*
		 * Check for an existing connection attempt in syncache if
		 * the flag is only ACK.  A successful lookup creates a new
		 * socket appended to the listen queue in SYN_RECEIVED state.
		 */
		if ((thflags & (TH_RST|TH_ACK|TH_SYN)) == TH_ACK) {
			/*
			 * Parse the TCP options here because
			 * syncookies need access to the reflected
			 * timestamp.
			 */
			tcp_dooptions(&to, optp, optlen, 0);
			/*
			 * NB: syncache_expand() doesn't unlock
			 * inp and tcpinfo locks.
			 */
			if (!syncache_expand(&inc, &to, th, &so, m)) {
				/*
				 * No syncache entry or ACK was not
				 * for our SYN/ACK.  Send a RST.
				 * NB: syncache did its own logging
				 * of the failure cause.
				 */
				rstreason = BANDLIM_RST_OPENPORT;
				goto dropwithreset;
			}
			if (so == NULL) {
				/*
				 * We completed the 3-way handshake
				 * but could not allocate a socket
				 * either due to memory shortage,
				 * listen queue length limits or
				 * global socket limits.  Send RST
				 * or wait and have the remote end
				 * retransmit the ACK for another
				 * try.
				 */
				if ((s = tcp_log_addrs(&inc, th, NULL, NULL)))
					log(LOG_DEBUG, "%s; %s: Listen socket: "
					    "Socket allocation failed due to "
					    "limits or memory shortage, %s\n",
					    s, __func__,
					    V_tcp_sc_rst_sock_fail ?
					    "sending RST" : "try again");
				if (V_tcp_sc_rst_sock_fail) {
					rstreason = BANDLIM_UNLIMITED;
					goto dropwithreset;
				} else
					goto dropunlock;
			}
			/*
			 * Socket is created in state SYN_RECEIVED.
			 * Unlock the listen socket, lock the newly
			 * created socket and update the tp variable.
			 */
			INP_WUNLOCK(inp);	/* listen socket */
			inp = sotoinpcb(so);
			INP_WLOCK(inp);		/* new connection */
			tp = intotcpcb(inp);
			KASSERT(tp->t_state == TCPS_SYN_RECEIVED,
			    ("%s: ", __func__));
#ifdef TCP_SIGNATURE
			if (sig_checked == 0)  {
				tcp_dooptions(&to, optp, optlen,
				    (thflags & TH_SYN) ? TO_SYN : 0);
				if (!tcp_signature_verify_input(m, off0, tlen,
				    optlen, &to, th, tp->t_flags)) {

					/*
					 * In SYN_SENT state if it receives an
					 * RST, it is allowed for further
					 * processing.
					 */
					if ((thflags & TH_RST) == 0 ||
					    (tp->t_state == TCPS_SYN_SENT) == 0)
						goto dropunlock;
				}
				sig_checked = 1;
			}
#endif

			/*
			 * Process the segment and the data it
			 * contains.  tcp_do_segment() consumes
			 * the mbuf chain and unlocks the inpcb.
			 */
			tcp_do_segment(m, th, so, tp, drop_hdrlen, tlen,
			    iptos, ti_locked);
			INP_INFO_UNLOCK_ASSERT(&V_tcbinfo);
			return;
		}
		/*
		 * Segment flag validation for new connection attempts:
		 *
		 * Our (SYN|ACK) response was rejected.
		 * Check with syncache and remove entry to prevent
		 * retransmits.
		 *
		 * NB: syncache_chkrst does its own logging of failure
		 * causes.
		 */
		if (thflags & TH_RST) {
			syncache_chkrst(&inc, th);
			goto dropunlock;
		}
		/*
		 * We can't do anything without SYN.
		 */
		if ((thflags & TH_SYN) == 0) {
			if ((s = tcp_log_addrs(&inc, th, NULL, NULL)))
				log(LOG_DEBUG, "%s; %s: Listen socket: "
				    "SYN is missing, segment ignored\n",
				    s, __func__);
			TCPSTAT_INC(tcps_badsyn);
			goto dropunlock;
		}
		/*
		 * (SYN|ACK) is bogus on a listen socket.
		 */
		if (thflags & TH_ACK) {
			if ((s = tcp_log_addrs(&inc, th, NULL, NULL)))
				log(LOG_DEBUG, "%s; %s: Listen socket: "
				    "SYN|ACK invalid, segment rejected\n",
				    s, __func__);
			syncache_badack(&inc);	/* XXX: Not needed! */
			TCPSTAT_INC(tcps_badsyn);
			rstreason = BANDLIM_RST_OPENPORT;
			goto dropwithreset;
		}
		/*
		 * If the drop_synfin option is enabled, drop all
		 * segments with both the SYN and FIN bits set.
		 * This prevents e.g. nmap from identifying the
		 * TCP/IP stack.
		 * XXX: Poor reasoning.  nmap has other methods
		 * and is constantly refining its stack detection
		 * strategies.
		 * XXX: This is a violation of the TCP specification
		 * and was used by RFC1644.
		 */
		if ((thflags & TH_FIN) && V_drop_synfin) {
			if ((s = tcp_log_addrs(&inc, th, NULL, NULL)))
				log(LOG_DEBUG, "%s; %s: Listen socket: "
				    "SYN|FIN segment ignored (based on "
				    "sysctl setting)\n", s, __func__);
			TCPSTAT_INC(tcps_badsyn);
			goto dropunlock;
		}
		/*
		 * Segment's flags are (SYN) or (SYN|FIN).
		 *
		 * TH_PUSH, TH_URG, TH_ECE, TH_CWR are ignored
		 * as they do not affect the state of the TCP FSM.
		 * The data pointed to by TH_URG and th_urp is ignored.
		 */
		KASSERT((thflags & (TH_RST|TH_ACK)) == 0,
		    ("%s: Listen socket: TH_RST or TH_ACK set", __func__));
		KASSERT(thflags & (TH_SYN),
		    ("%s: Listen socket: TH_SYN not set", __func__));
#ifdef INET6
		/*
		 * If deprecated address is forbidden,
		 * we do not accept SYN to deprecated interface
		 * address to prevent any new inbound connection from
		 * getting established.
		 * When we do not accept SYN, we send a TCP RST,
		 * with deprecated source address (instead of dropping
		 * it).  We compromise it as it is much better for peer
		 * to send a RST, and RST will be the final packet
		 * for the exchange.
		 *
		 * If we do not forbid deprecated addresses, we accept
		 * the SYN packet.  RFC2462 does not suggest dropping
		 * SYN in this case.
		 * If we decipher RFC2462 5.5.4, it says like this:
		 * 1. use of deprecated addr with existing
		 *    communication is okay - "SHOULD continue to be
		 *    used"
		 * 2. use of it with new communication:
		 *   (2a) "SHOULD NOT be used if alternate address
		 *        with sufficient scope is available"
		 *   (2b) nothing mentioned otherwise.
		 * Here we fall into (2b) case as we have no choice in
		 * our source address selection - we must obey the peer.
		 *
		 * The wording in RFC2462 is confusing, and there are
		 * multiple description text for deprecated address
		 * handling - worse, they are not exactly the same.
		 * I believe 5.5.4 is the best one, so we follow 5.5.4.
		 */
		if (isipv6 && !V_ip6_use_deprecated) {
			struct in6_ifaddr *ia6;

			ia6 = ip6_getdstifaddr(m);
			if (ia6 != NULL &&
			    (ia6->ia6_flags & IN6_IFF_DEPRECATED)) {
				ifa_free(&ia6->ia_ifa);
				if ((s = tcp_log_addrs(&inc, th, NULL, NULL)))
				    log(LOG_DEBUG, "%s; %s: Listen socket: "
					"Connection attempt to deprecated "
					"IPv6 address rejected\n",
					s, __func__);
				rstreason = BANDLIM_RST_OPENPORT;
				goto dropwithreset;
			}
			if (ia6)
				ifa_free(&ia6->ia_ifa);
		}
#endif /* INET6 */
		/*
		 * Basic sanity checks on incoming SYN requests:
		 *   Don't respond if the destination is a link layer
		 *	broadcast according to RFC1122 4.2.3.10, p. 104.
		 *   If it is from this socket it must be forged.
		 *   Don't respond if the source or destination is a
		 *	global or subnet broad- or multicast address.
		 *   Note that it is quite possible to receive unicast
		 *	link-layer packets with a broadcast IP address. Use
		 *	in_broadcast() to find them.
		 */
		if (m->m_flags & (M_BCAST|M_MCAST)) {
			if ((s = tcp_log_addrs(&inc, th, NULL, NULL)))
			    log(LOG_DEBUG, "%s; %s: Listen socket: "
				"Connection attempt from broad- or multicast "
				"link layer address ignored\n", s, __func__);
			goto dropunlock;
		}
#ifdef INET6
		if (isipv6) {
			if (th->th_dport == th->th_sport &&
			    IN6_ARE_ADDR_EQUAL(&ip6->ip6_dst, &ip6->ip6_src)) {
				if ((s = tcp_log_addrs(&inc, th, NULL, NULL)))
				    log(LOG_DEBUG, "%s; %s: Listen socket: "
					"Connection attempt to/from self "
					"ignored\n", s, __func__);
				goto dropunlock;
			}
			if (IN6_IS_ADDR_MULTICAST(&ip6->ip6_dst) ||
			    IN6_IS_ADDR_MULTICAST(&ip6->ip6_src)) {
				if ((s = tcp_log_addrs(&inc, th, NULL, NULL)))
				    log(LOG_DEBUG, "%s; %s: Listen socket: "
					"Connection attempt from/to multicast "
					"address ignored\n", s, __func__);
				goto dropunlock;
			}
		}
#endif
#if defined(INET) && defined(INET6)
		else
#endif
#ifdef INET
		{
			if (th->th_dport == th->th_sport &&
			    ip->ip_dst.s_addr == ip->ip_src.s_addr) {
				if ((s = tcp_log_addrs(&inc, th, NULL, NULL)))
				    log(LOG_DEBUG, "%s; %s: Listen socket: "
					"Connection attempt from/to self "
					"ignored\n", s, __func__);
				goto dropunlock;
			}
			if (IN_MULTICAST(ntohl(ip->ip_dst.s_addr)) ||
			    IN_MULTICAST(ntohl(ip->ip_src.s_addr)) ||
			    ip->ip_src.s_addr == htonl(INADDR_BROADCAST) ||
			    in_broadcast(ip->ip_dst, m->m_pkthdr.rcvif)) {
				if ((s = tcp_log_addrs(&inc, th, NULL, NULL)))
				    log(LOG_DEBUG, "%s; %s: Listen socket: "
					"Connection attempt from/to broad- "
					"or multicast address ignored\n",
					s, __func__);
				goto dropunlock;
			}
		}
#endif
		/*
		 * SYN appears to be valid.  Create compressed TCP state
		 * for syncache.
		 */
#ifdef TCPDEBUG
		if (so->so_options & SO_DEBUG)
			tcp_trace(TA_INPUT, ostate, tp,
			    (void *)tcp_saveipgen, &tcp_savetcp, 0);
#endif
		tcp_dooptions(&to, optp, optlen, TO_SYN);
		syncache_add(&inc, &to, th, inp, &so, m, NULL, NULL);
		/*
		 * Entry added to syncache and mbuf consumed.
		 * Everything already unlocked by syncache_add().
		 */
		INP_INFO_UNLOCK_ASSERT(&V_tcbinfo);
		return;
	}

#ifdef TCP_SIGNATURE
	if (sig_checked == 0)  {
		tcp_dooptions(&to, optp, optlen,
		    (thflags & TH_SYN) ? TO_SYN : 0);
		if (!tcp_signature_verify_input(m, off0, tlen, optlen, &to,
		    th, tp->t_flags)) {

			/*
			 * In SYN_SENT state if it receives an RST, it is
			 * allowed for further processing.
			 */
			if ((thflags & TH_RST) == 0 ||
			    (tp->t_state == TCPS_SYN_SENT) == 0)
				goto dropunlock;
		}
		sig_checked = 1;
	}
#endif

	/*
	 * Segment belongs to a connection in SYN_SENT, ESTABLISHED or later
	 * state.  tcp_do_segment() always consumes the mbuf chain, unlocks
	 * the inpcb, and unlocks pcbinfo.
	 */
	tcp_do_segment(m, th, so, tp, drop_hdrlen, tlen, iptos, ti_locked);
	INP_INFO_UNLOCK_ASSERT(&V_tcbinfo);
	return;

dropwithreset:
	if (ti_locked == TI_WLOCKED) {
		INP_INFO_WUNLOCK(&V_tcbinfo);
		ti_locked = TI_UNLOCKED;
	}
#ifdef INVARIANTS
	else {
		KASSERT(ti_locked == TI_UNLOCKED, ("%s: dropwithreset "
		    "ti_locked: %d", __func__, ti_locked));
		INP_INFO_UNLOCK_ASSERT(&V_tcbinfo);
	}
#endif

	if (inp != NULL) {
		tcp_dropwithreset(m, th, tp, tlen, rstreason);
		INP_WUNLOCK(inp);
	} else
		tcp_dropwithreset(m, th, NULL, tlen, rstreason);
	m = NULL;	/* mbuf chain got consumed. */
	goto drop;

dropunlock:
	if (ti_locked == TI_WLOCKED) {
		INP_INFO_WUNLOCK(&V_tcbinfo);
		ti_locked = TI_UNLOCKED;
	}
#ifdef INVARIANTS
	else {
		KASSERT(ti_locked == TI_UNLOCKED, ("%s: dropunlock "
		    "ti_locked: %d", __func__, ti_locked));
		INP_INFO_UNLOCK_ASSERT(&V_tcbinfo);
	}
#endif

	if (inp != NULL)
		INP_WUNLOCK(inp);

drop:
	INP_INFO_UNLOCK_ASSERT(&V_tcbinfo);
	if (s != NULL)
		free(s, M_TCPLOG);
	if (m != NULL)
		m_freem(m);
}

static void
tcp_do_segment(struct mbuf *m, struct tcphdr *th, struct socket *so,
    struct tcpcb *tp, int drop_hdrlen, int tlen, uint8_t iptos,
    int ti_locked)
{
	int thflags, acked, ourfinisacked, needoutput = 0;
	int rstreason, todrop, win;
	u_long tiwin;
	struct tcpopt to;

#ifdef TCPDEBUG
	/*
	 * The size of tcp_saveipgen must be the size of the max ip header,
	 * now IPv6.
	 */
	u_char tcp_saveipgen[IP6_HDR_LEN];
	struct tcphdr tcp_savetcp;
	short ostate = 0;
#endif
	thflags = th->th_flags;
	tp->sackhint.last_sack_ack = 0;

	/*
	 * If this is either a state-changing packet or current state isn't
	 * established, we require a write lock on tcbinfo.  Otherwise, we
	 * allow the tcbinfo to be in either alocked or unlocked, as the
	 * caller may have unnecessarily acquired a write lock due to a race.
	 */
	if ((thflags & (TH_SYN | TH_FIN | TH_RST)) != 0 ||
	    tp->t_state != TCPS_ESTABLISHED) {
		KASSERT(ti_locked == TI_WLOCKED, ("%s ti_locked %d for "
		    "SYN/FIN/RST/!EST", __func__, ti_locked));
		INP_INFO_WLOCK_ASSERT(&V_tcbinfo);
	} else {
#ifdef INVARIANTS
		if (ti_locked == TI_WLOCKED)
			INP_INFO_WLOCK_ASSERT(&V_tcbinfo);
		else {
			KASSERT(ti_locked == TI_UNLOCKED, ("%s: EST "
			    "ti_locked: %d", __func__, ti_locked));
			INP_INFO_UNLOCK_ASSERT(&V_tcbinfo);
		}
#endif
	}
	INP_WLOCK_ASSERT(tp->t_inpcb);
	KASSERT(tp->t_state > TCPS_LISTEN, ("%s: TCPS_LISTEN",
	    __func__));
	KASSERT(tp->t_state != TCPS_TIME_WAIT, ("%s: TCPS_TIME_WAIT",
	    __func__));

	/*
	 * Segment received on connection.
	 * Reset idle time and keep-alive timer.
	 * XXX: This should be done after segment
	 * validation to ignore broken/spoofed segs.
	 */
	tp->t_rcvtime = ticks;
	if (TCPS_HAVEESTABLISHED(tp->t_state))
		tcp_timer_activate(tp, TT_KEEP, TP_KEEPIDLE(tp));

	/*
	 * Unscale the window into a 32-bit value.
	 * For the SYN_SENT state the scale is zero.
	 */
	tiwin = th->th_win << tp->snd_scale;

	/*
	 * TCP ECN processing.
	 */
	if (tp->t_flags & TF_ECN_PERMIT) {
		if (thflags & TH_CWR)
			tp->t_flags &= ~TF_ECN_SND_ECE;
		switch (iptos & IPTOS_ECN_MASK) {
		case IPTOS_ECN_CE:
			tp->t_flags |= TF_ECN_SND_ECE;
			TCPSTAT_INC(tcps_ecn_ce);
			break;
		case IPTOS_ECN_ECT0:
			TCPSTAT_INC(tcps_ecn_ect0);
			break;
		case IPTOS_ECN_ECT1:
			TCPSTAT_INC(tcps_ecn_ect1);
			break;
		}
		/* Congestion experienced. */
		if (thflags & TH_ECE) {
			cc_cong_signal(tp, th, CC_ECN);
		}
	}

	/*
	 * Parse options on any incoming segment.
	 */
	tcp_dooptions(&to, (u_char *)(th + 1),
	    (th->th_off << 2) - sizeof(struct tcphdr),
	    (thflags & TH_SYN) ? TO_SYN : 0);

	/*
	 * If echoed timestamp is later than the current time,
	 * fall back to non RFC1323 RTT calculation.  Normalize
	 * timestamp if syncookies were used when this connection
	 * was established.
	 */
	if ((to.to_flags & TOF_TS) && (to.to_tsecr != 0)) {
		to.to_tsecr -= tp->ts_offset;
		if (TSTMP_GT(to.to_tsecr, tcp_ts_getticks()))
			to.to_tsecr = 0;
	}

	/*
	 * Process options only when we get SYN/ACK back. The SYN case
	 * for incoming connections is handled in tcp_syncache.
	 * According to RFC1323 the window field in a SYN (i.e., a <SYN>
	 * or <SYN,ACK>) segment itself is never scaled.
	 * XXX this is traditional behavior, may need to be cleaned up.
	 */
	if (tp->t_state == TCPS_SYN_SENT && (thflags & TH_SYN)) {
		if ((to.to_flags & TOF_SCALE) &&
		    (tp->t_flags & TF_REQ_SCALE)) {
			tp->t_flags |= TF_RCVD_SCALE;
			tp->snd_scale = to.to_wscale;
		}
		/*
		 * Initial send window.  It will be updated with
		 * the next incoming segment to the scaled value.
		 */
		tp->snd_wnd = th->th_win;
		if (to.to_flags & TOF_TS) {
			tp->t_flags |= TF_RCVD_TSTMP;
			tp->ts_recent = to.to_tsval;
			tp->ts_recent_age = tcp_ts_getticks();
		}
		if (to.to_flags & TOF_MSS)
			tcp_mss(tp, to.to_mss);
		if ((tp->t_flags & TF_SACK_PERMIT) &&
		    (to.to_flags & TOF_SACKPERM) == 0)
			tp->t_flags &= ~TF_SACK_PERMIT;
	}

	/*
	 * Header prediction: check for the two common cases
	 * of a uni-directional data xfer.  If the packet has
	 * no control flags, is in-sequence, the window didn't
	 * change and we're not retransmitting, it's a
	 * candidate.  If the length is zero and the ack moved
	 * forward, we're the sender side of the xfer.  Just
	 * free the data acked & wake any higher level process
	 * that was blocked waiting for space.  If the length
	 * is non-zero and the ack didn't move, we're the
	 * receiver side.  If we're getting packets in-order
	 * (the reassembly queue is empty), add the data to
	 * the socket buffer and note that we need a delayed ack.
	 * Make sure that the hidden state-flags are also off.
	 * Since we check for TCPS_ESTABLISHED first, it can only
	 * be TH_NEEDSYN.
	 */
	if (tp->t_state == TCPS_ESTABLISHED &&
	    th->th_seq == tp->rcv_nxt &&
	    (thflags & (TH_SYN|TH_FIN|TH_RST|TH_URG|TH_ACK)) == TH_ACK &&
	    tp->snd_nxt == tp->snd_max &&
	    tiwin && tiwin == tp->snd_wnd && 
	    ((tp->t_flags & (TF_NEEDSYN|TF_NEEDFIN)) == 0) &&
	    LIST_EMPTY(&tp->t_segq) &&
	    ((to.to_flags & TOF_TS) == 0 ||
	     TSTMP_GEQ(to.to_tsval, tp->ts_recent)) ) {

		/*
		 * If last ACK falls within this segment's sequence numbers,
		 * record the timestamp.
		 * NOTE that the test is modified according to the latest
		 * proposal of the tcplw@cray.com list (Braden 1993/04/26).
		 */
		if ((to.to_flags & TOF_TS) != 0 &&
		    SEQ_LEQ(th->th_seq, tp->last_ack_sent)) {
			tp->ts_recent_age = tcp_ts_getticks();
			tp->ts_recent = to.to_tsval;
		}

		if (tlen == 0) {
			if (SEQ_GT(th->th_ack, tp->snd_una) &&
			    SEQ_LEQ(th->th_ack, tp->snd_max) &&
			    !IN_RECOVERY(tp->t_flags) &&
			    (to.to_flags & TOF_SACK) == 0 &&
			    TAILQ_EMPTY(&tp->snd_holes)) {
				/*
				 * This is a pure ack for outstanding data.
				 */
				if (ti_locked == TI_WLOCKED)
					INP_INFO_WUNLOCK(&V_tcbinfo);
				ti_locked = TI_UNLOCKED;

				TCPSTAT_INC(tcps_predack);

				/*
				 * "bad retransmit" recovery.
				 */
				if (tp->t_rxtshift == 1 &&
				    tp->t_flags & TF_PREVVALID &&
				    (int)(ticks - tp->t_badrxtwin) < 0) {
					cc_cong_signal(tp, th, CC_RTO_ERR);
				}

				/*
				 * Recalculate the transmit timer / rtt.
				 *
				 * Some boxes send broken timestamp replies
				 * during the SYN+ACK phase, ignore
				 * timestamps of 0 or we could calculate a
				 * huge RTT and blow up the retransmit timer.
				 */
				if ((to.to_flags & TOF_TS) != 0 &&
				    to.to_tsecr) {
					u_int t;

					t = tcp_ts_getticks() - to.to_tsecr;
					if (!tp->t_rttlow || tp->t_rttlow > t)
						tp->t_rttlow = t;
					tcp_xmit_timer(tp,
					    TCP_TS_TO_TICKS(t) + 1);
				} else if (tp->t_rtttime &&
				    SEQ_GT(th->th_ack, tp->t_rtseq)) {
					if (!tp->t_rttlow ||
					    tp->t_rttlow > ticks - tp->t_rtttime)
						tp->t_rttlow = ticks - tp->t_rtttime;
					tcp_xmit_timer(tp,
							ticks - tp->t_rtttime);
				}
				acked = BYTES_THIS_ACK(tp, th);

				/* Run HHOOK_TCP_ESTABLISHED_IN helper hooks. */
				hhook_run_tcp_est_in(tp, th, &to);

				TCPSTAT_INC(tcps_rcvackpack);
				TCPSTAT_ADD(tcps_rcvackbyte, acked);
				sbdrop(&so->so_snd, acked);
				if (SEQ_GT(tp->snd_una, tp->snd_recover) &&
				    SEQ_LEQ(th->th_ack, tp->snd_recover))
					tp->snd_recover = th->th_ack - 1;
				
				/*
				 * Let the congestion control algorithm update
				 * congestion control related information. This
				 * typically means increasing the congestion
				 * window.
				 */
				cc_ack_received(tp, th, CC_ACK);

				tp->snd_una = th->th_ack;
				/*
				 * Pull snd_wl2 up to prevent seq wrap relative
				 * to th_ack.
				 */
				tp->snd_wl2 = th->th_ack;
				tp->t_dupacks = 0;
				m_freem(m);
				ND6_HINT(tp); /* Some progress has been made. */

				/*
				 * If all outstanding data are acked, stop
				 * retransmit timer, otherwise restart timer
				 * using current (possibly backed-off) value.
				 * If process is waiting for space,
				 * wakeup/selwakeup/signal.  If data
				 * are ready to send, let tcp_output
				 * decide between more output or persist.
				 */
#ifdef TCPDEBUG
				if (so->so_options & SO_DEBUG)
					tcp_trace(TA_INPUT, ostate, tp,
					    (void *)tcp_saveipgen,
					    &tcp_savetcp, 0);
#endif
				if (tp->snd_una == tp->snd_max)
					tcp_timer_activate(tp, TT_REXMT, 0);
				else if (!tcp_timer_active(tp, TT_PERSIST))
					tcp_timer_activate(tp, TT_REXMT,
						      tp->t_rxtcur);
				sowwakeup(so);
				if (so->so_snd.sb_cc)
					(void) tcp_output(tp);
				goto check_delack;
			}
		} else if (th->th_ack == tp->snd_una &&
		    tlen <= sbspace(&so->so_rcv)) {
			int newsize = 0;	/* automatic sockbuf scaling */

			/*
			 * This is a pure, in-sequence data packet with
			 * nothing on the reassembly queue and we have enough
			 * buffer space to take it.
			 */
			if (ti_locked == TI_WLOCKED)
				INP_INFO_WUNLOCK(&V_tcbinfo);
			ti_locked = TI_UNLOCKED;

			/* Clean receiver SACK report if present */
			if ((tp->t_flags & TF_SACK_PERMIT) && tp->rcv_numsacks)
				tcp_clean_sackreport(tp);
			TCPSTAT_INC(tcps_preddat);
			tp->rcv_nxt += tlen;
			/*
			 * Pull snd_wl1 up to prevent seq wrap relative to
			 * th_seq.
			 */
			tp->snd_wl1 = th->th_seq + tlen;
			/*
			 * Pull rcv_up up to prevent seq wrap relative to
			 * rcv_nxt.
			 */
			tp->rcv_up = tp->rcv_nxt;
			TCPSTAT_INC(tcps_rcvpack);
			TCPSTAT_ADD(tcps_rcvbyte, tlen);
			ND6_HINT(tp);	/* Some progress has been made */
#ifdef TCPDEBUG
			if (so->so_options & SO_DEBUG)
				tcp_trace(TA_INPUT, ostate, tp,
				    (void *)tcp_saveipgen, &tcp_savetcp, 0);
#endif
		/*
		 * Automatic sizing of receive socket buffer.  Often the send
		 * buffer size is not optimally adjusted to the actual network
		 * conditions at hand (delay bandwidth product).  Setting the
		 * buffer size too small limits throughput on links with high
		 * bandwidth and high delay (eg. trans-continental/oceanic links).
		 *
		 * On the receive side the socket buffer memory is only rarely
		 * used to any significant extent.  This allows us to be much
		 * more aggressive in scaling the receive socket buffer.  For
		 * the case that the buffer space is actually used to a large
		 * extent and we run out of kernel memory we can simply drop
		 * the new segments; TCP on the sender will just retransmit it
		 * later.  Setting the buffer size too big may only consume too
		 * much kernel memory if the application doesn't read() from
		 * the socket or packet loss or reordering makes use of the
		 * reassembly queue.
		 *
		 * The criteria to step up the receive buffer one notch are:
		 *  1. the number of bytes received during the time it takes
		 *     one timestamp to be reflected back to us (the RTT);
		 *  2. received bytes per RTT is within seven eighth of the
		 *     current socket buffer size;
		 *  3. receive buffer size has not hit maximal automatic size;
		 *
		 * This algorithm does one step per RTT at most and only if
		 * we receive a bulk stream w/o packet losses or reorderings.
		 * Shrinking the buffer during idle times is not necessary as
		 * it doesn't consume any memory when idle.
		 *
		 * TODO: Only step up if the application is actually serving
		 * the buffer to better manage the socket buffer resources.
		 */
			if (V_tcp_do_autorcvbuf &&
			    to.to_tsecr &&
			    (so->so_rcv.sb_flags & SB_AUTOSIZE)) {
				if (TSTMP_GT(to.to_tsecr, tp->rfbuf_ts) &&
				    to.to_tsecr - tp->rfbuf_ts < hz) {
					if (tp->rfbuf_cnt >
					    (so->so_rcv.sb_hiwat / 8 * 7) &&
					    so->so_rcv.sb_hiwat <
					    V_tcp_autorcvbuf_max) {
						newsize =
						    min(so->so_rcv.sb_hiwat +
						    V_tcp_autorcvbuf_inc,
						    V_tcp_autorcvbuf_max);
					}
					/* Start over with next RTT. */
					tp->rfbuf_ts = 0;
					tp->rfbuf_cnt = 0;
				} else
					tp->rfbuf_cnt += tlen;	/* add up */
			}

			/* Add data to socket buffer. */
			SOCKBUF_LOCK(&so->so_rcv);
			if (so->so_rcv.sb_state & SBS_CANTRCVMORE) {
				m_freem(m);
			} else {
				/*
				 * Set new socket buffer size.
				 * Give up when limit is reached.
				 */
				if (newsize)
					if (!sbreserve_locked(&so->so_rcv,
					    newsize, so, NULL))
						so->so_rcv.sb_flags &= ~SB_AUTOSIZE;
				m_adj(m, drop_hdrlen);	/* delayed header drop */
				sbappendstream_locked(&so->so_rcv, m);
			}
			/* NB: sorwakeup_locked() does an implicit unlock. */
			sorwakeup_locked(so);
			if (DELAY_ACK(tp)) {
				tp->t_flags |= TF_DELACK;
			} else {
				tp->t_flags |= TF_ACKNOW;
				tcp_output(tp);
			}
			goto check_delack;
		}
	}

	/*
	 * Calculate amount of space in receive window,
	 * and then do TCP input processing.
	 * Receive window is amount of space in rcv queue,
	 * but not less than advertised window.
	 */
	win = sbspace(&so->so_rcv);
	if (win < 0)
		win = 0;
	tp->rcv_wnd = imax(win, (int)(tp->rcv_adv - tp->rcv_nxt));

	/* Reset receive buffer auto scaling when not in bulk receive mode. */
	tp->rfbuf_ts = 0;
	tp->rfbuf_cnt = 0;

	switch (tp->t_state) {

	/*
	 * If the state is SYN_RECEIVED:
	 *	if seg contains an ACK, but not for our SYN/ACK, send a RST.
	 */
	case TCPS_SYN_RECEIVED:
		if ((thflags & TH_ACK) &&
		    (SEQ_LEQ(th->th_ack, tp->snd_una) ||
		     SEQ_GT(th->th_ack, tp->snd_max))) {
				rstreason = BANDLIM_RST_OPENPORT;
				goto dropwithreset;
		}
		break;

	/*
	 * If the state is SYN_SENT:
	 *	if seg contains an ACK, but not for our SYN, drop the input.
	 *	if seg contains a RST, then drop the connection.
	 *	if seg does not contain SYN, then drop it.
	 * Otherwise this is an acceptable SYN segment
	 *	initialize tp->rcv_nxt and tp->irs
	 *	if seg contains ack then advance tp->snd_una
	 *	if seg contains an ECE and ECN support is enabled, the stream
	 *	    is ECN capable.
	 *	if SYN has been acked change to ESTABLISHED else SYN_RCVD state
	 *	arrange for segment to be acked (eventually)
	 *	continue processing rest of data/controls, beginning with URG
	 */
	case TCPS_SYN_SENT:
		if ((thflags & TH_ACK) &&
		    (SEQ_LEQ(th->th_ack, tp->iss) ||
		     SEQ_GT(th->th_ack, tp->snd_max))) {
			rstreason = BANDLIM_UNLIMITED;
			goto dropwithreset;
		}
		if ((thflags & (TH_ACK|TH_RST)) == (TH_ACK|TH_RST))
			tp = tcp_drop(tp, ECONNREFUSED);
		if (thflags & TH_RST)
			goto drop;
		if (!(thflags & TH_SYN))
			goto drop;

		tp->irs = th->th_seq;
		tcp_rcvseqinit(tp);
		if (thflags & TH_ACK) {
			TCPSTAT_INC(tcps_connects);
			soisconnected(so);
#ifdef MAC
			mac_socketpeer_set_from_mbuf(m, so);
#endif
			/* Do window scaling on this connection? */
			if ((tp->t_flags & (TF_RCVD_SCALE|TF_REQ_SCALE)) ==
				(TF_RCVD_SCALE|TF_REQ_SCALE)) {
				tp->rcv_scale = tp->request_r_scale;
			}
			tp->rcv_adv += imin(tp->rcv_wnd,
			    TCP_MAXWIN << tp->rcv_scale);
			tp->snd_una++;		/* SYN is acked */
			/*
			 * If there's data, delay ACK; if there's also a FIN
			 * ACKNOW will be turned on later.
			 */
			if (DELAY_ACK(tp) && tlen != 0)
				tcp_timer_activate(tp, TT_DELACK,
				    tcp_delacktime);
			else
				tp->t_flags |= TF_ACKNOW;

			if ((thflags & TH_ECE) && V_tcp_do_ecn) {
				tp->t_flags |= TF_ECN_PERMIT;
				TCPSTAT_INC(tcps_ecn_shs);
			}
			
			/*
			 * Received <SYN,ACK> in SYN_SENT[*] state.
			 * Transitions:
			 *	SYN_SENT  --> ESTABLISHED
			 *	SYN_SENT* --> FIN_WAIT_1
			 */
			tp->t_starttime = ticks;
			if (tp->t_flags & TF_NEEDFIN) {
				tp->t_state = TCPS_FIN_WAIT_1;
				tp->t_flags &= ~TF_NEEDFIN;
				thflags &= ~TH_SYN;
			} else {
				tp->t_state = TCPS_ESTABLISHED;
				cc_conn_init(tp);
				tcp_timer_activate(tp, TT_KEEP,
				    TP_KEEPIDLE(tp));
			}
		} else {
			/*
			 * Received initial SYN in SYN-SENT[*] state =>
			 * simultaneous open.  If segment contains CC option
			 * and there is a cached CC, apply TAO test.
			 * If it succeeds, connection is * half-synchronized.
			 * Otherwise, do 3-way handshake:
			 *        SYN-SENT -> SYN-RECEIVED
			 *        SYN-SENT* -> SYN-RECEIVED*
			 * If there was no CC option, clear cached CC value.
			 */
			tp->t_flags |= (TF_ACKNOW | TF_NEEDSYN);
			tcp_timer_activate(tp, TT_REXMT, 0);
			tp->t_state = TCPS_SYN_RECEIVED;
		}

		KASSERT(ti_locked == TI_WLOCKED, ("%s: trimthenstep6: "
		    "ti_locked %d", __func__, ti_locked));
		INP_INFO_WLOCK_ASSERT(&V_tcbinfo);
		INP_WLOCK_ASSERT(tp->t_inpcb);

		/*
		 * Advance th->th_seq to correspond to first data byte.
		 * If data, trim to stay within window,
		 * dropping FIN if necessary.
		 */
		th->th_seq++;
		if (tlen > tp->rcv_wnd) {
			todrop = tlen - tp->rcv_wnd;
			m_adj(m, -todrop);
			tlen = tp->rcv_wnd;
			thflags &= ~TH_FIN;
			TCPSTAT_INC(tcps_rcvpackafterwin);
			TCPSTAT_ADD(tcps_rcvbyteafterwin, todrop);
		}
		tp->snd_wl1 = th->th_seq - 1;
		tp->rcv_up = th->th_seq;
		/*
		 * Client side of transaction: already sent SYN and data.
		 * If the remote host used T/TCP to validate the SYN,
		 * our data will be ACK'd; if so, enter normal data segment
		 * processing in the middle of step 5, ack processing.
		 * Otherwise, goto step 6.
		 */
		if (thflags & TH_ACK)
			goto process_ACK;

		goto step6;

	/*
	 * If the state is LAST_ACK or CLOSING or TIME_WAIT:
	 *      do normal processing.
	 *
	 * NB: Leftover from RFC1644 T/TCP.  Cases to be reused later.
	 */
	case TCPS_LAST_ACK:
	case TCPS_CLOSING:
		break;  /* continue normal processing */
	}

	/*
	 * States other than LISTEN or SYN_SENT.
	 * First check the RST flag and sequence number since reset segments
	 * are exempt from the timestamp and connection count tests.  This
	 * fixes a bug introduced by the Stevens, vol. 2, p. 960 bugfix
	 * below which allowed reset segments in half the sequence space
	 * to fall though and be processed (which gives forged reset
	 * segments with a random sequence number a 50 percent chance of
	 * killing a connection).
	 * Then check timestamp, if present.
	 * Then check the connection count, if present.
	 * Then check that at least some bytes of segment are within
	 * receive window.  If segment begins before rcv_nxt,
	 * drop leading data (and SYN); if nothing left, just ack.
	 *
	 *
	 * If the RST bit is set, check the sequence number to see
	 * if this is a valid reset segment.
	 * RFC 793 page 37:
	 *   In all states except SYN-SENT, all reset (RST) segments
	 *   are validated by checking their SEQ-fields.  A reset is
	 *   valid if its sequence number is in the window.
	 * Note: this does not take into account delayed ACKs, so
	 *   we should test against last_ack_sent instead of rcv_nxt.
	 *   The sequence number in the reset segment is normally an
	 *   echo of our outgoing acknowlegement numbers, but some hosts
	 *   send a reset with the sequence number at the rightmost edge
	 *   of our receive window, and we have to handle this case.
	 * Note 2: Paul Watson's paper "Slipping in the Window" has shown
	 *   that brute force RST attacks are possible.  To combat this,
	 *   we use a much stricter check while in the ESTABLISHED state,
	 *   only accepting RSTs where the sequence number is equal to
	 *   last_ack_sent.  In all other states (the states in which a
	 *   RST is more likely), the more permissive check is used.
	 * If we have multiple segments in flight, the initial reset
	 * segment sequence numbers will be to the left of last_ack_sent,
	 * but they will eventually catch up.
	 * In any case, it never made sense to trim reset segments to
	 * fit the receive window since RFC 1122 says:
	 *   4.2.2.12  RST Segment: RFC-793 Section 3.4
	 *
	 *    A TCP SHOULD allow a received RST segment to include data.
	 *
	 *    DISCUSSION
	 *         It has been suggested that a RST segment could contain
	 *         ASCII text that encoded and explained the cause of the
	 *         RST.  No standard has yet been established for such
	 *         data.
	 *
	 * If the reset segment passes the sequence number test examine
	 * the state:
	 *    SYN_RECEIVED STATE:
	 *	If passive open, return to LISTEN state.
	 *	If active open, inform user that connection was refused.
	 *    ESTABLISHED, FIN_WAIT_1, FIN_WAIT_2, CLOSE_WAIT STATES:
	 *	Inform user that connection was reset, and close tcb.
	 *    CLOSING, LAST_ACK STATES:
	 *	Close the tcb.
	 *    TIME_WAIT STATE:
	 *	Drop the segment - see Stevens, vol. 2, p. 964 and
	 *      RFC 1337.
	 */
	if (thflags & TH_RST) {
		if (SEQ_GEQ(th->th_seq, tp->last_ack_sent - 1) &&
		    SEQ_LEQ(th->th_seq, tp->last_ack_sent + tp->rcv_wnd)) {
			switch (tp->t_state) {

			case TCPS_SYN_RECEIVED:
				so->so_error = ECONNREFUSED;
				goto close;

			case TCPS_ESTABLISHED:
				if (V_tcp_insecure_rst == 0 &&
				    !(SEQ_GEQ(th->th_seq, tp->rcv_nxt - 1) &&
				    SEQ_LEQ(th->th_seq, tp->rcv_nxt + 1)) &&
				    !(SEQ_GEQ(th->th_seq, tp->last_ack_sent - 1) &&
				    SEQ_LEQ(th->th_seq, tp->last_ack_sent + 1))) {
					TCPSTAT_INC(tcps_badrst);
					goto drop;
				}
				/* FALLTHROUGH */
			case TCPS_FIN_WAIT_1:
			case TCPS_FIN_WAIT_2:
			case TCPS_CLOSE_WAIT:
				so->so_error = ECONNRESET;
			close:
				KASSERT(ti_locked == TI_WLOCKED,
				    ("tcp_do_segment: TH_RST 1 ti_locked %d",
				    ti_locked));
				INP_INFO_WLOCK_ASSERT(&V_tcbinfo);

				tp->t_state = TCPS_CLOSED;
				TCPSTAT_INC(tcps_drops);
				tp = tcp_close(tp);
				break;

			case TCPS_CLOSING:
			case TCPS_LAST_ACK:
				KASSERT(ti_locked == TI_WLOCKED,
				    ("tcp_do_segment: TH_RST 2 ti_locked %d",
				    ti_locked));
				INP_INFO_WLOCK_ASSERT(&V_tcbinfo);

				tp = tcp_close(tp);
				break;
			}
		}
		goto drop;
	}

	/*
	 * RFC 1323 PAWS: If we have a timestamp reply on this segment
	 * and it's less than ts_recent, drop it.
	 */
	if ((to.to_flags & TOF_TS) != 0 && tp->ts_recent &&
	    TSTMP_LT(to.to_tsval, tp->ts_recent)) {

		/* Check to see if ts_recent is over 24 days old.  */
		if (tcp_ts_getticks() - tp->ts_recent_age > TCP_PAWS_IDLE) {
			/*
			 * Invalidate ts_recent.  If this segment updates
			 * ts_recent, the age will be reset later and ts_recent
			 * will get a valid value.  If it does not, setting
			 * ts_recent to zero will at least satisfy the
			 * requirement that zero be placed in the timestamp
			 * echo reply when ts_recent isn't valid.  The
			 * age isn't reset until we get a valid ts_recent
			 * because we don't want out-of-order segments to be
			 * dropped when ts_recent is old.
			 */
			tp->ts_recent = 0;
		} else {
			TCPSTAT_INC(tcps_rcvduppack);
			TCPSTAT_ADD(tcps_rcvdupbyte, tlen);
			TCPSTAT_INC(tcps_pawsdrop);
			if (tlen)
				goto dropafterack;
			goto drop;
		}
	}

	/*
	 * In the SYN-RECEIVED state, validate that the packet belongs to
	 * this connection before trimming the data to fit the receive
	 * window.  Check the sequence number versus IRS since we know
	 * the sequence numbers haven't wrapped.  This is a partial fix
	 * for the "LAND" DoS attack.
	 */
	if (tp->t_state == TCPS_SYN_RECEIVED && SEQ_LT(th->th_seq, tp->irs)) {
		rstreason = BANDLIM_RST_OPENPORT;
		goto dropwithreset;
	}

	todrop = tp->rcv_nxt - th->th_seq;
	if (todrop > 0) {
		/*
		 * If this is a duplicate SYN for our current connection,
		 * advance over it and pretend and it's not a SYN.
		 */
		if (thflags & TH_SYN && th->th_seq == tp->irs) {
			thflags &= ~TH_SYN;
			th->th_seq++;
			if (th->th_urp > 1)
				th->th_urp--;
			else
				thflags &= ~TH_URG;
			todrop--;
		}
		/*
		 * Following if statement from Stevens, vol. 2, p. 960.
		 */
		if (todrop > tlen
		    || (todrop == tlen && (thflags & TH_FIN) == 0)) {
			/*
			 * Any valid FIN must be to the left of the window.
			 * At this point the FIN must be a duplicate or out
			 * of sequence; drop it.
			 */
			thflags &= ~TH_FIN;

			/*
			 * Send an ACK to resynchronize and drop any data.
			 * But keep on processing for RST or ACK.
			 */
			tp->t_flags |= TF_ACKNOW;
			todrop = tlen;
			TCPSTAT_INC(tcps_rcvduppack);
			TCPSTAT_ADD(tcps_rcvdupbyte, todrop);
		} else {
			TCPSTAT_INC(tcps_rcvpartduppack);
			TCPSTAT_ADD(tcps_rcvpartdupbyte, todrop);
		}
		drop_hdrlen += todrop;	/* drop from the top afterwards */
		th->th_seq += todrop;
		tlen -= todrop;
		if (th->th_urp > todrop)
			th->th_urp -= todrop;
		else {
			thflags &= ~TH_URG;
			th->th_urp = 0;
		}
	}

	/*
	 * If new data are received on a connection after the
	 * user processes are gone, then RST the other end.
	 */
	if ((so->so_state & SS_NOFDREF) &&
	    tp->t_state > TCPS_CLOSE_WAIT && tlen) {
		char *s;

		KASSERT(ti_locked == TI_WLOCKED, ("%s: SS_NOFDEREF && "
		    "CLOSE_WAIT && tlen ti_locked %d", __func__, ti_locked));
		INP_INFO_WLOCK_ASSERT(&V_tcbinfo);

		if ((s = tcp_log_addrs(&tp->t_inpcb->inp_inc, th, NULL, NULL))) {
			log(LOG_DEBUG, "%s; %s: %s: Received %d bytes of data after socket "
			    "was closed, sending RST and removing tcpcb\n",
			    s, __func__, tcpstates[tp->t_state], tlen);
			free(s, M_TCPLOG);
		}
		tp = tcp_close(tp);
		TCPSTAT_INC(tcps_rcvafterclose);
		rstreason = BANDLIM_UNLIMITED;
		goto dropwithreset;
	}

	/*
	 * If segment ends after window, drop trailing data
	 * (and PUSH and FIN); if nothing left, just ACK.
	 */
	todrop = (th->th_seq + tlen) - (tp->rcv_nxt + tp->rcv_wnd);
	if (todrop > 0) {
		TCPSTAT_INC(tcps_rcvpackafterwin);
		if (todrop >= tlen) {
			TCPSTAT_ADD(tcps_rcvbyteafterwin, tlen);
			/*
			 * If window is closed can only take segments at
			 * window edge, and have to drop data and PUSH from
			 * incoming segments.  Continue processing, but
			 * remember to ack.  Otherwise, drop segment
			 * and ack.
			 */
			if (tp->rcv_wnd == 0 && th->th_seq == tp->rcv_nxt) {
				tp->t_flags |= TF_ACKNOW;
				TCPSTAT_INC(tcps_rcvwinprobe);
			} else
				goto dropafterack;
		} else
			TCPSTAT_ADD(tcps_rcvbyteafterwin, todrop);
		m_adj(m, -todrop);
		tlen -= todrop;
		thflags &= ~(TH_PUSH|TH_FIN);
	}

	/*
	 * If last ACK falls within this segment's sequence numbers,
	 * record its timestamp.
	 * NOTE: 
	 * 1) That the test incorporates suggestions from the latest
	 *    proposal of the tcplw@cray.com list (Braden 1993/04/26).
	 * 2) That updating only on newer timestamps interferes with
	 *    our earlier PAWS tests, so this check should be solely
	 *    predicated on the sequence space of this segment.
	 * 3) That we modify the segment boundary check to be 
	 *        Last.ACK.Sent <= SEG.SEQ + SEG.Len  
	 *    instead of RFC1323's
	 *        Last.ACK.Sent < SEG.SEQ + SEG.Len,
	 *    This modified check allows us to overcome RFC1323's
	 *    limitations as described in Stevens TCP/IP Illustrated
	 *    Vol. 2 p.869. In such cases, we can still calculate the
	 *    RTT correctly when RCV.NXT == Last.ACK.Sent.
	 */
	if ((to.to_flags & TOF_TS) != 0 &&
	    SEQ_LEQ(th->th_seq, tp->last_ack_sent) &&
	    SEQ_LEQ(tp->last_ack_sent, th->th_seq + tlen +
		((thflags & (TH_SYN|TH_FIN)) != 0))) {
		tp->ts_recent_age = tcp_ts_getticks();
		tp->ts_recent = to.to_tsval;
	}

	/*
	 * If a SYN is in the window, then this is an
	 * error and we send an RST and drop the connection.
	 */
	if (thflags & TH_SYN) {
		KASSERT(ti_locked == TI_WLOCKED,
		    ("tcp_do_segment: TH_SYN ti_locked %d", ti_locked));
		INP_INFO_WLOCK_ASSERT(&V_tcbinfo);

		tp = tcp_drop(tp, ECONNRESET);
		rstreason = BANDLIM_UNLIMITED;
		goto drop;
	}

	/*
	 * If the ACK bit is off:  if in SYN-RECEIVED state or SENDSYN
	 * flag is on (half-synchronized state), then queue data for
	 * later processing; else drop segment and return.
	 */
	if ((thflags & TH_ACK) == 0) {
		if (tp->t_state == TCPS_SYN_RECEIVED ||
		    (tp->t_flags & TF_NEEDSYN))
			goto step6;
		else if (tp->t_flags & TF_ACKNOW)
			goto dropafterack;
		else
			goto drop;
	}

	/*
	 * Ack processing.
	 */
	switch (tp->t_state) {

	/*
	 * In SYN_RECEIVED state, the ack ACKs our SYN, so enter
	 * ESTABLISHED state and continue processing.
	 * The ACK was checked above.
	 */
	case TCPS_SYN_RECEIVED:

		TCPSTAT_INC(tcps_connects);
		soisconnected(so);
		/* Do window scaling? */
		if ((tp->t_flags & (TF_RCVD_SCALE|TF_REQ_SCALE)) ==
			(TF_RCVD_SCALE|TF_REQ_SCALE)) {
			tp->rcv_scale = tp->request_r_scale;
			tp->snd_wnd = tiwin;
		}
		/*
		 * Make transitions:
		 *      SYN-RECEIVED  -> ESTABLISHED
		 *      SYN-RECEIVED* -> FIN-WAIT-1
		 */
		tp->t_starttime = ticks;
		if (tp->t_flags & TF_NEEDFIN) {
			tp->t_state = TCPS_FIN_WAIT_1;
			tp->t_flags &= ~TF_NEEDFIN;
		} else {
			tp->t_state = TCPS_ESTABLISHED;
			cc_conn_init(tp);
			tcp_timer_activate(tp, TT_KEEP, TP_KEEPIDLE(tp));
		}
		/*
		 * If segment contains data or ACK, will call tcp_reass()
		 * later; if not, do so now to pass queued data to user.
		 */
		if (tlen == 0 && (thflags & TH_FIN) == 0)
			(void) tcp_reass(tp, (struct tcphdr *)0, 0,
			    (struct mbuf *)0);
		/* FALLTHROUGH */

	/*
	 * In ESTABLISHED state: drop duplicate ACKs; ACK out of range
	 * ACKs.  If the ack is in the range
	 *	tp->snd_una < th->th_ack <= tp->snd_max
	 * then advance tp->snd_una to th->th_ack and drop
	 * data from the retransmission queue.  If this ACK reflects
	 * more up to date window information we update our window information.
	 */
	case TCPS_ESTABLISHED:
	case TCPS_FIN_WAIT_1:
	case TCPS_FIN_WAIT_2:
	case TCPS_CLOSE_WAIT:
	case TCPS_CLOSING:
	case TCPS_LAST_ACK:
		if (SEQ_GT(th->th_ack, tp->snd_max)) {
			TCPSTAT_INC(tcps_rcvacktoomuch);
			goto dropafterack;
		}
		if ((tp->t_flags & TF_SACK_PERMIT) &&
		    ((to.to_flags & TOF_SACK) ||
		     !TAILQ_EMPTY(&tp->snd_holes)))
			tcp_sack_doack(tp, &to, th->th_ack);

		/* Run HHOOK_TCP_ESTABLISHED_IN helper hooks. */
		hhook_run_tcp_est_in(tp, th, &to);

		if (SEQ_LEQ(th->th_ack, tp->snd_una)) {
			if (tlen == 0 && tiwin == tp->snd_wnd) {
				TCPSTAT_INC(tcps_rcvdupack);
				/*
				 * If we have outstanding data (other than
				 * a window probe), this is a completely
				 * duplicate ack (ie, window info didn't
				 * change), the ack is the biggest we've
				 * seen and we've seen exactly our rexmt
				 * threshhold of them, assume a packet
				 * has been dropped and retransmit it.
				 * Kludge snd_nxt & the congestion
				 * window so we send only this one
				 * packet.
				 *
				 * We know we're losing at the current
				 * window size so do congestion avoidance
				 * (set ssthresh to half the current window
				 * and pull our congestion window back to
				 * the new ssthresh).
				 *
				 * Dup acks mean that packets have left the
				 * network (they're now cached at the receiver)
				 * so bump cwnd by the amount in the receiver
				 * to keep a constant cwnd packets in the
				 * network.
				 *
				 * When using TCP ECN, notify the peer that
				 * we reduced the cwnd.
				 */
				if (!tcp_timer_active(tp, TT_REXMT) ||
				    th->th_ack != tp->snd_una)
					tp->t_dupacks = 0;
				else if (++tp->t_dupacks > tcprexmtthresh ||
				     IN_FASTRECOVERY(tp->t_flags)) {
					cc_ack_received(tp, th, CC_DUPACK);
					if ((tp->t_flags & TF_SACK_PERMIT) &&
					    IN_FASTRECOVERY(tp->t_flags)) {
						int awnd;
						
						/*
						 * Compute the amount of data in flight first.
						 * We can inject new data into the pipe iff 
						 * we have less than 1/2 the original window's
						 * worth of data in flight.
						 */
						awnd = (tp->snd_nxt - tp->snd_fack) +
							tp->sackhint.sack_bytes_rexmit;
						if (awnd < tp->snd_ssthresh) {
							tp->snd_cwnd += tp->t_maxseg;
							if (tp->snd_cwnd > tp->snd_ssthresh)
								tp->snd_cwnd = tp->snd_ssthresh;
						}
					} else
						tp->snd_cwnd += tp->t_maxseg;
					if ((thflags & TH_FIN) &&
					    (TCPS_HAVERCVDFIN(tp->t_state) == 0)) {
						/* 
						 * If its a fin we need to process
						 * it to avoid a race where both
						 * sides enter FIN-WAIT and send FIN|ACK
						 * at the same time.
						 */
						break;
					}
					(void) tcp_output(tp);
					goto drop;
				} else if (tp->t_dupacks == tcprexmtthresh) {
					tcp_seq onxt = tp->snd_nxt;

					/*
					 * If we're doing sack, check to
					 * see if we're already in sack
					 * recovery. If we're not doing sack,
					 * check to see if we're in newreno
					 * recovery.
					 */
					if (tp->t_flags & TF_SACK_PERMIT) {
						if (IN_FASTRECOVERY(tp->t_flags)) {
							tp->t_dupacks = 0;
							break;
						}
					} else {
						if (SEQ_LEQ(th->th_ack,
						    tp->snd_recover)) {
							tp->t_dupacks = 0;
							break;
						}
					}
					/* Congestion signal before ack. */
					cc_cong_signal(tp, th, CC_NDUPACK);
					cc_ack_received(tp, th, CC_DUPACK);
					tcp_timer_activate(tp, TT_REXMT, 0);
					tp->t_rtttime = 0;
					if (tp->t_flags & TF_SACK_PERMIT) {
						TCPSTAT_INC(
						    tcps_sack_recovery_episode);
						tp->sack_newdata = tp->snd_nxt;
						tp->snd_cwnd = tp->t_maxseg;
						(void) tcp_output(tp);
						goto drop;
					}
					tp->snd_nxt = th->th_ack;
					tp->snd_cwnd = tp->t_maxseg;
					if ((thflags & TH_FIN) &&
					    (TCPS_HAVERCVDFIN(tp->t_state) == 0)) {
						/* 
						 * If its a fin we need to process
						 * it to avoid a race where both
						 * sides enter FIN-WAIT and send FIN|ACK
						 * at the same time.
						 */
						break;
					}
					(void) tcp_output(tp);
					KASSERT(tp->snd_limited <= 2,
					    ("%s: tp->snd_limited too big",
					    __func__));
					tp->snd_cwnd = tp->snd_ssthresh +
					     tp->t_maxseg *
					     (tp->t_dupacks - tp->snd_limited);
					if (SEQ_GT(onxt, tp->snd_nxt))
						tp->snd_nxt = onxt;
					goto drop;
				} else if (V_tcp_do_rfc3042) {
					cc_ack_received(tp, th, CC_DUPACK);
					u_long oldcwnd = tp->snd_cwnd;
					tcp_seq oldsndmax = tp->snd_max;
					u_int sent;

					KASSERT(tp->t_dupacks == 1 ||
					    tp->t_dupacks == 2,
					    ("%s: dupacks not 1 or 2",
					    __func__));
					if (tp->t_dupacks == 1)
						tp->snd_limited = 0;
					tp->snd_cwnd =
					    (tp->snd_nxt - tp->snd_una) +
					    (tp->t_dupacks - tp->snd_limited) *
					    tp->t_maxseg;
					if ((thflags & TH_FIN) &&
					    (TCPS_HAVERCVDFIN(tp->t_state) == 0)) {
						/* 
						 * If its a fin we need to process
						 * it to avoid a race where both
						 * sides enter FIN-WAIT and send FIN|ACK
						 * at the same time.
						 */
						break;
					}
					(void) tcp_output(tp);
					sent = tp->snd_max - oldsndmax;
					if (sent > tp->t_maxseg) {
						KASSERT((tp->t_dupacks == 2 &&
						    tp->snd_limited == 0) ||
						   (sent == tp->t_maxseg + 1 &&
						    tp->t_flags & TF_SENTFIN),
						    ("%s: sent too much",
						    __func__));
						tp->snd_limited = 2;
					} else if (sent > 0)
						++tp->snd_limited;
					tp->snd_cwnd = oldcwnd;
					goto drop;
				}
			} else
				tp->t_dupacks = 0;
			break;
		}

		KASSERT(SEQ_GT(th->th_ack, tp->snd_una),
		    ("%s: th_ack <= snd_una", __func__));

		/*
		 * If the congestion window was inflated to account
		 * for the other side's cached packets, retract it.
		 */
		if (IN_FASTRECOVERY(tp->t_flags)) {
			if (SEQ_LT(th->th_ack, tp->snd_recover)) {
				if (tp->t_flags & TF_SACK_PERMIT)
					tcp_sack_partialack(tp, th);
				else
					tcp_newreno_partial_ack(tp, th);
			} else
				cc_post_recovery(tp, th);
		}
		tp->t_dupacks = 0;
		/*
		 * If we reach this point, ACK is not a duplicate,
		 *     i.e., it ACKs something we sent.
		 */
		if (tp->t_flags & TF_NEEDSYN) {
			/*
			 * T/TCP: Connection was half-synchronized, and our
			 * SYN has been ACK'd (so connection is now fully
			 * synchronized).  Go to non-starred state,
			 * increment snd_una for ACK of SYN, and check if
			 * we can do window scaling.
			 */
			tp->t_flags &= ~TF_NEEDSYN;
			tp->snd_una++;
			/* Do window scaling? */
			if ((tp->t_flags & (TF_RCVD_SCALE|TF_REQ_SCALE)) ==
				(TF_RCVD_SCALE|TF_REQ_SCALE)) {
				tp->rcv_scale = tp->request_r_scale;
				/* Send window already scaled. */
			}
		}

process_ACK:
		INP_WLOCK_ASSERT(tp->t_inpcb);

		acked = BYTES_THIS_ACK(tp, th);
		TCPSTAT_INC(tcps_rcvackpack);
		TCPSTAT_ADD(tcps_rcvackbyte, acked);

		/*
		 * If we just performed our first retransmit, and the ACK
		 * arrives within our recovery window, then it was a mistake
		 * to do the retransmit in the first place.  Recover our
		 * original cwnd and ssthresh, and proceed to transmit where
		 * we left off.
		 */
		if (tp->t_rxtshift == 1 && tp->t_flags & TF_PREVVALID &&
		    (int)(ticks - tp->t_badrxtwin) < 0)
			cc_cong_signal(tp, th, CC_RTO_ERR);

		/*
		 * If we have a timestamp reply, update smoothed
		 * round trip time.  If no timestamp is present but
		 * transmit timer is running and timed sequence
		 * number was acked, update smoothed round trip time.
		 * Since we now have an rtt measurement, cancel the
		 * timer backoff (cf., Phil Karn's retransmit alg.).
		 * Recompute the initial retransmit timer.
		 *
		 * Some boxes send broken timestamp replies
		 * during the SYN+ACK phase, ignore
		 * timestamps of 0 or we could calculate a
		 * huge RTT and blow up the retransmit timer.
		 */
		if ((to.to_flags & TOF_TS) != 0 && to.to_tsecr) {
			u_int t;

			t = tcp_ts_getticks() - to.to_tsecr;
			if (!tp->t_rttlow || tp->t_rttlow > t)
				tp->t_rttlow = t;
			tcp_xmit_timer(tp, TCP_TS_TO_TICKS(t) + 1);
		} else if (tp->t_rtttime && SEQ_GT(th->th_ack, tp->t_rtseq)) {
			if (!tp->t_rttlow || tp->t_rttlow > ticks - tp->t_rtttime)
				tp->t_rttlow = ticks - tp->t_rtttime;
			tcp_xmit_timer(tp, ticks - tp->t_rtttime);
		}

		/*
		 * If all outstanding data is acked, stop retransmit
		 * timer and remember to restart (more output or persist).
		 * If there is more data to be acked, restart retransmit
		 * timer, using current (possibly backed-off) value.
		 */
		if (th->th_ack == tp->snd_max) {
			tcp_timer_activate(tp, TT_REXMT, 0);
			needoutput = 1;
		} else if (!tcp_timer_active(tp, TT_PERSIST))
			tcp_timer_activate(tp, TT_REXMT, tp->t_rxtcur);

		/*
		 * If no data (only SYN) was ACK'd,
		 *    skip rest of ACK processing.
		 */
		if (acked == 0)
			goto step6;

		/*
		 * Let the congestion control algorithm update congestion
		 * control related information. This typically means increasing
		 * the congestion window.
		 */
		cc_ack_received(tp, th, CC_ACK);

		SOCKBUF_LOCK(&so->so_snd);
		if (acked > so->so_snd.sb_cc) {
			sbdrop_locked(&so->so_snd, (int)so->so_snd.sb_cc);
			ourfinisacked = 1;
		} else {
			sbdrop_locked(&so->so_snd, acked);
			ourfinisacked = 0;
		}
		/* NB: sowwakeup_locked() does an implicit unlock. */
		sowwakeup_locked(so);
		/* Detect una wraparound. */
		if (!IN_RECOVERY(tp->t_flags) &&
		    SEQ_GT(tp->snd_una, tp->snd_recover) &&
		    SEQ_LEQ(th->th_ack, tp->snd_recover))
			tp->snd_recover = th->th_ack - 1;
		/* XXXLAS: Can this be moved up into cc_post_recovery? */
		if (IN_RECOVERY(tp->t_flags) &&
		    SEQ_GEQ(th->th_ack, tp->snd_recover)) {
			EXIT_RECOVERY(tp->t_flags);
		}
		tp->snd_una = th->th_ack;
		if (tp->t_flags & TF_SACK_PERMIT) {
			if (SEQ_GT(tp->snd_una, tp->snd_recover))
				tp->snd_recover = tp->snd_una;
		}
		if (SEQ_LT(tp->snd_nxt, tp->snd_una))
			tp->snd_nxt = tp->snd_una;

		switch (tp->t_state) {

		/*
		 * In FIN_WAIT_1 STATE in addition to the processing
		 * for the ESTABLISHED state if our FIN is now acknowledged
		 * then enter FIN_WAIT_2.
		 */
		case TCPS_FIN_WAIT_1:
			if (ourfinisacked) {
				/*
				 * If we can't receive any more
				 * data, then closing user can proceed.
				 * Starting the timer is contrary to the
				 * specification, but if we don't get a FIN
				 * we'll hang forever.
				 *
				 * XXXjl:
				 * we should release the tp also, and use a
				 * compressed state.
				 */
				if (so->so_rcv.sb_state & SBS_CANTRCVMORE) {
					soisdisconnected(so);
					tcp_timer_activate(tp, TT_2MSL,
					    (tcp_fast_finwait2_recycle ?
					    tcp_finwait2_timeout :
					    TP_MAXIDLE(tp)));
				}
				tp->t_state = TCPS_FIN_WAIT_2;
			}
			break;

		/*
		 * In CLOSING STATE in addition to the processing for
		 * the ESTABLISHED state if the ACK acknowledges our FIN
		 * then enter the TIME-WAIT state, otherwise ignore
		 * the segment.
		 */
		case TCPS_CLOSING:
			if (ourfinisacked) {
				INP_INFO_WLOCK_ASSERT(&V_tcbinfo);
				tcp_twstart(tp);
				INP_INFO_WUNLOCK(&V_tcbinfo);
				m_freem(m);
				return;
			}
			break;

		/*
		 * In LAST_ACK, we may still be waiting for data to drain
		 * and/or to be acked, as well as for the ack of our FIN.
		 * If our FIN is now acknowledged, delete the TCB,
		 * enter the closed state and return.
		 */
		case TCPS_LAST_ACK:
			if (ourfinisacked) {
				INP_INFO_WLOCK_ASSERT(&V_tcbinfo);
				tp = tcp_close(tp);
				goto drop;
			}
			break;
		}
	}

step6:
	INP_WLOCK_ASSERT(tp->t_inpcb);

	/*
	 * Window update acceptance logic.  We have to be careful not
	 * to accept window updates from old segments in the presence
	 * of reordering or duplication.
	 *
	 * A window update is valid when:
	 *  - the segment ACK's new data.
	 *  - the segment carries new data and its ACK is current.
	 *  - the segment matches the current SEQ and ACK but increases
	 *    the window.  This is the escape from persist mode, if there
	 *    data to be sent.
	 *
	 * XXXAO: The presence of new SACK information would allow to
	 * accept window updates during retransmits.  We don't have an
	 * easy way to test for that the moment.
	 *
	 * NB: The other side isn't allowed to shrink the window when
	 * not sending or acking new data.  This behavior is strongly
	 * discouraged by RFC793, section 3.7, page 42 anyways.
	 *
	 * XXXAO: tiwin >= minmss to avoid jitter?
	 */
        if ((thflags & TH_ACK) && tiwin != tp->snd_wnd &&
	    (SEQ_GT(th->th_ack, tp->snd_wl2) ||
	     (th->th_ack == tp->snd_wl2 &&
	      (SEQ_GT(th->th_seq + tlen, tp->snd_wl1) ||
	      (th->th_seq == tp->snd_wl1 && tlen == 0 && tiwin > tp->snd_wnd))))) {
#if 0
		char *s;
		if ((s = tcp_log_addrs(&tp->t_inpcb->inp_inc, th, NULL, NULL))) {
			log(LOG_DEBUG, "%s; %s: window update %lu -> %lu\n",
			    s, __func__, tp->snd_wnd, tiwin);
			free(s, M_TCPLOG);
		}
#endif
		/* Keep track of pure window updates. */
		if (th->th_seq == tp->snd_wl1 && tlen == 0 &&
		    tiwin > tp->snd_wnd)
			TCPSTAT_INC(tcps_rcvwinupd);
		/*
		 * When the new window is larger, nudge output
		 * as we may be able to send more data.
		 */
		if (tiwin > tp->snd_wnd)
			needoutput = 1;
		tp->snd_wnd = tiwin;
		if (tp->snd_wnd > tp->max_sndwnd)
			tp->max_sndwnd = tp->snd_wnd;
	}
	if (SEQ_GT(th->th_ack, tp->snd_wl2))
		tp->snd_wl2 = th->th_ack;

	/*
	 * Process segments with URG.
	 */
	if ((thflags & TH_URG) && th->th_urp &&
	    TCPS_HAVERCVDFIN(tp->t_state) == 0) {
		/*
		 * This is a kludge, but if we receive and accept
		 * random urgent pointers, we'll crash in
		 * soreceive.  It's hard to imagine someone
		 * actually wanting to send this much urgent data.
		 */
		SOCKBUF_LOCK(&so->so_rcv);
		if (th->th_urp + so->so_rcv.sb_cc > sb_max) {
			th->th_urp = 0;			/* XXX */
			thflags &= ~TH_URG;		/* XXX */
			SOCKBUF_UNLOCK(&so->so_rcv);	/* XXX */
			goto dodata;			/* XXX */
		}
		/*
		 * If this segment advances the known urgent pointer,
		 * then mark the data stream.  This should not happen
		 * in CLOSE_WAIT, CLOSING, LAST_ACK or TIME_WAIT STATES since
		 * a FIN has been received from the remote side.
		 * In these states we ignore the URG.
		 *
		 * According to RFC961 (Assigned Protocols),
		 * the urgent pointer points to the last octet
		 * of urgent data.  We continue, however,
		 * to consider it to indicate the first octet
		 * of data past the urgent section as the original
		 * spec states (in one of two places).
		 */
		if (SEQ_GT(th->th_seq+th->th_urp, tp->rcv_up)) {
			tp->rcv_up = th->th_seq + th->th_urp;
			so->so_oobmark = so->so_rcv.sb_cc +
			    (tp->rcv_up - tp->rcv_nxt) - 1;
			if (so->so_oobmark == 0)
				so->so_rcv.sb_state |= SBS_RCVATMARK;
			sohasoutofband(so);
			tp->t_oobflags &= ~(TCPOOB_HAVEDATA | TCPOOB_HADDATA);
		}
		SOCKBUF_UNLOCK(&so->so_rcv);
		/*
		 * Remove out of band data so doesn't get presented to user.
		 * This can happen independent of advancing the URG pointer,
		 * but if two URG's are pending at once, some out-of-band
		 * data may creep in... ick.
		 */
		if (th->th_urp <= (u_long)tlen &&
		    !(so->so_options & SO_OOBINLINE)) {
			/* hdr drop is delayed */
			tcp_pulloutofband(so, th, m, drop_hdrlen);
		}
	} else {
		/*
		 * If no out of band data is expected,
		 * pull receive urgent pointer along
		 * with the receive window.
		 */
		if (SEQ_GT(tp->rcv_nxt, tp->rcv_up))
			tp->rcv_up = tp->rcv_nxt;
	}
dodata:							/* XXX */
	INP_WLOCK_ASSERT(tp->t_inpcb);

	/*
	 * Process the segment text, merging it into the TCP sequencing queue,
	 * and arranging for acknowledgment of receipt if necessary.
	 * This process logically involves adjusting tp->rcv_wnd as data
	 * is presented to the user (this happens in tcp_usrreq.c,
	 * case PRU_RCVD).  If a FIN has already been received on this
	 * connection then we just ignore the text.
	 */
	if ((tlen || (thflags & TH_FIN)) &&
	    TCPS_HAVERCVDFIN(tp->t_state) == 0) {
		tcp_seq save_start = th->th_seq;
		m_adj(m, drop_hdrlen);	/* delayed header drop */
		/*
		 * Insert segment which includes th into TCP reassembly queue
		 * with control block tp.  Set thflags to whether reassembly now
		 * includes a segment with FIN.  This handles the common case
		 * inline (segment is the next to be received on an established
		 * connection, and the queue is empty), avoiding linkage into
		 * and removal from the queue and repetition of various
		 * conversions.
		 * Set DELACK for segments received in order, but ack
		 * immediately when segments are out of order (so
		 * fast retransmit can work).
		 */
		if (th->th_seq == tp->rcv_nxt &&
		    LIST_EMPTY(&tp->t_segq) &&
		    TCPS_HAVEESTABLISHED(tp->t_state)) {
			if (DELAY_ACK(tp))
				tp->t_flags |= TF_DELACK;
			else
				tp->t_flags |= TF_ACKNOW;
			tp->rcv_nxt += tlen;
			thflags = th->th_flags & TH_FIN;
			TCPSTAT_INC(tcps_rcvpack);
			TCPSTAT_ADD(tcps_rcvbyte, tlen);
			ND6_HINT(tp);
			SOCKBUF_LOCK(&so->so_rcv);
			if (so->so_rcv.sb_state & SBS_CANTRCVMORE)
				m_freem(m);
			else
				sbappendstream_locked(&so->so_rcv, m);
			/* NB: sorwakeup_locked() does an implicit unlock. */
			sorwakeup_locked(so);
		} else {
			/*
			 * XXX: Due to the header drop above "th" is
			 * theoretically invalid by now.  Fortunately
			 * m_adj() doesn't actually frees any mbufs
			 * when trimming from the head.
			 */
			thflags = tcp_reass(tp, th, &tlen, m);
			tp->t_flags |= TF_ACKNOW;
		}
		if (SEQ_GT(th->th_seq, tp->snd_wl1))
			tp->snd_wl1 = th->th_seq + tlen;
		if (tlen > 0 && (tp->t_flags & TF_SACK_PERMIT))
			tcp_update_sack_list(tp, save_start, save_start + tlen);
#if 0
		/*
		 * Note the amount of data that peer has sent into
		 * our window, in order to estimate the sender's
		 * buffer size.
		 * XXX: Unused.
		 */
		if (SEQ_GT(tp->rcv_adv, tp->rcv_nxt))
			len = so->so_rcv.sb_hiwat - (tp->rcv_adv - tp->rcv_nxt);
		else
			len = so->so_rcv.sb_hiwat;
#endif
	} else {
		m_freem(m);
		thflags &= ~TH_FIN;
	}

	/*
	 * If FIN is received ACK the FIN and let the user know
	 * that the connection is closing.
	 */
	if (thflags & TH_FIN) {
		if (TCPS_HAVERCVDFIN(tp->t_state) == 0) {
			socantrcvmore(so);
			/*
			 * If connection is half-synchronized
			 * (ie NEEDSYN flag on) then delay ACK,
			 * so it may be piggybacked when SYN is sent.
			 * Otherwise, since we received a FIN then no
			 * more input can be expected, send ACK now.
			 */
			if (tp->t_flags & TF_NEEDSYN)
				tp->t_flags |= TF_DELACK;
			else
				tp->t_flags |= TF_ACKNOW;
			tp->rcv_nxt++;
		}
		switch (tp->t_state) {

		/*
		 * In SYN_RECEIVED and ESTABLISHED STATES
		 * enter the CLOSE_WAIT state.
		 */
		case TCPS_SYN_RECEIVED:
			tp->t_starttime = ticks;
			/* FALLTHROUGH */
		case TCPS_ESTABLISHED:
			tp->t_state = TCPS_CLOSE_WAIT;
			break;

		/*
		 * If still in FIN_WAIT_1 STATE FIN has not been acked so
		 * enter the CLOSING state.
		 */
		case TCPS_FIN_WAIT_1:
			tp->t_state = TCPS_CLOSING;
			break;

		/*
		 * In FIN_WAIT_2 state enter the TIME_WAIT state,
		 * starting the time-wait timer, turning off the other
		 * standard timers.
		 */
		case TCPS_FIN_WAIT_2:
			INP_INFO_WLOCK_ASSERT(&V_tcbinfo);
			KASSERT(ti_locked == TI_WLOCKED, ("%s: dodata "
			    "TCP_FIN_WAIT_2 ti_locked: %d", __func__,
			    ti_locked));

			tcp_twstart(tp);
			INP_INFO_WUNLOCK(&V_tcbinfo);
			return;
		}
	}
	if (ti_locked == TI_WLOCKED)
		INP_INFO_WUNLOCK(&V_tcbinfo);
	ti_locked = TI_UNLOCKED;

#ifdef TCPDEBUG
	if (so->so_options & SO_DEBUG)
		tcp_trace(TA_INPUT, ostate, tp, (void *)tcp_saveipgen,
			  &tcp_savetcp, 0);
#endif

	/*
	 * Return any desired output.
	 */
	if (needoutput || (tp->t_flags & TF_ACKNOW))
		(void) tcp_output(tp);

check_delack:
	KASSERT(ti_locked == TI_UNLOCKED, ("%s: check_delack ti_locked %d",
	    __func__, ti_locked));
	INP_INFO_UNLOCK_ASSERT(&V_tcbinfo);
	INP_WLOCK_ASSERT(tp->t_inpcb);

	if (tp->t_flags & TF_DELACK) {
		tp->t_flags &= ~TF_DELACK;
		tcp_timer_activate(tp, TT_DELACK, tcp_delacktime);
	}
	INP_WUNLOCK(tp->t_inpcb);
	return;

dropafterack:
	/*
	 * Generate an ACK dropping incoming segment if it occupies
	 * sequence space, where the ACK reflects our state.
	 *
	 * We can now skip the test for the RST flag since all
	 * paths to this code happen after packets containing
	 * RST have been dropped.
	 *
	 * In the SYN-RECEIVED state, don't send an ACK unless the
	 * segment we received passes the SYN-RECEIVED ACK test.
	 * If it fails send a RST.  This breaks the loop in the
	 * "LAND" DoS attack, and also prevents an ACK storm
	 * between two listening ports that have been sent forged
	 * SYN segments, each with the source address of the other.
	 */
	if (tp->t_state == TCPS_SYN_RECEIVED && (thflags & TH_ACK) &&
	    (SEQ_GT(tp->snd_una, th->th_ack) ||
	     SEQ_GT(th->th_ack, tp->snd_max)) ) {
		rstreason = BANDLIM_RST_OPENPORT;
		goto dropwithreset;
	}
#ifdef TCPDEBUG
	if (so->so_options & SO_DEBUG)
		tcp_trace(TA_DROP, ostate, tp, (void *)tcp_saveipgen,
			  &tcp_savetcp, 0);
#endif
	if (ti_locked == TI_WLOCKED)
		INP_INFO_WUNLOCK(&V_tcbinfo);
	ti_locked = TI_UNLOCKED;

	tp->t_flags |= TF_ACKNOW;
	(void) tcp_output(tp);
	INP_WUNLOCK(tp->t_inpcb);
	m_freem(m);
	return;

dropwithreset:
	if (ti_locked == TI_WLOCKED)
		INP_INFO_WUNLOCK(&V_tcbinfo);
	ti_locked = TI_UNLOCKED;

	if (tp != NULL) {
		tcp_dropwithreset(m, th, tp, tlen, rstreason);
		INP_WUNLOCK(tp->t_inpcb);
	} else
		tcp_dropwithreset(m, th, NULL, tlen, rstreason);
	return;

drop:
	if (ti_locked == TI_WLOCKED) {
		INP_INFO_WUNLOCK(&V_tcbinfo);
		ti_locked = TI_UNLOCKED;
	}
#ifdef INVARIANTS
	else
		INP_INFO_UNLOCK_ASSERT(&V_tcbinfo);
#endif

	/*
	 * Drop space held by incoming segment and return.
	 */
#ifdef TCPDEBUG
	if (tp == NULL || (tp->t_inpcb->inp_socket->so_options & SO_DEBUG))
		tcp_trace(TA_DROP, ostate, tp, (void *)tcp_saveipgen,
			  &tcp_savetcp, 0);
#endif
	if (tp != NULL)
		INP_WUNLOCK(tp->t_inpcb);
	m_freem(m);
}

/*
 * Issue RST and make ACK acceptable to originator of segment.
 * The mbuf must still include the original packet header.
 * tp may be NULL.
 */
static void
tcp_dropwithreset(struct mbuf *m, struct tcphdr *th, struct tcpcb *tp,
    int tlen, int rstreason)
{
#ifdef INET
	struct ip *ip;
#endif
#ifdef INET6
	struct ip6_hdr *ip6;
#endif

	if (tp != NULL) {
		INP_WLOCK_ASSERT(tp->t_inpcb);
	}

	/* Don't bother if destination was broadcast/multicast. */
	if ((th->th_flags & TH_RST) || m->m_flags & (M_BCAST|M_MCAST))
		goto drop;
#ifdef INET6
	if (mtod(m, struct ip *)->ip_v == 6) {
		ip6 = mtod(m, struct ip6_hdr *);
		if (IN6_IS_ADDR_MULTICAST(&ip6->ip6_dst) ||
		    IN6_IS_ADDR_MULTICAST(&ip6->ip6_src))
			goto drop;
		/* IPv6 anycast check is done at tcp6_input() */
	}
#endif
#if defined(INET) && defined(INET6)
	else
#endif
#ifdef INET
	{
		ip = mtod(m, struct ip *);
		if (IN_MULTICAST(ntohl(ip->ip_dst.s_addr)) ||
		    IN_MULTICAST(ntohl(ip->ip_src.s_addr)) ||
		    ip->ip_src.s_addr == htonl(INADDR_BROADCAST) ||
		    in_broadcast(ip->ip_dst, m->m_pkthdr.rcvif))
			goto drop;
	}
#endif

	/* Perform bandwidth limiting. */
	if (badport_bandlim(rstreason) < 0)
		goto drop;

	/* tcp_respond consumes the mbuf chain. */
	if (th->th_flags & TH_ACK) {
		tcp_respond(tp, mtod(m, void *), th, m, (tcp_seq)0,
		    th->th_ack, TH_RST);
	} else {
		if (th->th_flags & TH_SYN)
			tlen++;
		tcp_respond(tp, mtod(m, void *), th, m, th->th_seq+tlen,
		    (tcp_seq)0, TH_RST|TH_ACK);
	}
	return;
drop:
	m_freem(m);
}

/*
 * Parse TCP options and place in tcpopt.
 */
static void
tcp_dooptions(struct tcpopt *to, u_char *cp, int cnt, int flags)
{
	int opt, optlen;

	to->to_flags = 0;
	for (; cnt > 0; cnt -= optlen, cp += optlen) {
		opt = cp[0];
		if (opt == TCPOPT_EOL)
			break;
		if (opt == TCPOPT_NOP)
			optlen = 1;
		else {
			if (cnt < 2)
				break;
			optlen = cp[1];
			if (optlen < 2 || optlen > cnt)
				break;
		}
		switch (opt) {
		case TCPOPT_MAXSEG:
			if (optlen != TCPOLEN_MAXSEG)
				continue;
			if (!(flags & TO_SYN))
				continue;
			to->to_flags |= TOF_MSS;
			bcopy((char *)cp + 2,
			    (char *)&to->to_mss, sizeof(to->to_mss));
			to->to_mss = ntohs(to->to_mss);
			break;
		case TCPOPT_WINDOW:
			if (optlen != TCPOLEN_WINDOW)
				continue;
			if (!(flags & TO_SYN))
				continue;
			to->to_flags |= TOF_SCALE;
			to->to_wscale = min(cp[2], TCP_MAX_WINSHIFT);
			break;
		case TCPOPT_TIMESTAMP:
			if (optlen != TCPOLEN_TIMESTAMP)
				continue;
			to->to_flags |= TOF_TS;
			bcopy((char *)cp + 2,
			    (char *)&to->to_tsval, sizeof(to->to_tsval));
			to->to_tsval = ntohl(to->to_tsval);
			bcopy((char *)cp + 6,
			    (char *)&to->to_tsecr, sizeof(to->to_tsecr));
			to->to_tsecr = ntohl(to->to_tsecr);
			break;
#ifdef TCP_SIGNATURE
		/*
		 * XXX In order to reply to a host which has set the
		 * TCP_SIGNATURE option in its initial SYN, we have to
		 * record the fact that the option was observed here
		 * for the syncache code to perform the correct response.
		 */
		case TCPOPT_SIGNATURE:
			if (optlen != TCPOLEN_SIGNATURE)
				continue;
			to->to_flags |= TOF_SIGNATURE;
			to->to_signature = cp + 2;
			break;
#endif
		case TCPOPT_SACK_PERMITTED:
			if (optlen != TCPOLEN_SACK_PERMITTED)
				continue;
			if (!(flags & TO_SYN))
				continue;
			if (!V_tcp_do_sack)
				continue;
			to->to_flags |= TOF_SACKPERM;
			break;
		case TCPOPT_SACK:
			if (optlen <= 2 || (optlen - 2) % TCPOLEN_SACK != 0)
				continue;
			if (flags & TO_SYN)
				continue;
			to->to_flags |= TOF_SACK;
			to->to_nsacks = (optlen - 2) / TCPOLEN_SACK;
			to->to_sacks = cp + 2;
			TCPSTAT_INC(tcps_sack_rcv_blocks);
			break;
		default:
			continue;
		}
	}
}

/*
 * Pull out of band byte out of a segment so
 * it doesn't appear in the user's data queue.
 * It is still reflected in the segment length for
 * sequencing purposes.
 */
static void
tcp_pulloutofband(struct socket *so, struct tcphdr *th, struct mbuf *m,
    int off)
{
	int cnt = off + th->th_urp - 1;

	while (cnt >= 0) {
		if (m->m_len > cnt) {
			char *cp = mtod(m, caddr_t) + cnt;
			struct tcpcb *tp = sototcpcb(so);

			INP_WLOCK_ASSERT(tp->t_inpcb);

			tp->t_iobc = *cp;
			tp->t_oobflags |= TCPOOB_HAVEDATA;
			bcopy(cp+1, cp, (unsigned)(m->m_len - cnt - 1));
			m->m_len--;
			if (m->m_flags & M_PKTHDR)
				m->m_pkthdr.len--;
			return;
		}
		cnt -= m->m_len;
		m = m->m_next;
		if (m == NULL)
			break;
	}
	panic("tcp_pulloutofband");
}

/*
 * Collect new round-trip time estimate
 * and update averages and current timeout.
 */
static void
tcp_xmit_timer(struct tcpcb *tp, int rtt)
{
	int delta;

	INP_WLOCK_ASSERT(tp->t_inpcb);

	TCPSTAT_INC(tcps_rttupdated);
	tp->t_rttupdated++;
	if (tp->t_srtt != 0) {
		/*
		 * srtt is stored as fixed point with 5 bits after the
		 * binary point (i.e., scaled by 8).  The following magic
		 * is equivalent to the smoothing algorithm in rfc793 with
		 * an alpha of .875 (srtt = rtt/8 + srtt*7/8 in fixed
		 * point).  Adjust rtt to origin 0.
		 */
		delta = ((rtt - 1) << TCP_DELTA_SHIFT)
			- (tp->t_srtt >> (TCP_RTT_SHIFT - TCP_DELTA_SHIFT));

		if ((tp->t_srtt += delta) <= 0)
			tp->t_srtt = 1;

		/*
		 * We accumulate a smoothed rtt variance (actually, a
		 * smoothed mean difference), then set the retransmit
		 * timer to smoothed rtt + 4 times the smoothed variance.
		 * rttvar is stored as fixed point with 4 bits after the
		 * binary point (scaled by 16).  The following is
		 * equivalent to rfc793 smoothing with an alpha of .75
		 * (rttvar = rttvar*3/4 + |delta| / 4).  This replaces
		 * rfc793's wired-in beta.
		 */
		if (delta < 0)
			delta = -delta;
		delta -= tp->t_rttvar >> (TCP_RTTVAR_SHIFT - TCP_DELTA_SHIFT);
		if ((tp->t_rttvar += delta) <= 0)
			tp->t_rttvar = 1;
		if (tp->t_rttbest > tp->t_srtt + tp->t_rttvar)
		    tp->t_rttbest = tp->t_srtt + tp->t_rttvar;
	} else {
		/*
		 * No rtt measurement yet - use the unsmoothed rtt.
		 * Set the variance to half the rtt (so our first
		 * retransmit happens at 3*rtt).
		 */
		tp->t_srtt = rtt << TCP_RTT_SHIFT;
		tp->t_rttvar = rtt << (TCP_RTTVAR_SHIFT - 1);
		tp->t_rttbest = tp->t_srtt + tp->t_rttvar;
	}
	tp->t_rtttime = 0;
	tp->t_rxtshift = 0;

	/*
	 * the retransmit should happen at rtt + 4 * rttvar.
	 * Because of the way we do the smoothing, srtt and rttvar
	 * will each average +1/2 tick of bias.  When we compute
	 * the retransmit timer, we want 1/2 tick of rounding and
	 * 1 extra tick because of +-1/2 tick uncertainty in the
	 * firing of the timer.  The bias will give us exactly the
	 * 1.5 tick we need.  But, because the bias is
	 * statistical, we have to test that we don't drop below
	 * the minimum feasible timer (which is 2 ticks).
	 */
	TCPT_RANGESET(tp->t_rxtcur, TCP_REXMTVAL(tp),
		      max(tp->t_rttmin, rtt + 2), TCPTV_REXMTMAX);

	/*
	 * We received an ack for a packet that wasn't retransmitted;
	 * it is probably safe to discard any error indications we've
	 * received recently.  This isn't quite right, but close enough
	 * for now (a route might have failed after we sent a segment,
	 * and the return path might not be symmetrical).
	 */
	tp->t_softerror = 0;
}

/*
 * Determine a reasonable value for maxseg size.
 * If the route is known, check route for mtu.
 * If none, use an mss that can be handled on the outgoing interface
 * without forcing IP to fragment.  If no route is found, route has no mtu,
 * or the destination isn't local, use a default, hopefully conservative
 * size (usually 512 or the default IP max size, but no more than the mtu
 * of the interface), as we can't discover anything about intervening
 * gateways or networks.  We also initialize the congestion/slow start
 * window to be a single segment if the destination isn't local.
 * While looking at the routing entry, we also initialize other path-dependent
 * parameters from pre-set or cached values in the routing entry.
 *
 * Also take into account the space needed for options that we
 * send regularly.  Make maxseg shorter by that amount to assure
 * that we can send maxseg amount of data even when the options
 * are present.  Store the upper limit of the length of options plus
 * data in maxopd.
 *
 * NOTE that this routine is only called when we process an incoming
 * segment, or an ICMP need fragmentation datagram. Outgoing SYN/ACK MSS
 * settings are handled in tcp_mssopt().
 */
void
tcp_mss_update(struct tcpcb *tp, int offer, int mtuoffer,
    struct hc_metrics_lite *metricptr, int *mtuflags)
{
	int mss = 0;
	u_long maxmtu = 0;
	struct inpcb *inp = tp->t_inpcb;
	struct hc_metrics_lite metrics;
	int origoffer;
#ifdef INET6
	int isipv6 = ((inp->inp_vflag & INP_IPV6) != 0) ? 1 : 0;
	size_t min_protoh = isipv6 ?
			    sizeof (struct ip6_hdr) + sizeof (struct tcphdr) :
			    sizeof (struct tcpiphdr);
#else
	const size_t min_protoh = sizeof(struct tcpiphdr);
#endif

	INP_WLOCK_ASSERT(tp->t_inpcb);

	if (mtuoffer != -1) {
		KASSERT(offer == -1, ("%s: conflict", __func__));
		offer = mtuoffer - min_protoh;
	}
	origoffer = offer;

	/* Initialize. */
#ifdef INET6
	if (isipv6) {
		maxmtu = tcp_maxmtu6(&inp->inp_inc, mtuflags);
		tp->t_maxopd = tp->t_maxseg = V_tcp_v6mssdflt;
	}
#endif
#if defined(INET) && defined(INET6)
	else
#endif
#ifdef INET
	{
		maxmtu = tcp_maxmtu(&inp->inp_inc, mtuflags);
		tp->t_maxopd = tp->t_maxseg = V_tcp_mssdflt;
	}
#endif

	/*
	 * No route to sender, stay with default mss and return.
	 */
	if (maxmtu == 0) {
		/*
		 * In case we return early we need to initialize metrics
		 * to a defined state as tcp_hc_get() would do for us
		 * if there was no cache hit.
		 */
		if (metricptr != NULL)
			bzero(metricptr, sizeof(struct hc_metrics_lite));
		return;
	}

	/* What have we got? */
	switch (offer) {
		case 0:
			/*
			 * Offer == 0 means that there was no MSS on the SYN
			 * segment, in this case we use tcp_mssdflt as
			 * already assigned to t_maxopd above.
			 */
			offer = tp->t_maxopd;
			break;

		case -1:
			/*
			 * Offer == -1 means that we didn't receive SYN yet.
			 */
			/* FALLTHROUGH */

		default:
			/*
			 * Prevent DoS attack with too small MSS. Round up
			 * to at least minmss.
			 */
			offer = max(offer, V_tcp_minmss);
	}

	/*
	 * rmx information is now retrieved from tcp_hostcache.
	 */
	tcp_hc_get(&inp->inp_inc, &metrics);
	if (metricptr != NULL)
		bcopy(&metrics, metricptr, sizeof(struct hc_metrics_lite));

	/*
	 * If there's a discovered mtu int tcp hostcache, use it
	 * else, use the link mtu.
	 */
	if (metrics.rmx_mtu)
		mss = min(metrics.rmx_mtu, maxmtu) - min_protoh;
	else {
#ifdef INET6
		if (isipv6) {
			mss = maxmtu - min_protoh;
			if (!V_path_mtu_discovery &&
			    !in6_localaddr(&inp->in6p_faddr))
				mss = min(mss, V_tcp_v6mssdflt);
		}
#endif
#if defined(INET) && defined(INET6)
		else
#endif
#ifdef INET
		{
			mss = maxmtu - min_protoh;
			if (!V_path_mtu_discovery &&
			    !in_localaddr(inp->inp_faddr))
				mss = min(mss, V_tcp_mssdflt);
		}
#endif
		/*
		 * XXX - The above conditional (mss = maxmtu - min_protoh)
		 * probably violates the TCP spec.
		 * The problem is that, since we don't know the
		 * other end's MSS, we are supposed to use a conservative
		 * default.  But, if we do that, then MTU discovery will
		 * never actually take place, because the conservative
		 * default is much less than the MTUs typically seen
		 * on the Internet today.  For the moment, we'll sweep
		 * this under the carpet.
		 *
		 * The conservative default might not actually be a problem
		 * if the only case this occurs is when sending an initial
		 * SYN with options and data to a host we've never talked
		 * to before.  Then, they will reply with an MSS value which
		 * will get recorded and the new parameters should get
		 * recomputed.  For Further Study.
		 */
	}
	mss = min(mss, offer);

	/*
	 * Sanity check: make sure that maxopd will be large
	 * enough to allow some data on segments even if the
	 * all the option space is used (40bytes).  Otherwise
	 * funny things may happen in tcp_output.
	 */
	mss = max(mss, 64);

	/*
	 * maxopd stores the maximum length of data AND options
	 * in a segment; maxseg is the amount of data in a normal
	 * segment.  We need to store this value (maxopd) apart
	 * from maxseg, because now every segment carries options
	 * and thus we normally have somewhat less data in segments.
	 */
	tp->t_maxopd = mss;

	/*
	 * origoffer==-1 indicates that no segments were received yet.
	 * In this case we just guess.
	 */
	if ((tp->t_flags & (TF_REQ_TSTMP|TF_NOOPT)) == TF_REQ_TSTMP &&
	    (origoffer == -1 ||
	     (tp->t_flags & TF_RCVD_TSTMP) == TF_RCVD_TSTMP))
		mss -= TCPOLEN_TSTAMP_APPA;

	tp->t_maxseg = mss;
}

void
tcp_mss(struct tcpcb *tp, int offer)
{
	int mss;
	u_long bufsize;
	struct inpcb *inp;
	struct socket *so;
	struct hc_metrics_lite metrics;
	int mtuflags = 0;

	KASSERT(tp != NULL, ("%s: tp == NULL", __func__));
	
	tcp_mss_update(tp, offer, -1, &metrics, &mtuflags);

	mss = tp->t_maxseg;
	inp = tp->t_inpcb;

	/*
	 * If there's a pipesize, change the socket buffer to that size,
	 * don't change if sb_hiwat is different than default (then it
	 * has been changed on purpose with setsockopt).
	 * Make the socket buffers an integral number of mss units;
	 * if the mss is larger than the socket buffer, decrease the mss.
	 */
	so = inp->inp_socket;
	SOCKBUF_LOCK(&so->so_snd);
	if ((so->so_snd.sb_hiwat == V_tcp_sendspace) && metrics.rmx_sendpipe)
		bufsize = metrics.rmx_sendpipe;
	else
		bufsize = so->so_snd.sb_hiwat;
	if (bufsize < mss)
		mss = bufsize;
	else {
		bufsize = roundup(bufsize, mss);
		if (bufsize > sb_max)
			bufsize = sb_max;
		if (bufsize > so->so_snd.sb_hiwat)
			(void)sbreserve_locked(&so->so_snd, bufsize, so, NULL);
	}
	SOCKBUF_UNLOCK(&so->so_snd);
	tp->t_maxseg = mss;

	SOCKBUF_LOCK(&so->so_rcv);
	if ((so->so_rcv.sb_hiwat == V_tcp_recvspace) && metrics.rmx_recvpipe)
		bufsize = metrics.rmx_recvpipe;
	else
		bufsize = so->so_rcv.sb_hiwat;
	if (bufsize > mss) {
		bufsize = roundup(bufsize, mss);
		if (bufsize > sb_max)
			bufsize = sb_max;
		if (bufsize > so->so_rcv.sb_hiwat)
			(void)sbreserve_locked(&so->so_rcv, bufsize, so, NULL);
	}
	SOCKBUF_UNLOCK(&so->so_rcv);

	/* Check the interface for TSO capabilities. */
	if (mtuflags & CSUM_TSO)
		tp->t_flags |= TF_TSO;
}

/*
 * Determine the MSS option to send on an outgoing SYN.
 */
int
tcp_mssopt(struct in_conninfo *inc)
{
	int mss = 0;
	u_long maxmtu = 0;
	u_long thcmtu = 0;
	size_t min_protoh;

	KASSERT(inc != NULL, ("tcp_mssopt with NULL in_conninfo pointer"));

#ifdef INET6
	if (inc->inc_flags & INC_ISIPV6) {
		mss = V_tcp_v6mssdflt;
		maxmtu = tcp_maxmtu6(inc, NULL);
		min_protoh = sizeof(struct ip6_hdr) + sizeof(struct tcphdr);
	}
#endif
#if defined(INET) && defined(INET6)
	else
#endif
#ifdef INET
	{
		mss = V_tcp_mssdflt;
		maxmtu = tcp_maxmtu(inc, NULL);
		min_protoh = sizeof(struct tcpiphdr);
	}
#endif
#if defined(INET6) || defined(INET)
	thcmtu = tcp_hc_getmtu(inc); /* IPv4 and IPv6 */
#endif

	if (maxmtu && thcmtu)
		mss = min(maxmtu, thcmtu) - min_protoh;
	else if (maxmtu || thcmtu)
		mss = max(maxmtu, thcmtu) - min_protoh;

	return (mss);
}


/*
 * On a partial ack arrives, force the retransmission of the
 * next unacknowledged segment.  Do not clear tp->t_dupacks.
 * By setting snd_nxt to ti_ack, this forces retransmission timer to
 * be started again.
 */
static void
tcp_newreno_partial_ack(struct tcpcb *tp, struct tcphdr *th)
{
	tcp_seq onxt = tp->snd_nxt;
	u_long  ocwnd = tp->snd_cwnd;

	INP_WLOCK_ASSERT(tp->t_inpcb);

	tcp_timer_activate(tp, TT_REXMT, 0);
	tp->t_rtttime = 0;
	tp->snd_nxt = th->th_ack;
	/*
	 * Set snd_cwnd to one segment beyond acknowledged offset.
	 * (tp->snd_una has not yet been updated when this function is called.)
	 */
	tp->snd_cwnd = tp->t_maxseg + BYTES_THIS_ACK(tp, th);
	tp->t_flags |= TF_ACKNOW;
	(void) tcp_output(tp);
	tp->snd_cwnd = ocwnd;
	if (SEQ_GT(onxt, tp->snd_nxt))
		tp->snd_nxt = onxt;
	/*
	 * Partial window deflation.  Relies on fact that tp->snd_una
	 * not updated yet.
	 */
	if (tp->snd_cwnd > BYTES_THIS_ACK(tp, th))
		tp->snd_cwnd -= BYTES_THIS_ACK(tp, th);
	else
		tp->snd_cwnd = 0;
	tp->snd_cwnd += tp->t_maxseg;
}<|MERGE_RESOLUTION|>--- conflicted
+++ resolved
@@ -75,7 +75,6 @@
 #include <vm/uma.h>
 
 #include <net/if.h>
-#include <net/pfil.h>
 #include <net/route.h>
 #include <net/vnet.h>
 
@@ -781,11 +780,7 @@
 	/*
 	 * Grab info from PACKET_TAG_IPFORWARD tag prepended to the chain.
 	 */
-<<<<<<< HEAD
-	if (V_pfilforward != 0)
-=======
 	if (m->m_flags & M_IP_NEXTHOP)
->>>>>>> 6eb4b395
 		fwd_tag = m_tag_find(m, PACKET_TAG_IPFORWARD, NULL);
 
 #ifdef INET6
@@ -814,10 +809,7 @@
 		}
 		/* Remove the tag from the packet.  We don't need it anymore. */
 		m_tag_delete(m, fwd_tag);
-<<<<<<< HEAD
-=======
 		m->m_flags &= ~M_IP_NEXTHOP;
->>>>>>> 6eb4b395
 	} else if (isipv6) {
 		inp = in6_pcblookup_mbuf(&V_tcbinfo, &ip6->ip6_src,
 		    th->th_sport, &ip6->ip6_dst, th->th_dport,
