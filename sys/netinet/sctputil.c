/*-
 * Copyright (c) 2001-2008, by Cisco Systems, Inc. All rights reserved.
 * Copyright (c) 2008-2012, by Randall Stewart. All rights reserved.
 * Copyright (c) 2008-2012, by Michael Tuexen. All rights reserved.
 *
 * Redistribution and use in source and binary forms, with or without
 * modification, are permitted provided that the following conditions are met:
 *
 * a) Redistributions of source code must retain the above copyright notice,
 *    this list of conditions and the following disclaimer.
 *
 * b) Redistributions in binary form must reproduce the above copyright
 *    notice, this list of conditions and the following disclaimer in
 *    the documentation and/or other materials provided with the distribution.
 *
 * c) Neither the name of Cisco Systems, Inc. nor the names of its
 *    contributors may be used to endorse or promote products derived
 *    from this software without specific prior written permission.
 *
 * THIS SOFTWARE IS PROVIDED BY THE COPYRIGHT HOLDERS AND CONTRIBUTORS
 * "AS IS" AND ANY EXPRESS OR IMPLIED WARRANTIES, INCLUDING, BUT NOT LIMITED TO,
 * THE IMPLIED WARRANTIES OF MERCHANTABILITY AND FITNESS FOR A PARTICULAR PURPOSE
 * ARE DISCLAIMED. IN NO EVENT SHALL THE COPYRIGHT OWNER OR CONTRIBUTORS BE
 * LIABLE FOR ANY DIRECT, INDIRECT, INCIDENTAL, SPECIAL, EXEMPLARY, OR
 * CONSEQUENTIAL DAMAGES (INCLUDING, BUT NOT LIMITED TO, PROCUREMENT OF
 * SUBSTITUTE GOODS OR SERVICES; LOSS OF USE, DATA, OR PROFITS; OR BUSINESS
 * INTERRUPTION) HOWEVER CAUSED AND ON ANY THEORY OF LIABILITY, WHETHER IN
 * CONTRACT, STRICT LIABILITY, OR TORT (INCLUDING NEGLIGENCE OR OTHERWISE)
 * ARISING IN ANY WAY OUT OF THE USE OF THIS SOFTWARE, EVEN IF ADVISED OF
 * THE POSSIBILITY OF SUCH DAMAGE.
 */

#include <sys/cdefs.h>
__FBSDID("$FreeBSD$");

#include <netinet/sctp_os.h>
#include <netinet/sctp_pcb.h>
#include <netinet/sctputil.h>
#include <netinet/sctp_var.h>
#include <netinet/sctp_sysctl.h>
#ifdef INET6
#endif
#include <netinet/sctp_header.h>
#include <netinet/sctp_output.h>
#include <netinet/sctp_uio.h>
#include <netinet/sctp_timer.h>
#include <netinet/sctp_indata.h>/* for sctp_deliver_data() */
#include <netinet/sctp_auth.h>
#include <netinet/sctp_asconf.h>
#include <netinet/sctp_bsd_addr.h>


#ifndef KTR_SCTP
#define KTR_SCTP KTR_SUBSYS
#endif

extern struct sctp_cc_functions sctp_cc_functions[];
extern struct sctp_ss_functions sctp_ss_functions[];

void
sctp_sblog(struct sockbuf *sb, struct sctp_tcb *stcb, int from, int incr)
{
	struct sctp_cwnd_log sctp_clog;

	sctp_clog.x.sb.stcb = stcb;
	sctp_clog.x.sb.so_sbcc = sb->sb_cc;
	if (stcb)
		sctp_clog.x.sb.stcb_sbcc = stcb->asoc.sb_cc;
	else
		sctp_clog.x.sb.stcb_sbcc = 0;
	sctp_clog.x.sb.incr = incr;
	SCTP_CTR6(KTR_SCTP, "SCTP:%d[%d]:%x-%x-%x-%x",
	    SCTP_LOG_EVENT_SB,
	    from,
	    sctp_clog.x.misc.log1,
	    sctp_clog.x.misc.log2,
	    sctp_clog.x.misc.log3,
	    sctp_clog.x.misc.log4);
}

void
sctp_log_closing(struct sctp_inpcb *inp, struct sctp_tcb *stcb, int16_t loc)
{
	struct sctp_cwnd_log sctp_clog;

	sctp_clog.x.close.inp = (void *)inp;
	sctp_clog.x.close.sctp_flags = inp->sctp_flags;
	if (stcb) {
		sctp_clog.x.close.stcb = (void *)stcb;
		sctp_clog.x.close.state = (uint16_t) stcb->asoc.state;
	} else {
		sctp_clog.x.close.stcb = 0;
		sctp_clog.x.close.state = 0;
	}
	sctp_clog.x.close.loc = loc;
	SCTP_CTR6(KTR_SCTP, "SCTP:%d[%d]:%x-%x-%x-%x",
	    SCTP_LOG_EVENT_CLOSE,
	    0,
	    sctp_clog.x.misc.log1,
	    sctp_clog.x.misc.log2,
	    sctp_clog.x.misc.log3,
	    sctp_clog.x.misc.log4);
}

void
rto_logging(struct sctp_nets *net, int from)
{
	struct sctp_cwnd_log sctp_clog;

	memset(&sctp_clog, 0, sizeof(sctp_clog));
	sctp_clog.x.rto.net = (void *)net;
	sctp_clog.x.rto.rtt = net->rtt / 1000;
	SCTP_CTR6(KTR_SCTP, "SCTP:%d[%d]:%x-%x-%x-%x",
	    SCTP_LOG_EVENT_RTT,
	    from,
	    sctp_clog.x.misc.log1,
	    sctp_clog.x.misc.log2,
	    sctp_clog.x.misc.log3,
	    sctp_clog.x.misc.log4);
}

void
sctp_log_strm_del_alt(struct sctp_tcb *stcb, uint32_t tsn, uint16_t sseq, uint16_t stream, int from)
{
	struct sctp_cwnd_log sctp_clog;

	sctp_clog.x.strlog.stcb = stcb;
	sctp_clog.x.strlog.n_tsn = tsn;
	sctp_clog.x.strlog.n_sseq = sseq;
	sctp_clog.x.strlog.e_tsn = 0;
	sctp_clog.x.strlog.e_sseq = 0;
	sctp_clog.x.strlog.strm = stream;
	SCTP_CTR6(KTR_SCTP, "SCTP:%d[%d]:%x-%x-%x-%x",
	    SCTP_LOG_EVENT_STRM,
	    from,
	    sctp_clog.x.misc.log1,
	    sctp_clog.x.misc.log2,
	    sctp_clog.x.misc.log3,
	    sctp_clog.x.misc.log4);
}

void
sctp_log_nagle_event(struct sctp_tcb *stcb, int action)
{
	struct sctp_cwnd_log sctp_clog;

	sctp_clog.x.nagle.stcb = (void *)stcb;
	sctp_clog.x.nagle.total_flight = stcb->asoc.total_flight;
	sctp_clog.x.nagle.total_in_queue = stcb->asoc.total_output_queue_size;
	sctp_clog.x.nagle.count_in_queue = stcb->asoc.chunks_on_out_queue;
	sctp_clog.x.nagle.count_in_flight = stcb->asoc.total_flight_count;
	SCTP_CTR6(KTR_SCTP, "SCTP:%d[%d]:%x-%x-%x-%x",
	    SCTP_LOG_EVENT_NAGLE,
	    action,
	    sctp_clog.x.misc.log1,
	    sctp_clog.x.misc.log2,
	    sctp_clog.x.misc.log3,
	    sctp_clog.x.misc.log4);
}

void
sctp_log_sack(uint32_t old_cumack, uint32_t cumack, uint32_t tsn, uint16_t gaps, uint16_t dups, int from)
{
	struct sctp_cwnd_log sctp_clog;

	sctp_clog.x.sack.cumack = cumack;
	sctp_clog.x.sack.oldcumack = old_cumack;
	sctp_clog.x.sack.tsn = tsn;
	sctp_clog.x.sack.numGaps = gaps;
	sctp_clog.x.sack.numDups = dups;
	SCTP_CTR6(KTR_SCTP, "SCTP:%d[%d]:%x-%x-%x-%x",
	    SCTP_LOG_EVENT_SACK,
	    from,
	    sctp_clog.x.misc.log1,
	    sctp_clog.x.misc.log2,
	    sctp_clog.x.misc.log3,
	    sctp_clog.x.misc.log4);
}

void
sctp_log_map(uint32_t map, uint32_t cum, uint32_t high, int from)
{
	struct sctp_cwnd_log sctp_clog;

	memset(&sctp_clog, 0, sizeof(sctp_clog));
	sctp_clog.x.map.base = map;
	sctp_clog.x.map.cum = cum;
	sctp_clog.x.map.high = high;
	SCTP_CTR6(KTR_SCTP, "SCTP:%d[%d]:%x-%x-%x-%x",
	    SCTP_LOG_EVENT_MAP,
	    from,
	    sctp_clog.x.misc.log1,
	    sctp_clog.x.misc.log2,
	    sctp_clog.x.misc.log3,
	    sctp_clog.x.misc.log4);
}

void
sctp_log_fr(uint32_t biggest_tsn, uint32_t biggest_new_tsn, uint32_t tsn, int from)
{
	struct sctp_cwnd_log sctp_clog;

	memset(&sctp_clog, 0, sizeof(sctp_clog));
	sctp_clog.x.fr.largest_tsn = biggest_tsn;
	sctp_clog.x.fr.largest_new_tsn = biggest_new_tsn;
	sctp_clog.x.fr.tsn = tsn;
	SCTP_CTR6(KTR_SCTP, "SCTP:%d[%d]:%x-%x-%x-%x",
	    SCTP_LOG_EVENT_FR,
	    from,
	    sctp_clog.x.misc.log1,
	    sctp_clog.x.misc.log2,
	    sctp_clog.x.misc.log3,
	    sctp_clog.x.misc.log4);
}

void
sctp_log_mb(struct mbuf *m, int from)
{
	struct sctp_cwnd_log sctp_clog;

	sctp_clog.x.mb.mp = m;
	sctp_clog.x.mb.mbuf_flags = (uint8_t) (SCTP_BUF_GET_FLAGS(m));
	sctp_clog.x.mb.size = (uint16_t) (SCTP_BUF_LEN(m));
	sctp_clog.x.mb.data = SCTP_BUF_AT(m, 0);
	if (SCTP_BUF_IS_EXTENDED(m)) {
		sctp_clog.x.mb.ext = SCTP_BUF_EXTEND_BASE(m);
		sctp_clog.x.mb.refcnt = (uint8_t) (SCTP_BUF_EXTEND_REFCNT(m));
	} else {
		sctp_clog.x.mb.ext = 0;
		sctp_clog.x.mb.refcnt = 0;
	}
	SCTP_CTR6(KTR_SCTP, "SCTP:%d[%d]:%x-%x-%x-%x",
	    SCTP_LOG_EVENT_MBUF,
	    from,
	    sctp_clog.x.misc.log1,
	    sctp_clog.x.misc.log2,
	    sctp_clog.x.misc.log3,
	    sctp_clog.x.misc.log4);
}

void
sctp_log_strm_del(struct sctp_queued_to_read *control, struct sctp_queued_to_read *poschk, int from)
{
	struct sctp_cwnd_log sctp_clog;

	if (control == NULL) {
		SCTP_PRINTF("Gak log of NULL?\n");
		return;
	}
	sctp_clog.x.strlog.stcb = control->stcb;
	sctp_clog.x.strlog.n_tsn = control->sinfo_tsn;
	sctp_clog.x.strlog.n_sseq = control->sinfo_ssn;
	sctp_clog.x.strlog.strm = control->sinfo_stream;
	if (poschk != NULL) {
		sctp_clog.x.strlog.e_tsn = poschk->sinfo_tsn;
		sctp_clog.x.strlog.e_sseq = poschk->sinfo_ssn;
	} else {
		sctp_clog.x.strlog.e_tsn = 0;
		sctp_clog.x.strlog.e_sseq = 0;
	}
	SCTP_CTR6(KTR_SCTP, "SCTP:%d[%d]:%x-%x-%x-%x",
	    SCTP_LOG_EVENT_STRM,
	    from,
	    sctp_clog.x.misc.log1,
	    sctp_clog.x.misc.log2,
	    sctp_clog.x.misc.log3,
	    sctp_clog.x.misc.log4);
}

void
sctp_log_cwnd(struct sctp_tcb *stcb, struct sctp_nets *net, int augment, uint8_t from)
{
	struct sctp_cwnd_log sctp_clog;

	sctp_clog.x.cwnd.net = net;
	if (stcb->asoc.send_queue_cnt > 255)
		sctp_clog.x.cwnd.cnt_in_send = 255;
	else
		sctp_clog.x.cwnd.cnt_in_send = stcb->asoc.send_queue_cnt;
	if (stcb->asoc.stream_queue_cnt > 255)
		sctp_clog.x.cwnd.cnt_in_str = 255;
	else
		sctp_clog.x.cwnd.cnt_in_str = stcb->asoc.stream_queue_cnt;

	if (net) {
		sctp_clog.x.cwnd.cwnd_new_value = net->cwnd;
		sctp_clog.x.cwnd.inflight = net->flight_size;
		sctp_clog.x.cwnd.pseudo_cumack = net->pseudo_cumack;
		sctp_clog.x.cwnd.meets_pseudo_cumack = net->new_pseudo_cumack;
		sctp_clog.x.cwnd.need_new_pseudo_cumack = net->find_pseudo_cumack;
	}
	if (SCTP_CWNDLOG_PRESEND == from) {
		sctp_clog.x.cwnd.meets_pseudo_cumack = stcb->asoc.peers_rwnd;
	}
	sctp_clog.x.cwnd.cwnd_augment = augment;
	SCTP_CTR6(KTR_SCTP, "SCTP:%d[%d]:%x-%x-%x-%x",
	    SCTP_LOG_EVENT_CWND,
	    from,
	    sctp_clog.x.misc.log1,
	    sctp_clog.x.misc.log2,
	    sctp_clog.x.misc.log3,
	    sctp_clog.x.misc.log4);
}

void
sctp_log_lock(struct sctp_inpcb *inp, struct sctp_tcb *stcb, uint8_t from)
{
	struct sctp_cwnd_log sctp_clog;

	memset(&sctp_clog, 0, sizeof(sctp_clog));
	if (inp) {
		sctp_clog.x.lock.sock = (void *)inp->sctp_socket;

	} else {
		sctp_clog.x.lock.sock = (void *)NULL;
	}
	sctp_clog.x.lock.inp = (void *)inp;
	if (stcb) {
		sctp_clog.x.lock.tcb_lock = mtx_owned(&stcb->tcb_mtx);
	} else {
		sctp_clog.x.lock.tcb_lock = SCTP_LOCK_UNKNOWN;
	}
	if (inp) {
		sctp_clog.x.lock.inp_lock = mtx_owned(&inp->inp_mtx);
		sctp_clog.x.lock.create_lock = mtx_owned(&inp->inp_create_mtx);
	} else {
		sctp_clog.x.lock.inp_lock = SCTP_LOCK_UNKNOWN;
		sctp_clog.x.lock.create_lock = SCTP_LOCK_UNKNOWN;
	}
	sctp_clog.x.lock.info_lock = rw_wowned(&SCTP_BASE_INFO(ipi_ep_mtx));
	if (inp && (inp->sctp_socket)) {
		sctp_clog.x.lock.sock_lock = mtx_owned(&(inp->sctp_socket->so_rcv.sb_mtx));
		sctp_clog.x.lock.sockrcvbuf_lock = mtx_owned(&(inp->sctp_socket->so_rcv.sb_mtx));
		sctp_clog.x.lock.socksndbuf_lock = mtx_owned(&(inp->sctp_socket->so_snd.sb_mtx));
	} else {
		sctp_clog.x.lock.sock_lock = SCTP_LOCK_UNKNOWN;
		sctp_clog.x.lock.sockrcvbuf_lock = SCTP_LOCK_UNKNOWN;
		sctp_clog.x.lock.socksndbuf_lock = SCTP_LOCK_UNKNOWN;
	}
	SCTP_CTR6(KTR_SCTP, "SCTP:%d[%d]:%x-%x-%x-%x",
	    SCTP_LOG_LOCK_EVENT,
	    from,
	    sctp_clog.x.misc.log1,
	    sctp_clog.x.misc.log2,
	    sctp_clog.x.misc.log3,
	    sctp_clog.x.misc.log4);
}

void
sctp_log_maxburst(struct sctp_tcb *stcb, struct sctp_nets *net, int error, int burst, uint8_t from)
{
	struct sctp_cwnd_log sctp_clog;

	memset(&sctp_clog, 0, sizeof(sctp_clog));
	sctp_clog.x.cwnd.net = net;
	sctp_clog.x.cwnd.cwnd_new_value = error;
	sctp_clog.x.cwnd.inflight = net->flight_size;
	sctp_clog.x.cwnd.cwnd_augment = burst;
	if (stcb->asoc.send_queue_cnt > 255)
		sctp_clog.x.cwnd.cnt_in_send = 255;
	else
		sctp_clog.x.cwnd.cnt_in_send = stcb->asoc.send_queue_cnt;
	if (stcb->asoc.stream_queue_cnt > 255)
		sctp_clog.x.cwnd.cnt_in_str = 255;
	else
		sctp_clog.x.cwnd.cnt_in_str = stcb->asoc.stream_queue_cnt;
	SCTP_CTR6(KTR_SCTP, "SCTP:%d[%d]:%x-%x-%x-%x",
	    SCTP_LOG_EVENT_MAXBURST,
	    from,
	    sctp_clog.x.misc.log1,
	    sctp_clog.x.misc.log2,
	    sctp_clog.x.misc.log3,
	    sctp_clog.x.misc.log4);
}

void
sctp_log_rwnd(uint8_t from, uint32_t peers_rwnd, uint32_t snd_size, uint32_t overhead)
{
	struct sctp_cwnd_log sctp_clog;

	sctp_clog.x.rwnd.rwnd = peers_rwnd;
	sctp_clog.x.rwnd.send_size = snd_size;
	sctp_clog.x.rwnd.overhead = overhead;
	sctp_clog.x.rwnd.new_rwnd = 0;
	SCTP_CTR6(KTR_SCTP, "SCTP:%d[%d]:%x-%x-%x-%x",
	    SCTP_LOG_EVENT_RWND,
	    from,
	    sctp_clog.x.misc.log1,
	    sctp_clog.x.misc.log2,
	    sctp_clog.x.misc.log3,
	    sctp_clog.x.misc.log4);
}

void
sctp_log_rwnd_set(uint8_t from, uint32_t peers_rwnd, uint32_t flight_size, uint32_t overhead, uint32_t a_rwndval)
{
	struct sctp_cwnd_log sctp_clog;

	sctp_clog.x.rwnd.rwnd = peers_rwnd;
	sctp_clog.x.rwnd.send_size = flight_size;
	sctp_clog.x.rwnd.overhead = overhead;
	sctp_clog.x.rwnd.new_rwnd = a_rwndval;
	SCTP_CTR6(KTR_SCTP, "SCTP:%d[%d]:%x-%x-%x-%x",
	    SCTP_LOG_EVENT_RWND,
	    from,
	    sctp_clog.x.misc.log1,
	    sctp_clog.x.misc.log2,
	    sctp_clog.x.misc.log3,
	    sctp_clog.x.misc.log4);
}

void
sctp_log_mbcnt(uint8_t from, uint32_t total_oq, uint32_t book, uint32_t total_mbcnt_q, uint32_t mbcnt)
{
	struct sctp_cwnd_log sctp_clog;

	sctp_clog.x.mbcnt.total_queue_size = total_oq;
	sctp_clog.x.mbcnt.size_change = book;
	sctp_clog.x.mbcnt.total_queue_mb_size = total_mbcnt_q;
	sctp_clog.x.mbcnt.mbcnt_change = mbcnt;
	SCTP_CTR6(KTR_SCTP, "SCTP:%d[%d]:%x-%x-%x-%x",
	    SCTP_LOG_EVENT_MBCNT,
	    from,
	    sctp_clog.x.misc.log1,
	    sctp_clog.x.misc.log2,
	    sctp_clog.x.misc.log3,
	    sctp_clog.x.misc.log4);
}

void
sctp_misc_ints(uint8_t from, uint32_t a, uint32_t b, uint32_t c, uint32_t d)
{
	SCTP_CTR6(KTR_SCTP, "SCTP:%d[%d]:%x-%x-%x-%x",
	    SCTP_LOG_MISC_EVENT,
	    from,
	    a, b, c, d);
}

void
sctp_wakeup_log(struct sctp_tcb *stcb, uint32_t wake_cnt, int from)
{
	struct sctp_cwnd_log sctp_clog;

	sctp_clog.x.wake.stcb = (void *)stcb;
	sctp_clog.x.wake.wake_cnt = wake_cnt;
	sctp_clog.x.wake.flight = stcb->asoc.total_flight_count;
	sctp_clog.x.wake.send_q = stcb->asoc.send_queue_cnt;
	sctp_clog.x.wake.sent_q = stcb->asoc.sent_queue_cnt;

	if (stcb->asoc.stream_queue_cnt < 0xff)
		sctp_clog.x.wake.stream_qcnt = (uint8_t) stcb->asoc.stream_queue_cnt;
	else
		sctp_clog.x.wake.stream_qcnt = 0xff;

	if (stcb->asoc.chunks_on_out_queue < 0xff)
		sctp_clog.x.wake.chunks_on_oque = (uint8_t) stcb->asoc.chunks_on_out_queue;
	else
		sctp_clog.x.wake.chunks_on_oque = 0xff;

	sctp_clog.x.wake.sctpflags = 0;
	/* set in the defered mode stuff */
	if (stcb->sctp_ep->sctp_flags & SCTP_PCB_FLAGS_DONT_WAKE)
		sctp_clog.x.wake.sctpflags |= 1;
	if (stcb->sctp_ep->sctp_flags & SCTP_PCB_FLAGS_WAKEOUTPUT)
		sctp_clog.x.wake.sctpflags |= 2;
	if (stcb->sctp_ep->sctp_flags & SCTP_PCB_FLAGS_WAKEINPUT)
		sctp_clog.x.wake.sctpflags |= 4;
	/* what about the sb */
	if (stcb->sctp_socket) {
		struct socket *so = stcb->sctp_socket;

		sctp_clog.x.wake.sbflags = (uint8_t) ((so->so_snd.sb_flags & 0x00ff));
	} else {
		sctp_clog.x.wake.sbflags = 0xff;
	}
	SCTP_CTR6(KTR_SCTP, "SCTP:%d[%d]:%x-%x-%x-%x",
	    SCTP_LOG_EVENT_WAKE,
	    from,
	    sctp_clog.x.misc.log1,
	    sctp_clog.x.misc.log2,
	    sctp_clog.x.misc.log3,
	    sctp_clog.x.misc.log4);
}

void
sctp_log_block(uint8_t from, struct sctp_association *asoc, int sendlen)
{
	struct sctp_cwnd_log sctp_clog;

	sctp_clog.x.blk.onsb = asoc->total_output_queue_size;
	sctp_clog.x.blk.send_sent_qcnt = (uint16_t) (asoc->send_queue_cnt + asoc->sent_queue_cnt);
	sctp_clog.x.blk.peer_rwnd = asoc->peers_rwnd;
	sctp_clog.x.blk.stream_qcnt = (uint16_t) asoc->stream_queue_cnt;
	sctp_clog.x.blk.chunks_on_oque = (uint16_t) asoc->chunks_on_out_queue;
	sctp_clog.x.blk.flight_size = (uint16_t) (asoc->total_flight / 1024);
	sctp_clog.x.blk.sndlen = sendlen;
	SCTP_CTR6(KTR_SCTP, "SCTP:%d[%d]:%x-%x-%x-%x",
	    SCTP_LOG_EVENT_BLOCK,
	    from,
	    sctp_clog.x.misc.log1,
	    sctp_clog.x.misc.log2,
	    sctp_clog.x.misc.log3,
	    sctp_clog.x.misc.log4);
}

int
sctp_fill_stat_log(void *optval SCTP_UNUSED, size_t *optsize SCTP_UNUSED)
{
	/* May need to fix this if ktrdump does not work */
	return (0);
}

#ifdef SCTP_AUDITING_ENABLED
uint8_t sctp_audit_data[SCTP_AUDIT_SIZE][2];
static int sctp_audit_indx = 0;

static
void
sctp_print_audit_report(void)
{
	int i;
	int cnt;

	cnt = 0;
	for (i = sctp_audit_indx; i < SCTP_AUDIT_SIZE; i++) {
		if ((sctp_audit_data[i][0] == 0xe0) &&
		    (sctp_audit_data[i][1] == 0x01)) {
			cnt = 0;
			SCTP_PRINTF("\n");
		} else if (sctp_audit_data[i][0] == 0xf0) {
			cnt = 0;
			SCTP_PRINTF("\n");
		} else if ((sctp_audit_data[i][0] == 0xc0) &&
		    (sctp_audit_data[i][1] == 0x01)) {
			SCTP_PRINTF("\n");
			cnt = 0;
		}
		SCTP_PRINTF("%2.2x%2.2x ", (uint32_t) sctp_audit_data[i][0],
		    (uint32_t) sctp_audit_data[i][1]);
		cnt++;
		if ((cnt % 14) == 0)
			SCTP_PRINTF("\n");
	}
	for (i = 0; i < sctp_audit_indx; i++) {
		if ((sctp_audit_data[i][0] == 0xe0) &&
		    (sctp_audit_data[i][1] == 0x01)) {
			cnt = 0;
			SCTP_PRINTF("\n");
		} else if (sctp_audit_data[i][0] == 0xf0) {
			cnt = 0;
			SCTP_PRINTF("\n");
		} else if ((sctp_audit_data[i][0] == 0xc0) &&
		    (sctp_audit_data[i][1] == 0x01)) {
			SCTP_PRINTF("\n");
			cnt = 0;
		}
		SCTP_PRINTF("%2.2x%2.2x ", (uint32_t) sctp_audit_data[i][0],
		    (uint32_t) sctp_audit_data[i][1]);
		cnt++;
		if ((cnt % 14) == 0)
			SCTP_PRINTF("\n");
	}
	SCTP_PRINTF("\n");
}

void
sctp_auditing(int from, struct sctp_inpcb *inp, struct sctp_tcb *stcb,
    struct sctp_nets *net)
{
	int resend_cnt, tot_out, rep, tot_book_cnt;
	struct sctp_nets *lnet;
	struct sctp_tmit_chunk *chk;

	sctp_audit_data[sctp_audit_indx][0] = 0xAA;
	sctp_audit_data[sctp_audit_indx][1] = 0x000000ff & from;
	sctp_audit_indx++;
	if (sctp_audit_indx >= SCTP_AUDIT_SIZE) {
		sctp_audit_indx = 0;
	}
	if (inp == NULL) {
		sctp_audit_data[sctp_audit_indx][0] = 0xAF;
		sctp_audit_data[sctp_audit_indx][1] = 0x01;
		sctp_audit_indx++;
		if (sctp_audit_indx >= SCTP_AUDIT_SIZE) {
			sctp_audit_indx = 0;
		}
		return;
	}
	if (stcb == NULL) {
		sctp_audit_data[sctp_audit_indx][0] = 0xAF;
		sctp_audit_data[sctp_audit_indx][1] = 0x02;
		sctp_audit_indx++;
		if (sctp_audit_indx >= SCTP_AUDIT_SIZE) {
			sctp_audit_indx = 0;
		}
		return;
	}
	sctp_audit_data[sctp_audit_indx][0] = 0xA1;
	sctp_audit_data[sctp_audit_indx][1] =
	    (0x000000ff & stcb->asoc.sent_queue_retran_cnt);
	sctp_audit_indx++;
	if (sctp_audit_indx >= SCTP_AUDIT_SIZE) {
		sctp_audit_indx = 0;
	}
	rep = 0;
	tot_book_cnt = 0;
	resend_cnt = tot_out = 0;
	TAILQ_FOREACH(chk, &stcb->asoc.sent_queue, sctp_next) {
		if (chk->sent == SCTP_DATAGRAM_RESEND) {
			resend_cnt++;
		} else if (chk->sent < SCTP_DATAGRAM_RESEND) {
			tot_out += chk->book_size;
			tot_book_cnt++;
		}
	}
	if (resend_cnt != stcb->asoc.sent_queue_retran_cnt) {
		sctp_audit_data[sctp_audit_indx][0] = 0xAF;
		sctp_audit_data[sctp_audit_indx][1] = 0xA1;
		sctp_audit_indx++;
		if (sctp_audit_indx >= SCTP_AUDIT_SIZE) {
			sctp_audit_indx = 0;
		}
		SCTP_PRINTF("resend_cnt:%d asoc-tot:%d\n",
		    resend_cnt, stcb->asoc.sent_queue_retran_cnt);
		rep = 1;
		stcb->asoc.sent_queue_retran_cnt = resend_cnt;
		sctp_audit_data[sctp_audit_indx][0] = 0xA2;
		sctp_audit_data[sctp_audit_indx][1] =
		    (0x000000ff & stcb->asoc.sent_queue_retran_cnt);
		sctp_audit_indx++;
		if (sctp_audit_indx >= SCTP_AUDIT_SIZE) {
			sctp_audit_indx = 0;
		}
	}
	if (tot_out != stcb->asoc.total_flight) {
		sctp_audit_data[sctp_audit_indx][0] = 0xAF;
		sctp_audit_data[sctp_audit_indx][1] = 0xA2;
		sctp_audit_indx++;
		if (sctp_audit_indx >= SCTP_AUDIT_SIZE) {
			sctp_audit_indx = 0;
		}
		rep = 1;
		SCTP_PRINTF("tot_flt:%d asoc_tot:%d\n", tot_out,
		    (int)stcb->asoc.total_flight);
		stcb->asoc.total_flight = tot_out;
	}
	if (tot_book_cnt != stcb->asoc.total_flight_count) {
		sctp_audit_data[sctp_audit_indx][0] = 0xAF;
		sctp_audit_data[sctp_audit_indx][1] = 0xA5;
		sctp_audit_indx++;
		if (sctp_audit_indx >= SCTP_AUDIT_SIZE) {
			sctp_audit_indx = 0;
		}
		rep = 1;
		SCTP_PRINTF("tot_flt_book:%d\n", tot_book_cnt);

		stcb->asoc.total_flight_count = tot_book_cnt;
	}
	tot_out = 0;
	TAILQ_FOREACH(lnet, &stcb->asoc.nets, sctp_next) {
		tot_out += lnet->flight_size;
	}
	if (tot_out != stcb->asoc.total_flight) {
		sctp_audit_data[sctp_audit_indx][0] = 0xAF;
		sctp_audit_data[sctp_audit_indx][1] = 0xA3;
		sctp_audit_indx++;
		if (sctp_audit_indx >= SCTP_AUDIT_SIZE) {
			sctp_audit_indx = 0;
		}
		rep = 1;
		SCTP_PRINTF("real flight:%d net total was %d\n",
		    stcb->asoc.total_flight, tot_out);
		/* now corrective action */
		TAILQ_FOREACH(lnet, &stcb->asoc.nets, sctp_next) {

			tot_out = 0;
			TAILQ_FOREACH(chk, &stcb->asoc.sent_queue, sctp_next) {
				if ((chk->whoTo == lnet) &&
				    (chk->sent < SCTP_DATAGRAM_RESEND)) {
					tot_out += chk->book_size;
				}
			}
			if (lnet->flight_size != tot_out) {
				SCTP_PRINTF("net:%p flight was %d corrected to %d\n",
				    (void *)lnet, lnet->flight_size,
				    tot_out);
				lnet->flight_size = tot_out;
			}
		}
	}
	if (rep) {
		sctp_print_audit_report();
	}
}

void
sctp_audit_log(uint8_t ev, uint8_t fd)
{

	sctp_audit_data[sctp_audit_indx][0] = ev;
	sctp_audit_data[sctp_audit_indx][1] = fd;
	sctp_audit_indx++;
	if (sctp_audit_indx >= SCTP_AUDIT_SIZE) {
		sctp_audit_indx = 0;
	}
}

#endif

/*
 * sctp_stop_timers_for_shutdown() should be called
 * when entering the SHUTDOWN_SENT or SHUTDOWN_ACK_SENT
 * state to make sure that all timers are stopped.
 */
void
sctp_stop_timers_for_shutdown(struct sctp_tcb *stcb)
{
	struct sctp_association *asoc;
	struct sctp_nets *net;

	asoc = &stcb->asoc;

	(void)SCTP_OS_TIMER_STOP(&asoc->dack_timer.timer);
	(void)SCTP_OS_TIMER_STOP(&asoc->strreset_timer.timer);
	(void)SCTP_OS_TIMER_STOP(&asoc->asconf_timer.timer);
	(void)SCTP_OS_TIMER_STOP(&asoc->autoclose_timer.timer);
	(void)SCTP_OS_TIMER_STOP(&asoc->delayed_event_timer.timer);
	TAILQ_FOREACH(net, &asoc->nets, sctp_next) {
		(void)SCTP_OS_TIMER_STOP(&net->pmtu_timer.timer);
		(void)SCTP_OS_TIMER_STOP(&net->hb_timer.timer);
	}
}

/*
 * a list of sizes based on typical mtu's, used only if next hop size not
 * returned.
 */
static uint32_t sctp_mtu_sizes[] = {
	68,
	296,
	508,
	512,
	544,
	576,
	1006,
	1492,
	1500,
	1536,
	2002,
	2048,
	4352,
	4464,
	8166,
	17914,
	32000,
	65535
};

/*
 * Return the largest MTU smaller than val. If there is no
 * entry, just return val.
 */
uint32_t
sctp_get_prev_mtu(uint32_t val)
{
	uint32_t i;

	if (val <= sctp_mtu_sizes[0]) {
		return (val);
	}
	for (i = 1; i < (sizeof(sctp_mtu_sizes) / sizeof(uint32_t)); i++) {
		if (val <= sctp_mtu_sizes[i]) {
			break;
		}
	}
	return (sctp_mtu_sizes[i - 1]);
}

/*
 * Return the smallest MTU larger than val. If there is no
 * entry, just return val.
 */
uint32_t
sctp_get_next_mtu(uint32_t val)
{
	/* select another MTU that is just bigger than this one */
	uint32_t i;

	for (i = 0; i < (sizeof(sctp_mtu_sizes) / sizeof(uint32_t)); i++) {
		if (val < sctp_mtu_sizes[i]) {
			return (sctp_mtu_sizes[i]);
		}
	}
	return (val);
}

void
sctp_fill_random_store(struct sctp_pcb *m)
{
	/*
	 * Here we use the MD5/SHA-1 to hash with our good randomNumbers and
	 * our counter. The result becomes our good random numbers and we
	 * then setup to give these out. Note that we do no locking to
	 * protect this. This is ok, since if competing folks call this we
	 * will get more gobbled gook in the random store which is what we
	 * want. There is a danger that two guys will use the same random
	 * numbers, but thats ok too since that is random as well :->
	 */
	m->store_at = 0;
	(void)sctp_hmac(SCTP_HMAC, (uint8_t *) m->random_numbers,
	    sizeof(m->random_numbers), (uint8_t *) & m->random_counter,
	    sizeof(m->random_counter), (uint8_t *) m->random_store);
	m->random_counter++;
}

uint32_t
sctp_select_initial_TSN(struct sctp_pcb *inp)
{
	/*
	 * A true implementation should use random selection process to get
	 * the initial stream sequence number, using RFC1750 as a good
	 * guideline
	 */
	uint32_t x, *xp;
	uint8_t *p;
	int store_at, new_store;

	if (inp->initial_sequence_debug != 0) {
		uint32_t ret;

		ret = inp->initial_sequence_debug;
		inp->initial_sequence_debug++;
		return (ret);
	}
retry:
	store_at = inp->store_at;
	new_store = store_at + sizeof(uint32_t);
	if (new_store >= (SCTP_SIGNATURE_SIZE - 3)) {
		new_store = 0;
	}
	if (!atomic_cmpset_int(&inp->store_at, store_at, new_store)) {
		goto retry;
	}
	if (new_store == 0) {
		/* Refill the random store */
		sctp_fill_random_store(inp);
	}
	p = &inp->random_store[store_at];
	xp = (uint32_t *) p;
	x = *xp;
	return (x);
}

uint32_t
sctp_select_a_tag(struct sctp_inpcb *inp, uint16_t lport, uint16_t rport, int check)
{
	uint32_t x;
	struct timeval now;

	if (check) {
		(void)SCTP_GETTIME_TIMEVAL(&now);
	}
	for (;;) {
		x = sctp_select_initial_TSN(&inp->sctp_ep);
		if (x == 0) {
			/* we never use 0 */
			continue;
		}
		if (!check || sctp_is_vtag_good(x, lport, rport, &now)) {
			break;
		}
	}
	return (x);
}

int
sctp_init_asoc(struct sctp_inpcb *m, struct sctp_tcb *stcb,
    uint32_t override_tag, uint32_t vrf_id)
{
	struct sctp_association *asoc;

	/*
	 * Anything set to zero is taken care of by the allocation routine's
	 * bzero
	 */

	/*
	 * Up front select what scoping to apply on addresses I tell my peer
	 * Not sure what to do with these right now, we will need to come up
	 * with a way to set them. We may need to pass them through from the
	 * caller in the sctp_aloc_assoc() function.
	 */
	int i;

	asoc = &stcb->asoc;
	/* init all variables to a known value. */
	SCTP_SET_STATE(&stcb->asoc, SCTP_STATE_INUSE);
	asoc->max_burst = m->sctp_ep.max_burst;
	asoc->fr_max_burst = m->sctp_ep.fr_max_burst;
	asoc->heart_beat_delay = TICKS_TO_MSEC(m->sctp_ep.sctp_timeoutticks[SCTP_TIMER_HEARTBEAT]);
	asoc->cookie_life = m->sctp_ep.def_cookie_life;
	asoc->sctp_cmt_on_off = m->sctp_cmt_on_off;
	asoc->ecn_allowed = m->sctp_ecn_enable;
	asoc->sctp_nr_sack_on_off = (uint8_t) SCTP_BASE_SYSCTL(sctp_nr_sack_on_off);
	asoc->sctp_cmt_pf = (uint8_t) 0;
	asoc->sctp_frag_point = m->sctp_frag_point;
	asoc->sctp_features = m->sctp_features;
	asoc->default_dscp = m->sctp_ep.default_dscp;
#ifdef INET6
	if (m->sctp_ep.default_flowlabel) {
		asoc->default_flowlabel = m->sctp_ep.default_flowlabel;
	} else {
		if (m->ip_inp.inp.inp_flags & IN6P_AUTOFLOWLABEL) {
			asoc->default_flowlabel = sctp_select_initial_TSN(&m->sctp_ep);
			asoc->default_flowlabel &= 0x000fffff;
			asoc->default_flowlabel |= 0x80000000;
		} else {
			asoc->default_flowlabel = 0;
		}
	}
#endif
	asoc->sb_send_resv = 0;
	if (override_tag) {
		asoc->my_vtag = override_tag;
	} else {
		asoc->my_vtag = sctp_select_a_tag(m, stcb->sctp_ep->sctp_lport, stcb->rport, 1);
	}
	/* Get the nonce tags */
	asoc->my_vtag_nonce = sctp_select_a_tag(m, stcb->sctp_ep->sctp_lport, stcb->rport, 0);
	asoc->peer_vtag_nonce = sctp_select_a_tag(m, stcb->sctp_ep->sctp_lport, stcb->rport, 0);
	asoc->vrf_id = vrf_id;

#ifdef SCTP_ASOCLOG_OF_TSNS
	asoc->tsn_in_at = 0;
	asoc->tsn_out_at = 0;
	asoc->tsn_in_wrapped = 0;
	asoc->tsn_out_wrapped = 0;
	asoc->cumack_log_at = 0;
	asoc->cumack_log_atsnt = 0;
#endif
#ifdef SCTP_FS_SPEC_LOG
	asoc->fs_index = 0;
#endif
	asoc->refcnt = 0;
	asoc->assoc_up_sent = 0;
	asoc->asconf_seq_out = asoc->str_reset_seq_out = asoc->init_seq_number = asoc->sending_seq =
	    sctp_select_initial_TSN(&m->sctp_ep);
	asoc->asconf_seq_out_acked = asoc->asconf_seq_out - 1;
	/* we are optimisitic here */
	asoc->peer_supports_pktdrop = 1;
	asoc->peer_supports_nat = 0;
	asoc->sent_queue_retran_cnt = 0;

	/* for CMT */
	asoc->last_net_cmt_send_started = NULL;

	/* This will need to be adjusted */
	asoc->last_acked_seq = asoc->init_seq_number - 1;
	asoc->advanced_peer_ack_point = asoc->last_acked_seq;
	asoc->asconf_seq_in = asoc->last_acked_seq;

	/* here we are different, we hold the next one we expect */
	asoc->str_reset_seq_in = asoc->last_acked_seq + 1;

	asoc->initial_init_rto_max = m->sctp_ep.initial_init_rto_max;
	asoc->initial_rto = m->sctp_ep.initial_rto;

	asoc->max_init_times = m->sctp_ep.max_init_times;
	asoc->max_send_times = m->sctp_ep.max_send_times;
	asoc->def_net_failure = m->sctp_ep.def_net_failure;
	asoc->def_net_pf_threshold = m->sctp_ep.def_net_pf_threshold;
	asoc->free_chunk_cnt = 0;

	asoc->iam_blocking = 0;
	asoc->context = m->sctp_context;
	asoc->local_strreset_support = m->local_strreset_support;
	asoc->def_send = m->def_send;
	asoc->delayed_ack = TICKS_TO_MSEC(m->sctp_ep.sctp_timeoutticks[SCTP_TIMER_RECV]);
	asoc->sack_freq = m->sctp_ep.sctp_sack_freq;
	asoc->pr_sctp_cnt = 0;
	asoc->total_output_queue_size = 0;

	if (m->sctp_flags & SCTP_PCB_FLAGS_BOUND_V6) {
		struct in6pcb *inp6;

		/* Its a V6 socket */
		inp6 = (struct in6pcb *)m;
		asoc->ipv6_addr_legal = 1;
		/* Now look at the binding flag to see if V4 will be legal */
		if (SCTP_IPV6_V6ONLY(inp6) == 0) {
			asoc->ipv4_addr_legal = 1;
		} else {
			/* V4 addresses are NOT legal on the association */
			asoc->ipv4_addr_legal = 0;
		}
	} else {
		/* Its a V4 socket, no - V6 */
		asoc->ipv4_addr_legal = 1;
		asoc->ipv6_addr_legal = 0;
	}

	asoc->my_rwnd = max(SCTP_SB_LIMIT_RCV(m->sctp_socket), SCTP_MINIMAL_RWND);
	asoc->peers_rwnd = SCTP_SB_LIMIT_RCV(m->sctp_socket);

	asoc->smallest_mtu = m->sctp_frag_point;
	asoc->minrto = m->sctp_ep.sctp_minrto;
	asoc->maxrto = m->sctp_ep.sctp_maxrto;

	asoc->locked_on_sending = NULL;
	asoc->stream_locked_on = 0;
	asoc->ecn_echo_cnt_onq = 0;
	asoc->stream_locked = 0;

	asoc->send_sack = 1;

	LIST_INIT(&asoc->sctp_restricted_addrs);

	TAILQ_INIT(&asoc->nets);
	TAILQ_INIT(&asoc->pending_reply_queue);
	TAILQ_INIT(&asoc->asconf_ack_sent);
	/* Setup to fill the hb random cache at first HB */
	asoc->hb_random_idx = 4;

	asoc->sctp_autoclose_ticks = m->sctp_ep.auto_close_time;

	stcb->asoc.congestion_control_module = m->sctp_ep.sctp_default_cc_module;
	stcb->asoc.cc_functions = sctp_cc_functions[m->sctp_ep.sctp_default_cc_module];

	stcb->asoc.stream_scheduling_module = m->sctp_ep.sctp_default_ss_module;
	stcb->asoc.ss_functions = sctp_ss_functions[m->sctp_ep.sctp_default_ss_module];

	/*
	 * Now the stream parameters, here we allocate space for all streams
	 * that we request by default.
	 */
	asoc->strm_realoutsize = asoc->streamoutcnt = asoc->pre_open_streams =
	    m->sctp_ep.pre_open_stream_count;
	SCTP_MALLOC(asoc->strmout, struct sctp_stream_out *,
	    asoc->streamoutcnt * sizeof(struct sctp_stream_out),
	    SCTP_M_STRMO);
	if (asoc->strmout == NULL) {
		/* big trouble no memory */
		SCTP_LTRACE_ERR_RET(NULL, stcb, NULL, SCTP_FROM_SCTPUTIL, ENOMEM);
		return (ENOMEM);
	}
	for (i = 0; i < asoc->streamoutcnt; i++) {
		/*
		 * inbound side must be set to 0xffff, also NOTE when we get
		 * the INIT-ACK back (for INIT sender) we MUST reduce the
		 * count (streamoutcnt) but first check if we sent to any of
		 * the upper streams that were dropped (if some were). Those
		 * that were dropped must be notified to the upper layer as
		 * failed to send.
		 */
		asoc->strmout[i].next_sequence_sent = 0x0;
		TAILQ_INIT(&asoc->strmout[i].outqueue);
		asoc->strmout[i].stream_no = i;
		asoc->strmout[i].last_msg_incomplete = 0;
		asoc->ss_functions.sctp_ss_init_stream(&asoc->strmout[i], NULL);
	}
	asoc->ss_functions.sctp_ss_init(stcb, asoc, 0);

	/* Now the mapping array */
	asoc->mapping_array_size = SCTP_INITIAL_MAPPING_ARRAY;
	SCTP_MALLOC(asoc->mapping_array, uint8_t *, asoc->mapping_array_size,
	    SCTP_M_MAP);
	if (asoc->mapping_array == NULL) {
		SCTP_FREE(asoc->strmout, SCTP_M_STRMO);
		SCTP_LTRACE_ERR_RET(NULL, stcb, NULL, SCTP_FROM_SCTPUTIL, ENOMEM);
		return (ENOMEM);
	}
	memset(asoc->mapping_array, 0, asoc->mapping_array_size);
	SCTP_MALLOC(asoc->nr_mapping_array, uint8_t *, asoc->mapping_array_size,
	    SCTP_M_MAP);
	if (asoc->nr_mapping_array == NULL) {
		SCTP_FREE(asoc->strmout, SCTP_M_STRMO);
		SCTP_FREE(asoc->mapping_array, SCTP_M_MAP);
		SCTP_LTRACE_ERR_RET(NULL, stcb, NULL, SCTP_FROM_SCTPUTIL, ENOMEM);
		return (ENOMEM);
	}
	memset(asoc->nr_mapping_array, 0, asoc->mapping_array_size);

	/* Now the init of the other outqueues */
	TAILQ_INIT(&asoc->free_chunks);
	TAILQ_INIT(&asoc->control_send_queue);
	TAILQ_INIT(&asoc->asconf_send_queue);
	TAILQ_INIT(&asoc->send_queue);
	TAILQ_INIT(&asoc->sent_queue);
	TAILQ_INIT(&asoc->reasmqueue);
	TAILQ_INIT(&asoc->resetHead);
	asoc->max_inbound_streams = m->sctp_ep.max_open_streams_intome;
	TAILQ_INIT(&asoc->asconf_queue);
	/* authentication fields */
	asoc->authinfo.random = NULL;
	asoc->authinfo.active_keyid = 0;
	asoc->authinfo.assoc_key = NULL;
	asoc->authinfo.assoc_keyid = 0;
	asoc->authinfo.recv_key = NULL;
	asoc->authinfo.recv_keyid = 0;
	LIST_INIT(&asoc->shared_keys);
	asoc->marked_retrans = 0;
	asoc->port = m->sctp_ep.port;
	asoc->timoinit = 0;
	asoc->timodata = 0;
	asoc->timosack = 0;
	asoc->timoshutdown = 0;
	asoc->timoheartbeat = 0;
	asoc->timocookie = 0;
	asoc->timoshutdownack = 0;
	(void)SCTP_GETTIME_TIMEVAL(&asoc->start_time);
	asoc->discontinuity_time = asoc->start_time;
	/*
	 * sa_ignore MEMLEAK {memory is put in the assoc mapping array and
	 * freed later when the association is freed.
	 */
	return (0);
}

void
sctp_print_mapping_array(struct sctp_association *asoc)
{
	unsigned int i, limit;

	SCTP_PRINTF("Mapping array size: %d, baseTSN: %8.8x, cumAck: %8.8x, highestTSN: (%8.8x, %8.8x).\n",
	    asoc->mapping_array_size,
	    asoc->mapping_array_base_tsn,
	    asoc->cumulative_tsn,
	    asoc->highest_tsn_inside_map,
	    asoc->highest_tsn_inside_nr_map);
	for (limit = asoc->mapping_array_size; limit > 1; limit--) {
		if (asoc->mapping_array[limit - 1] != 0) {
			break;
		}
	}
	SCTP_PRINTF("Renegable mapping array (last %d entries are zero):\n", asoc->mapping_array_size - limit);
	for (i = 0; i < limit; i++) {
		SCTP_PRINTF("%2.2x%c", asoc->mapping_array[i], ((i + 1) % 16) ? ' ' : '\n');
	}
	if (limit % 16)
		SCTP_PRINTF("\n");
	for (limit = asoc->mapping_array_size; limit > 1; limit--) {
		if (asoc->nr_mapping_array[limit - 1]) {
			break;
		}
	}
	SCTP_PRINTF("Non renegable mapping array (last %d entries are zero):\n", asoc->mapping_array_size - limit);
	for (i = 0; i < limit; i++) {
		SCTP_PRINTF("%2.2x%c", asoc->nr_mapping_array[i], ((i + 1) % 16) ? ' ' : '\n');
	}
	if (limit % 16)
		SCTP_PRINTF("\n");
}

int
sctp_expand_mapping_array(struct sctp_association *asoc, uint32_t needed)
{
	/* mapping array needs to grow */
	uint8_t *new_array1, *new_array2;
	uint32_t new_size;

	new_size = asoc->mapping_array_size + ((needed + 7) / 8 + SCTP_MAPPING_ARRAY_INCR);
	SCTP_MALLOC(new_array1, uint8_t *, new_size, SCTP_M_MAP);
	SCTP_MALLOC(new_array2, uint8_t *, new_size, SCTP_M_MAP);
	if ((new_array1 == NULL) || (new_array2 == NULL)) {
		/* can't get more, forget it */
		SCTP_PRINTF("No memory for expansion of SCTP mapping array %d\n", new_size);
		if (new_array1) {
			SCTP_FREE(new_array1, SCTP_M_MAP);
		}
		if (new_array2) {
			SCTP_FREE(new_array2, SCTP_M_MAP);
		}
		return (-1);
	}
	memset(new_array1, 0, new_size);
	memset(new_array2, 0, new_size);
	memcpy(new_array1, asoc->mapping_array, asoc->mapping_array_size);
	memcpy(new_array2, asoc->nr_mapping_array, asoc->mapping_array_size);
	SCTP_FREE(asoc->mapping_array, SCTP_M_MAP);
	SCTP_FREE(asoc->nr_mapping_array, SCTP_M_MAP);
	asoc->mapping_array = new_array1;
	asoc->nr_mapping_array = new_array2;
	asoc->mapping_array_size = new_size;
	return (0);
}


static void
sctp_iterator_work(struct sctp_iterator *it)
{
	int iteration_count = 0;
	int inp_skip = 0;
	int first_in = 1;
	struct sctp_inpcb *tinp;

	SCTP_INP_INFO_RLOCK();
	SCTP_ITERATOR_LOCK();
	if (it->inp) {
		SCTP_INP_RLOCK(it->inp);
		SCTP_INP_DECR_REF(it->inp);
	}
	if (it->inp == NULL) {
		/* iterator is complete */
done_with_iterator:
		SCTP_ITERATOR_UNLOCK();
		SCTP_INP_INFO_RUNLOCK();
		if (it->function_atend != NULL) {
			(*it->function_atend) (it->pointer, it->val);
		}
		SCTP_FREE(it, SCTP_M_ITER);
		return;
	}
select_a_new_ep:
	if (first_in) {
		first_in = 0;
	} else {
		SCTP_INP_RLOCK(it->inp);
	}
	while (((it->pcb_flags) &&
	    ((it->inp->sctp_flags & it->pcb_flags) != it->pcb_flags)) ||
	    ((it->pcb_features) &&
	    ((it->inp->sctp_features & it->pcb_features) != it->pcb_features))) {
		/* endpoint flags or features don't match, so keep looking */
		if (it->iterator_flags & SCTP_ITERATOR_DO_SINGLE_INP) {
			SCTP_INP_RUNLOCK(it->inp);
			goto done_with_iterator;
		}
		tinp = it->inp;
		it->inp = LIST_NEXT(it->inp, sctp_list);
		SCTP_INP_RUNLOCK(tinp);
		if (it->inp == NULL) {
			goto done_with_iterator;
		}
		SCTP_INP_RLOCK(it->inp);
	}
	/* now go through each assoc which is in the desired state */
	if (it->done_current_ep == 0) {
		if (it->function_inp != NULL)
			inp_skip = (*it->function_inp) (it->inp, it->pointer, it->val);
		it->done_current_ep = 1;
	}
	if (it->stcb == NULL) {
		/* run the per instance function */
		it->stcb = LIST_FIRST(&it->inp->sctp_asoc_list);
	}
	if ((inp_skip) || it->stcb == NULL) {
		if (it->function_inp_end != NULL) {
			inp_skip = (*it->function_inp_end) (it->inp,
			    it->pointer,
			    it->val);
		}
		SCTP_INP_RUNLOCK(it->inp);
		goto no_stcb;
	}
	while (it->stcb) {
		SCTP_TCB_LOCK(it->stcb);
		if (it->asoc_state && ((it->stcb->asoc.state & it->asoc_state) != it->asoc_state)) {
			/* not in the right state... keep looking */
			SCTP_TCB_UNLOCK(it->stcb);
			goto next_assoc;
		}
		/* see if we have limited out the iterator loop */
		iteration_count++;
		if (iteration_count > SCTP_ITERATOR_MAX_AT_ONCE) {
			/* Pause to let others grab the lock */
			atomic_add_int(&it->stcb->asoc.refcnt, 1);
			SCTP_TCB_UNLOCK(it->stcb);
			SCTP_INP_INCR_REF(it->inp);
			SCTP_INP_RUNLOCK(it->inp);
			SCTP_ITERATOR_UNLOCK();
			SCTP_INP_INFO_RUNLOCK();
			SCTP_INP_INFO_RLOCK();
			SCTP_ITERATOR_LOCK();
			if (sctp_it_ctl.iterator_flags) {
				/* We won't be staying here */
				SCTP_INP_DECR_REF(it->inp);
				atomic_add_int(&it->stcb->asoc.refcnt, -1);
				if (sctp_it_ctl.iterator_flags &
				    SCTP_ITERATOR_STOP_CUR_IT) {
					sctp_it_ctl.iterator_flags &= ~SCTP_ITERATOR_STOP_CUR_IT;
					goto done_with_iterator;
				}
				if (sctp_it_ctl.iterator_flags &
				    SCTP_ITERATOR_STOP_CUR_INP) {
					sctp_it_ctl.iterator_flags &= ~SCTP_ITERATOR_STOP_CUR_INP;
					goto no_stcb;
				}
				/* If we reach here huh? */
				SCTP_PRINTF("Unknown it ctl flag %x\n",
				    sctp_it_ctl.iterator_flags);
				sctp_it_ctl.iterator_flags = 0;
			}
			SCTP_INP_RLOCK(it->inp);
			SCTP_INP_DECR_REF(it->inp);
			SCTP_TCB_LOCK(it->stcb);
			atomic_add_int(&it->stcb->asoc.refcnt, -1);
			iteration_count = 0;
		}
		/* run function on this one */
		(*it->function_assoc) (it->inp, it->stcb, it->pointer, it->val);

		/*
		 * we lie here, it really needs to have its own type but
		 * first I must verify that this won't effect things :-0
		 */
		if (it->no_chunk_output == 0)
			sctp_chunk_output(it->inp, it->stcb, SCTP_OUTPUT_FROM_T3, SCTP_SO_NOT_LOCKED);

		SCTP_TCB_UNLOCK(it->stcb);
next_assoc:
		it->stcb = LIST_NEXT(it->stcb, sctp_tcblist);
		if (it->stcb == NULL) {
			/* Run last function */
			if (it->function_inp_end != NULL) {
				inp_skip = (*it->function_inp_end) (it->inp,
				    it->pointer,
				    it->val);
			}
		}
	}
	SCTP_INP_RUNLOCK(it->inp);
no_stcb:
	/* done with all assocs on this endpoint, move on to next endpoint */
	it->done_current_ep = 0;
	if (it->iterator_flags & SCTP_ITERATOR_DO_SINGLE_INP) {
		it->inp = NULL;
	} else {
		it->inp = LIST_NEXT(it->inp, sctp_list);
	}
	if (it->inp == NULL) {
		goto done_with_iterator;
	}
	goto select_a_new_ep;
}

void
sctp_iterator_worker(void)
{
	struct sctp_iterator *it, *nit;

	/* This function is called with the WQ lock in place */

	sctp_it_ctl.iterator_running = 1;
	TAILQ_FOREACH_SAFE(it, &sctp_it_ctl.iteratorhead, sctp_nxt_itr, nit) {
		sctp_it_ctl.cur_it = it;
		/* now lets work on this one */
		TAILQ_REMOVE(&sctp_it_ctl.iteratorhead, it, sctp_nxt_itr);
		SCTP_IPI_ITERATOR_WQ_UNLOCK();
		CURVNET_SET(it->vn);
		sctp_iterator_work(it);
		sctp_it_ctl.cur_it = NULL;
		CURVNET_RESTORE();
		SCTP_IPI_ITERATOR_WQ_LOCK();
		/* sa_ignore FREED_MEMORY */
	}
	sctp_it_ctl.iterator_running = 0;
	return;
}


static void
sctp_handle_addr_wq(void)
{
	/* deal with the ADDR wq from the rtsock calls */
	struct sctp_laddr *wi, *nwi;
	struct sctp_asconf_iterator *asc;

	SCTP_MALLOC(asc, struct sctp_asconf_iterator *,
	    sizeof(struct sctp_asconf_iterator), SCTP_M_ASC_IT);
	if (asc == NULL) {
		/* Try later, no memory */
		sctp_timer_start(SCTP_TIMER_TYPE_ADDR_WQ,
		    (struct sctp_inpcb *)NULL,
		    (struct sctp_tcb *)NULL,
		    (struct sctp_nets *)NULL);
		return;
	}
	LIST_INIT(&asc->list_of_work);
	asc->cnt = 0;

	SCTP_WQ_ADDR_LOCK();
	LIST_FOREACH_SAFE(wi, &SCTP_BASE_INFO(addr_wq), sctp_nxt_addr, nwi) {
		LIST_REMOVE(wi, sctp_nxt_addr);
		LIST_INSERT_HEAD(&asc->list_of_work, wi, sctp_nxt_addr);
		asc->cnt++;
	}
	SCTP_WQ_ADDR_UNLOCK();

	if (asc->cnt == 0) {
		SCTP_FREE(asc, SCTP_M_ASC_IT);
	} else {
		(void)sctp_initiate_iterator(sctp_asconf_iterator_ep,
		    sctp_asconf_iterator_stcb,
		    NULL,	/* No ep end for boundall */
		    SCTP_PCB_FLAGS_BOUNDALL,
		    SCTP_PCB_ANY_FEATURES,
		    SCTP_ASOC_ANY_STATE,
		    (void *)asc, 0,
		    sctp_asconf_iterator_end, NULL, 0);
	}
}

void
sctp_timeout_handler(void *t)
{
	struct sctp_inpcb *inp;
	struct sctp_tcb *stcb;
	struct sctp_nets *net;
	struct sctp_timer *tmr;

#if defined (__APPLE__) || defined(SCTP_SO_LOCK_TESTING)
	struct socket *so;

#endif
	int did_output, type;

	tmr = (struct sctp_timer *)t;
	inp = (struct sctp_inpcb *)tmr->ep;
	stcb = (struct sctp_tcb *)tmr->tcb;
	net = (struct sctp_nets *)tmr->net;
	CURVNET_SET((struct vnet *)tmr->vnet);
	did_output = 1;

#ifdef SCTP_AUDITING_ENABLED
	sctp_audit_log(0xF0, (uint8_t) tmr->type);
	sctp_auditing(3, inp, stcb, net);
#endif

	/* sanity checks... */
	if (tmr->self != (void *)tmr) {
		/*
		 * SCTP_PRINTF("Stale SCTP timer fired (%p), ignoring...\n",
		 * (void *)tmr);
		 */
		CURVNET_RESTORE();
		return;
	}
	tmr->stopped_from = 0xa001;
	if (!SCTP_IS_TIMER_TYPE_VALID(tmr->type)) {
		/*
		 * SCTP_PRINTF("SCTP timer fired with invalid type: 0x%x\n",
		 * tmr->type);
		 */
		CURVNET_RESTORE();
		return;
	}
	tmr->stopped_from = 0xa002;
	if ((tmr->type != SCTP_TIMER_TYPE_ADDR_WQ) && (inp == NULL)) {
		CURVNET_RESTORE();
		return;
	}
	/* if this is an iterator timeout, get the struct and clear inp */
	tmr->stopped_from = 0xa003;
	type = tmr->type;
	if (inp) {
		SCTP_INP_INCR_REF(inp);
		if ((inp->sctp_socket == NULL) &&
		    ((tmr->type != SCTP_TIMER_TYPE_INPKILL) &&
		    (tmr->type != SCTP_TIMER_TYPE_INIT) &&
		    (tmr->type != SCTP_TIMER_TYPE_SEND) &&
		    (tmr->type != SCTP_TIMER_TYPE_RECV) &&
		    (tmr->type != SCTP_TIMER_TYPE_HEARTBEAT) &&
		    (tmr->type != SCTP_TIMER_TYPE_SHUTDOWN) &&
		    (tmr->type != SCTP_TIMER_TYPE_SHUTDOWNACK) &&
		    (tmr->type != SCTP_TIMER_TYPE_SHUTDOWNGUARD) &&
		    (tmr->type != SCTP_TIMER_TYPE_ASOCKILL))
		    ) {
			SCTP_INP_DECR_REF(inp);
			CURVNET_RESTORE();
			return;
		}
	}
	tmr->stopped_from = 0xa004;
	if (stcb) {
		atomic_add_int(&stcb->asoc.refcnt, 1);
		if (stcb->asoc.state == 0) {
			atomic_add_int(&stcb->asoc.refcnt, -1);
			if (inp) {
				SCTP_INP_DECR_REF(inp);
			}
			CURVNET_RESTORE();
			return;
		}
	}
	tmr->stopped_from = 0xa005;
	SCTPDBG(SCTP_DEBUG_TIMER1, "Timer type %d goes off\n", tmr->type);
	if (!SCTP_OS_TIMER_ACTIVE(&tmr->timer)) {
		if (inp) {
			SCTP_INP_DECR_REF(inp);
		}
		if (stcb) {
			atomic_add_int(&stcb->asoc.refcnt, -1);
		}
		CURVNET_RESTORE();
		return;
	}
	tmr->stopped_from = 0xa006;

	if (stcb) {
		SCTP_TCB_LOCK(stcb);
		atomic_add_int(&stcb->asoc.refcnt, -1);
		if ((tmr->type != SCTP_TIMER_TYPE_ASOCKILL) &&
		    ((stcb->asoc.state == 0) ||
		    (stcb->asoc.state & SCTP_STATE_ABOUT_TO_BE_FREED))) {
			SCTP_TCB_UNLOCK(stcb);
			if (inp) {
				SCTP_INP_DECR_REF(inp);
			}
			CURVNET_RESTORE();
			return;
		}
	}
	/* record in stopped what t-o occured */
	tmr->stopped_from = tmr->type;

	/* mark as being serviced now */
	if (SCTP_OS_TIMER_PENDING(&tmr->timer)) {
		/*
		 * Callout has been rescheduled.
		 */
		goto get_out;
	}
	if (!SCTP_OS_TIMER_ACTIVE(&tmr->timer)) {
		/*
		 * Not active, so no action.
		 */
		goto get_out;
	}
	SCTP_OS_TIMER_DEACTIVATE(&tmr->timer);

	/* call the handler for the appropriate timer type */
	switch (tmr->type) {
	case SCTP_TIMER_TYPE_ZERO_COPY:
		if (inp == NULL) {
			break;
		}
		if (sctp_is_feature_on(inp, SCTP_PCB_FLAGS_ZERO_COPY_ACTIVE)) {
			SCTP_ZERO_COPY_EVENT(inp, inp->sctp_socket);
		}
		break;
	case SCTP_TIMER_TYPE_ZCOPY_SENDQ:
		if (inp == NULL) {
			break;
		}
		if (sctp_is_feature_on(inp, SCTP_PCB_FLAGS_ZERO_COPY_ACTIVE)) {
			SCTP_ZERO_COPY_SENDQ_EVENT(inp, inp->sctp_socket);
		}
		break;
	case SCTP_TIMER_TYPE_ADDR_WQ:
		sctp_handle_addr_wq();
		break;
	case SCTP_TIMER_TYPE_SEND:
		if ((stcb == NULL) || (inp == NULL)) {
			break;
		}
		SCTP_STAT_INCR(sctps_timodata);
		stcb->asoc.timodata++;
		stcb->asoc.num_send_timers_up--;
		if (stcb->asoc.num_send_timers_up < 0) {
			stcb->asoc.num_send_timers_up = 0;
		}
		SCTP_TCB_LOCK_ASSERT(stcb);
		if (sctp_t3rxt_timer(inp, stcb, net)) {
			/* no need to unlock on tcb its gone */

			goto out_decr;
		}
		SCTP_TCB_LOCK_ASSERT(stcb);
#ifdef SCTP_AUDITING_ENABLED
		sctp_auditing(4, inp, stcb, net);
#endif
		sctp_chunk_output(inp, stcb, SCTP_OUTPUT_FROM_T3, SCTP_SO_NOT_LOCKED);
		if ((stcb->asoc.num_send_timers_up == 0) &&
		    (stcb->asoc.sent_queue_cnt > 0)) {
			struct sctp_tmit_chunk *chk;

			/*
			 * safeguard. If there on some on the sent queue
			 * somewhere but no timers running something is
			 * wrong... so we start a timer on the first chunk
			 * on the send queue on whatever net it is sent to.
			 */
			chk = TAILQ_FIRST(&stcb->asoc.sent_queue);
			sctp_timer_start(SCTP_TIMER_TYPE_SEND, inp, stcb,
			    chk->whoTo);
		}
		break;
	case SCTP_TIMER_TYPE_INIT:
		if ((stcb == NULL) || (inp == NULL)) {
			break;
		}
		SCTP_STAT_INCR(sctps_timoinit);
		stcb->asoc.timoinit++;
		if (sctp_t1init_timer(inp, stcb, net)) {
			/* no need to unlock on tcb its gone */
			goto out_decr;
		}
		/* We do output but not here */
		did_output = 0;
		break;
	case SCTP_TIMER_TYPE_RECV:
		if ((stcb == NULL) || (inp == NULL)) {
			break;
		}
		SCTP_STAT_INCR(sctps_timosack);
		stcb->asoc.timosack++;
		sctp_send_sack(stcb, SCTP_SO_NOT_LOCKED);
#ifdef SCTP_AUDITING_ENABLED
		sctp_auditing(4, inp, stcb, net);
#endif
		sctp_chunk_output(inp, stcb, SCTP_OUTPUT_FROM_SACK_TMR, SCTP_SO_NOT_LOCKED);
		break;
	case SCTP_TIMER_TYPE_SHUTDOWN:
		if ((stcb == NULL) || (inp == NULL)) {
			break;
		}
		if (sctp_shutdown_timer(inp, stcb, net)) {
			/* no need to unlock on tcb its gone */
			goto out_decr;
		}
		SCTP_STAT_INCR(sctps_timoshutdown);
		stcb->asoc.timoshutdown++;
#ifdef SCTP_AUDITING_ENABLED
		sctp_auditing(4, inp, stcb, net);
#endif
		sctp_chunk_output(inp, stcb, SCTP_OUTPUT_FROM_SHUT_TMR, SCTP_SO_NOT_LOCKED);
		break;
	case SCTP_TIMER_TYPE_HEARTBEAT:
		if ((stcb == NULL) || (inp == NULL) || (net == NULL)) {
			break;
		}
		SCTP_STAT_INCR(sctps_timoheartbeat);
		stcb->asoc.timoheartbeat++;
		if (sctp_heartbeat_timer(inp, stcb, net)) {
			/* no need to unlock on tcb its gone */
			goto out_decr;
		}
#ifdef SCTP_AUDITING_ENABLED
		sctp_auditing(4, inp, stcb, net);
#endif
		if (!(net->dest_state & SCTP_ADDR_NOHB)) {
			sctp_timer_start(SCTP_TIMER_TYPE_HEARTBEAT, inp, stcb, net);
			sctp_chunk_output(inp, stcb, SCTP_OUTPUT_FROM_HB_TMR, SCTP_SO_NOT_LOCKED);
		}
		break;
	case SCTP_TIMER_TYPE_COOKIE:
		if ((stcb == NULL) || (inp == NULL)) {
			break;
		}
		if (sctp_cookie_timer(inp, stcb, net)) {
			/* no need to unlock on tcb its gone */
			goto out_decr;
		}
		SCTP_STAT_INCR(sctps_timocookie);
		stcb->asoc.timocookie++;
#ifdef SCTP_AUDITING_ENABLED
		sctp_auditing(4, inp, stcb, net);
#endif
		/*
		 * We consider T3 and Cookie timer pretty much the same with
		 * respect to where from in chunk_output.
		 */
		sctp_chunk_output(inp, stcb, SCTP_OUTPUT_FROM_T3, SCTP_SO_NOT_LOCKED);
		break;
	case SCTP_TIMER_TYPE_NEWCOOKIE:
		{
			struct timeval tv;
			int i, secret;

			if (inp == NULL) {
				break;
			}
			SCTP_STAT_INCR(sctps_timosecret);
			(void)SCTP_GETTIME_TIMEVAL(&tv);
			SCTP_INP_WLOCK(inp);
			inp->sctp_ep.time_of_secret_change = tv.tv_sec;
			inp->sctp_ep.last_secret_number =
			    inp->sctp_ep.current_secret_number;
			inp->sctp_ep.current_secret_number++;
			if (inp->sctp_ep.current_secret_number >=
			    SCTP_HOW_MANY_SECRETS) {
				inp->sctp_ep.current_secret_number = 0;
			}
			secret = (int)inp->sctp_ep.current_secret_number;
			for (i = 0; i < SCTP_NUMBER_OF_SECRETS; i++) {
				inp->sctp_ep.secret_key[secret][i] =
				    sctp_select_initial_TSN(&inp->sctp_ep);
			}
			SCTP_INP_WUNLOCK(inp);
			sctp_timer_start(SCTP_TIMER_TYPE_NEWCOOKIE, inp, stcb, net);
		}
		did_output = 0;
		break;
	case SCTP_TIMER_TYPE_PATHMTURAISE:
		if ((stcb == NULL) || (inp == NULL)) {
			break;
		}
		SCTP_STAT_INCR(sctps_timopathmtu);
		sctp_pathmtu_timer(inp, stcb, net);
		did_output = 0;
		break;
	case SCTP_TIMER_TYPE_SHUTDOWNACK:
		if ((stcb == NULL) || (inp == NULL)) {
			break;
		}
		if (sctp_shutdownack_timer(inp, stcb, net)) {
			/* no need to unlock on tcb its gone */
			goto out_decr;
		}
		SCTP_STAT_INCR(sctps_timoshutdownack);
		stcb->asoc.timoshutdownack++;
#ifdef SCTP_AUDITING_ENABLED
		sctp_auditing(4, inp, stcb, net);
#endif
		sctp_chunk_output(inp, stcb, SCTP_OUTPUT_FROM_SHUT_ACK_TMR, SCTP_SO_NOT_LOCKED);
		break;
	case SCTP_TIMER_TYPE_SHUTDOWNGUARD:
		if ((stcb == NULL) || (inp == NULL)) {
			break;
		}
		SCTP_STAT_INCR(sctps_timoshutdownguard);
		sctp_abort_an_association(inp, stcb, NULL, SCTP_SO_NOT_LOCKED);
		/* no need to unlock on tcb its gone */
		goto out_decr;

	case SCTP_TIMER_TYPE_STRRESET:
		if ((stcb == NULL) || (inp == NULL)) {
			break;
		}
		if (sctp_strreset_timer(inp, stcb, net)) {
			/* no need to unlock on tcb its gone */
			goto out_decr;
		}
		SCTP_STAT_INCR(sctps_timostrmrst);
		sctp_chunk_output(inp, stcb, SCTP_OUTPUT_FROM_STRRST_TMR, SCTP_SO_NOT_LOCKED);
		break;
	case SCTP_TIMER_TYPE_ASCONF:
		if ((stcb == NULL) || (inp == NULL)) {
			break;
		}
		if (sctp_asconf_timer(inp, stcb, net)) {
			/* no need to unlock on tcb its gone */
			goto out_decr;
		}
		SCTP_STAT_INCR(sctps_timoasconf);
#ifdef SCTP_AUDITING_ENABLED
		sctp_auditing(4, inp, stcb, net);
#endif
		sctp_chunk_output(inp, stcb, SCTP_OUTPUT_FROM_ASCONF_TMR, SCTP_SO_NOT_LOCKED);
		break;
	case SCTP_TIMER_TYPE_PRIM_DELETED:
		if ((stcb == NULL) || (inp == NULL)) {
			break;
		}
		sctp_delete_prim_timer(inp, stcb, net);
		SCTP_STAT_INCR(sctps_timodelprim);
		break;

	case SCTP_TIMER_TYPE_AUTOCLOSE:
		if ((stcb == NULL) || (inp == NULL)) {
			break;
		}
		SCTP_STAT_INCR(sctps_timoautoclose);
		sctp_autoclose_timer(inp, stcb, net);
		sctp_chunk_output(inp, stcb, SCTP_OUTPUT_FROM_AUTOCLOSE_TMR, SCTP_SO_NOT_LOCKED);
		did_output = 0;
		break;
	case SCTP_TIMER_TYPE_ASOCKILL:
		if ((stcb == NULL) || (inp == NULL)) {
			break;
		}
		SCTP_STAT_INCR(sctps_timoassockill);
		/* Can we free it yet? */
		SCTP_INP_DECR_REF(inp);
		sctp_timer_stop(SCTP_TIMER_TYPE_ASOCKILL, inp, stcb, NULL, SCTP_FROM_SCTPUTIL + SCTP_LOC_1);
#if defined (__APPLE__) || defined(SCTP_SO_LOCK_TESTING)
		so = SCTP_INP_SO(inp);
		atomic_add_int(&stcb->asoc.refcnt, 1);
		SCTP_TCB_UNLOCK(stcb);
		SCTP_SOCKET_LOCK(so, 1);
		SCTP_TCB_LOCK(stcb);
		atomic_subtract_int(&stcb->asoc.refcnt, 1);
#endif
		(void)sctp_free_assoc(inp, stcb, SCTP_NORMAL_PROC, SCTP_FROM_SCTPUTIL + SCTP_LOC_2);
#if defined (__APPLE__) || defined(SCTP_SO_LOCK_TESTING)
		SCTP_SOCKET_UNLOCK(so, 1);
#endif
		/*
		 * free asoc, always unlocks (or destroy's) so prevent
		 * duplicate unlock or unlock of a free mtx :-0
		 */
		stcb = NULL;
		goto out_no_decr;
	case SCTP_TIMER_TYPE_INPKILL:
		SCTP_STAT_INCR(sctps_timoinpkill);
		if (inp == NULL) {
			break;
		}
		/*
		 * special case, take away our increment since WE are the
		 * killer
		 */
		SCTP_INP_DECR_REF(inp);
		sctp_timer_stop(SCTP_TIMER_TYPE_INPKILL, inp, NULL, NULL, SCTP_FROM_SCTPUTIL + SCTP_LOC_3);
		sctp_inpcb_free(inp, SCTP_FREE_SHOULD_USE_ABORT,
		    SCTP_CALLED_FROM_INPKILL_TIMER);
		inp = NULL;
		goto out_no_decr;
	default:
		SCTPDBG(SCTP_DEBUG_TIMER1, "sctp_timeout_handler:unknown timer %d\n",
		    tmr->type);
		break;
	}
#ifdef SCTP_AUDITING_ENABLED
	sctp_audit_log(0xF1, (uint8_t) tmr->type);
	if (inp)
		sctp_auditing(5, inp, stcb, net);
#endif
	if ((did_output) && stcb) {
		/*
		 * Now we need to clean up the control chunk chain if an
		 * ECNE is on it. It must be marked as UNSENT again so next
		 * call will continue to send it until such time that we get
		 * a CWR, to remove it. It is, however, less likely that we
		 * will find a ecn echo on the chain though.
		 */
		sctp_fix_ecn_echo(&stcb->asoc);
	}
get_out:
	if (stcb) {
		SCTP_TCB_UNLOCK(stcb);
	}
out_decr:
	if (inp) {
		SCTP_INP_DECR_REF(inp);
	}
out_no_decr:
	SCTPDBG(SCTP_DEBUG_TIMER1, "Timer now complete (type %d)\n",
	    type);
	CURVNET_RESTORE();
}

void
sctp_timer_start(int t_type, struct sctp_inpcb *inp, struct sctp_tcb *stcb,
    struct sctp_nets *net)
{
	uint32_t to_ticks;
	struct sctp_timer *tmr;

	if ((t_type != SCTP_TIMER_TYPE_ADDR_WQ) && (inp == NULL))
		return;

	tmr = NULL;
	if (stcb) {
		SCTP_TCB_LOCK_ASSERT(stcb);
	}
	switch (t_type) {
	case SCTP_TIMER_TYPE_ZERO_COPY:
		tmr = &inp->sctp_ep.zero_copy_timer;
		to_ticks = SCTP_ZERO_COPY_TICK_DELAY;
		break;
	case SCTP_TIMER_TYPE_ZCOPY_SENDQ:
		tmr = &inp->sctp_ep.zero_copy_sendq_timer;
		to_ticks = SCTP_ZERO_COPY_SENDQ_TICK_DELAY;
		break;
	case SCTP_TIMER_TYPE_ADDR_WQ:
		/* Only 1 tick away :-) */
		tmr = &SCTP_BASE_INFO(addr_wq_timer);
		to_ticks = SCTP_ADDRESS_TICK_DELAY;
		break;
	case SCTP_TIMER_TYPE_SEND:
		/* Here we use the RTO timer */
		{
			int rto_val;

			if ((stcb == NULL) || (net == NULL)) {
				return;
			}
			tmr = &net->rxt_timer;
			if (net->RTO == 0) {
				rto_val = stcb->asoc.initial_rto;
			} else {
				rto_val = net->RTO;
			}
			to_ticks = MSEC_TO_TICKS(rto_val);
		}
		break;
	case SCTP_TIMER_TYPE_INIT:
		/*
		 * Here we use the INIT timer default usually about 1
		 * minute.
		 */
		if ((stcb == NULL) || (net == NULL)) {
			return;
		}
		tmr = &net->rxt_timer;
		if (net->RTO == 0) {
			to_ticks = MSEC_TO_TICKS(stcb->asoc.initial_rto);
		} else {
			to_ticks = MSEC_TO_TICKS(net->RTO);
		}
		break;
	case SCTP_TIMER_TYPE_RECV:
		/*
		 * Here we use the Delayed-Ack timer value from the inp
		 * ususually about 200ms.
		 */
		if (stcb == NULL) {
			return;
		}
		tmr = &stcb->asoc.dack_timer;
		to_ticks = MSEC_TO_TICKS(stcb->asoc.delayed_ack);
		break;
	case SCTP_TIMER_TYPE_SHUTDOWN:
		/* Here we use the RTO of the destination. */
		if ((stcb == NULL) || (net == NULL)) {
			return;
		}
		if (net->RTO == 0) {
			to_ticks = MSEC_TO_TICKS(stcb->asoc.initial_rto);
		} else {
			to_ticks = MSEC_TO_TICKS(net->RTO);
		}
		tmr = &net->rxt_timer;
		break;
	case SCTP_TIMER_TYPE_HEARTBEAT:
		/*
		 * the net is used here so that we can add in the RTO. Even
		 * though we use a different timer. We also add the HB timer
		 * PLUS a random jitter.
		 */
		if ((inp == NULL) || (stcb == NULL) || (net == NULL)) {
			return;
		} else {
			uint32_t rndval;
			uint32_t jitter;

			if ((net->dest_state & SCTP_ADDR_NOHB) &&
			    !(net->dest_state & SCTP_ADDR_UNCONFIRMED)) {
				return;
			}
			if (net->RTO == 0) {
				to_ticks = stcb->asoc.initial_rto;
			} else {
				to_ticks = net->RTO;
			}
			rndval = sctp_select_initial_TSN(&inp->sctp_ep);
			jitter = rndval % to_ticks;
			if (jitter >= (to_ticks >> 1)) {
				to_ticks = to_ticks + (jitter - (to_ticks >> 1));
			} else {
				to_ticks = to_ticks - jitter;
			}
			if (!(net->dest_state & SCTP_ADDR_UNCONFIRMED) &&
			    !(net->dest_state & SCTP_ADDR_PF)) {
				to_ticks += net->heart_beat_delay;
			}
			/*
			 * Now we must convert the to_ticks that are now in
			 * ms to ticks.
			 */
			to_ticks = MSEC_TO_TICKS(to_ticks);
			tmr = &net->hb_timer;
		}
		break;
	case SCTP_TIMER_TYPE_COOKIE:
		/*
		 * Here we can use the RTO timer from the network since one
		 * RTT was compelete. If a retran happened then we will be
		 * using the RTO initial value.
		 */
		if ((stcb == NULL) || (net == NULL)) {
			return;
		}
		if (net->RTO == 0) {
			to_ticks = MSEC_TO_TICKS(stcb->asoc.initial_rto);
		} else {
			to_ticks = MSEC_TO_TICKS(net->RTO);
		}
		tmr = &net->rxt_timer;
		break;
	case SCTP_TIMER_TYPE_NEWCOOKIE:
		/*
		 * nothing needed but the endpoint here ususually about 60
		 * minutes.
		 */
		if (inp == NULL) {
			return;
		}
		tmr = &inp->sctp_ep.signature_change;
		to_ticks = inp->sctp_ep.sctp_timeoutticks[SCTP_TIMER_SIGNATURE];
		break;
	case SCTP_TIMER_TYPE_ASOCKILL:
		if (stcb == NULL) {
			return;
		}
		tmr = &stcb->asoc.strreset_timer;
		to_ticks = MSEC_TO_TICKS(SCTP_ASOC_KILL_TIMEOUT);
		break;
	case SCTP_TIMER_TYPE_INPKILL:
		/*
		 * The inp is setup to die. We re-use the signature_chage
		 * timer since that has stopped and we are in the GONE
		 * state.
		 */
		if (inp == NULL) {
			return;
		}
		tmr = &inp->sctp_ep.signature_change;
		to_ticks = MSEC_TO_TICKS(SCTP_INP_KILL_TIMEOUT);
		break;
	case SCTP_TIMER_TYPE_PATHMTURAISE:
		/*
		 * Here we use the value found in the EP for PMTU ususually
		 * about 10 minutes.
		 */
		if ((stcb == NULL) || (inp == NULL)) {
			return;
		}
		if (net == NULL) {
			return;
		}
		if (net->dest_state & SCTP_ADDR_NO_PMTUD) {
			return;
		}
		to_ticks = inp->sctp_ep.sctp_timeoutticks[SCTP_TIMER_PMTU];
		tmr = &net->pmtu_timer;
		break;
	case SCTP_TIMER_TYPE_SHUTDOWNACK:
		/* Here we use the RTO of the destination */
		if ((stcb == NULL) || (net == NULL)) {
			return;
		}
		if (net->RTO == 0) {
			to_ticks = MSEC_TO_TICKS(stcb->asoc.initial_rto);
		} else {
			to_ticks = MSEC_TO_TICKS(net->RTO);
		}
		tmr = &net->rxt_timer;
		break;
	case SCTP_TIMER_TYPE_SHUTDOWNGUARD:
		/*
		 * Here we use the endpoints shutdown guard timer usually
		 * about 3 minutes.
		 */
		if ((inp == NULL) || (stcb == NULL)) {
			return;
		}
		to_ticks = inp->sctp_ep.sctp_timeoutticks[SCTP_TIMER_MAXSHUTDOWN];
		tmr = &stcb->asoc.shut_guard_timer;
		break;
	case SCTP_TIMER_TYPE_STRRESET:
		/*
		 * Here the timer comes from the stcb but its value is from
		 * the net's RTO.
		 */
		if ((stcb == NULL) || (net == NULL)) {
			return;
		}
		if (net->RTO == 0) {
			to_ticks = MSEC_TO_TICKS(stcb->asoc.initial_rto);
		} else {
			to_ticks = MSEC_TO_TICKS(net->RTO);
		}
		tmr = &stcb->asoc.strreset_timer;
		break;
	case SCTP_TIMER_TYPE_ASCONF:
		/*
		 * Here the timer comes from the stcb but its value is from
		 * the net's RTO.
		 */
		if ((stcb == NULL) || (net == NULL)) {
			return;
		}
		if (net->RTO == 0) {
			to_ticks = MSEC_TO_TICKS(stcb->asoc.initial_rto);
		} else {
			to_ticks = MSEC_TO_TICKS(net->RTO);
		}
		tmr = &stcb->asoc.asconf_timer;
		break;
	case SCTP_TIMER_TYPE_PRIM_DELETED:
		if ((stcb == NULL) || (net != NULL)) {
			return;
		}
		to_ticks = MSEC_TO_TICKS(stcb->asoc.initial_rto);
		tmr = &stcb->asoc.delete_prim_timer;
		break;
	case SCTP_TIMER_TYPE_AUTOCLOSE:
		if (stcb == NULL) {
			return;
		}
		if (stcb->asoc.sctp_autoclose_ticks == 0) {
			/*
			 * Really an error since stcb is NOT set to
			 * autoclose
			 */
			return;
		}
		to_ticks = stcb->asoc.sctp_autoclose_ticks;
		tmr = &stcb->asoc.autoclose_timer;
		break;
	default:
		SCTPDBG(SCTP_DEBUG_TIMER1, "%s: Unknown timer type %d\n",
		    __FUNCTION__, t_type);
		return;
		break;
	}
	if ((to_ticks <= 0) || (tmr == NULL)) {
		SCTPDBG(SCTP_DEBUG_TIMER1, "%s: %d:software error to_ticks:%d tmr:%p not set ??\n",
		    __FUNCTION__, t_type, to_ticks, (void *)tmr);
		return;
	}
	if (SCTP_OS_TIMER_PENDING(&tmr->timer)) {
		/*
		 * we do NOT allow you to have it already running. if it is
		 * we leave the current one up unchanged
		 */
		return;
	}
	/* At this point we can proceed */
	if (t_type == SCTP_TIMER_TYPE_SEND) {
		stcb->asoc.num_send_timers_up++;
	}
	tmr->stopped_from = 0;
	tmr->type = t_type;
	tmr->ep = (void *)inp;
	tmr->tcb = (void *)stcb;
	tmr->net = (void *)net;
	tmr->self = (void *)tmr;
	tmr->vnet = (void *)curvnet;
	tmr->ticks = sctp_get_tick_count();
	(void)SCTP_OS_TIMER_START(&tmr->timer, to_ticks, sctp_timeout_handler, tmr);
	return;
}

void
sctp_timer_stop(int t_type, struct sctp_inpcb *inp, struct sctp_tcb *stcb,
    struct sctp_nets *net, uint32_t from)
{
	struct sctp_timer *tmr;

	if ((t_type != SCTP_TIMER_TYPE_ADDR_WQ) &&
	    (inp == NULL))
		return;

	tmr = NULL;
	if (stcb) {
		SCTP_TCB_LOCK_ASSERT(stcb);
	}
	switch (t_type) {
	case SCTP_TIMER_TYPE_ZERO_COPY:
		tmr = &inp->sctp_ep.zero_copy_timer;
		break;
	case SCTP_TIMER_TYPE_ZCOPY_SENDQ:
		tmr = &inp->sctp_ep.zero_copy_sendq_timer;
		break;
	case SCTP_TIMER_TYPE_ADDR_WQ:
		tmr = &SCTP_BASE_INFO(addr_wq_timer);
		break;
	case SCTP_TIMER_TYPE_SEND:
		if ((stcb == NULL) || (net == NULL)) {
			return;
		}
		tmr = &net->rxt_timer;
		break;
	case SCTP_TIMER_TYPE_INIT:
		if ((stcb == NULL) || (net == NULL)) {
			return;
		}
		tmr = &net->rxt_timer;
		break;
	case SCTP_TIMER_TYPE_RECV:
		if (stcb == NULL) {
			return;
		}
		tmr = &stcb->asoc.dack_timer;
		break;
	case SCTP_TIMER_TYPE_SHUTDOWN:
		if ((stcb == NULL) || (net == NULL)) {
			return;
		}
		tmr = &net->rxt_timer;
		break;
	case SCTP_TIMER_TYPE_HEARTBEAT:
		if ((stcb == NULL) || (net == NULL)) {
			return;
		}
		tmr = &net->hb_timer;
		break;
	case SCTP_TIMER_TYPE_COOKIE:
		if ((stcb == NULL) || (net == NULL)) {
			return;
		}
		tmr = &net->rxt_timer;
		break;
	case SCTP_TIMER_TYPE_NEWCOOKIE:
		/* nothing needed but the endpoint here */
		tmr = &inp->sctp_ep.signature_change;
		/*
		 * We re-use the newcookie timer for the INP kill timer. We
		 * must assure that we do not kill it by accident.
		 */
		break;
	case SCTP_TIMER_TYPE_ASOCKILL:
		/*
		 * Stop the asoc kill timer.
		 */
		if (stcb == NULL) {
			return;
		}
		tmr = &stcb->asoc.strreset_timer;
		break;

	case SCTP_TIMER_TYPE_INPKILL:
		/*
		 * The inp is setup to die. We re-use the signature_chage
		 * timer since that has stopped and we are in the GONE
		 * state.
		 */
		tmr = &inp->sctp_ep.signature_change;
		break;
	case SCTP_TIMER_TYPE_PATHMTURAISE:
		if ((stcb == NULL) || (net == NULL)) {
			return;
		}
		tmr = &net->pmtu_timer;
		break;
	case SCTP_TIMER_TYPE_SHUTDOWNACK:
		if ((stcb == NULL) || (net == NULL)) {
			return;
		}
		tmr = &net->rxt_timer;
		break;
	case SCTP_TIMER_TYPE_SHUTDOWNGUARD:
		if (stcb == NULL) {
			return;
		}
		tmr = &stcb->asoc.shut_guard_timer;
		break;
	case SCTP_TIMER_TYPE_STRRESET:
		if (stcb == NULL) {
			return;
		}
		tmr = &stcb->asoc.strreset_timer;
		break;
	case SCTP_TIMER_TYPE_ASCONF:
		if (stcb == NULL) {
			return;
		}
		tmr = &stcb->asoc.asconf_timer;
		break;
	case SCTP_TIMER_TYPE_PRIM_DELETED:
		if (stcb == NULL) {
			return;
		}
		tmr = &stcb->asoc.delete_prim_timer;
		break;
	case SCTP_TIMER_TYPE_AUTOCLOSE:
		if (stcb == NULL) {
			return;
		}
		tmr = &stcb->asoc.autoclose_timer;
		break;
	default:
		SCTPDBG(SCTP_DEBUG_TIMER1, "%s: Unknown timer type %d\n",
		    __FUNCTION__, t_type);
		break;
	}
	if (tmr == NULL) {
		return;
	}
	if ((tmr->type != t_type) && tmr->type) {
		/*
		 * Ok we have a timer that is under joint use. Cookie timer
		 * per chance with the SEND timer. We therefore are NOT
		 * running the timer that the caller wants stopped.  So just
		 * return.
		 */
		return;
	}
	if ((t_type == SCTP_TIMER_TYPE_SEND) && (stcb != NULL)) {
		stcb->asoc.num_send_timers_up--;
		if (stcb->asoc.num_send_timers_up < 0) {
			stcb->asoc.num_send_timers_up = 0;
		}
	}
	tmr->self = NULL;
	tmr->stopped_from = from;
	(void)SCTP_OS_TIMER_STOP(&tmr->timer);
	return;
}

uint32_t
sctp_calculate_len(struct mbuf *m)
{
	uint32_t tlen = 0;
	struct mbuf *at;

	at = m;
	while (at) {
		tlen += SCTP_BUF_LEN(at);
		at = SCTP_BUF_NEXT(at);
	}
	return (tlen);
}

void
sctp_mtu_size_reset(struct sctp_inpcb *inp,
    struct sctp_association *asoc, uint32_t mtu)
{
	/*
	 * Reset the P-MTU size on this association, this involves changing
	 * the asoc MTU, going through ANY chunk+overhead larger than mtu to
	 * allow the DF flag to be cleared.
	 */
	struct sctp_tmit_chunk *chk;
	unsigned int eff_mtu, ovh;

	asoc->smallest_mtu = mtu;
	if (inp->sctp_flags & SCTP_PCB_FLAGS_BOUND_V6) {
		ovh = SCTP_MIN_OVERHEAD;
	} else {
		ovh = SCTP_MIN_V4_OVERHEAD;
	}
	eff_mtu = mtu - ovh;
	TAILQ_FOREACH(chk, &asoc->send_queue, sctp_next) {
		if (chk->send_size > eff_mtu) {
			chk->flags |= CHUNK_FLAGS_FRAGMENT_OK;
		}
	}
	TAILQ_FOREACH(chk, &asoc->sent_queue, sctp_next) {
		if (chk->send_size > eff_mtu) {
			chk->flags |= CHUNK_FLAGS_FRAGMENT_OK;
		}
	}
}


/*
 * given an association and starting time of the current RTT period return
 * RTO in number of msecs net should point to the current network
 */

uint32_t
sctp_calculate_rto(struct sctp_tcb *stcb,
    struct sctp_association *asoc,
    struct sctp_nets *net,
    struct timeval *told,
    int safe, int rtt_from_sack)
{
	/*-
	 * given an association and the starting time of the current RTT
	 * period (in value1/value2) return RTO in number of msecs.
	 */
	int32_t rtt;		/* RTT in ms */
	uint32_t new_rto;
	int first_measure = 0;
	struct timeval now, then, *old;

	/* Copy it out for sparc64 */
	if (safe == sctp_align_unsafe_makecopy) {
		old = &then;
		memcpy(&then, told, sizeof(struct timeval));
	} else if (safe == sctp_align_safe_nocopy) {
		old = told;
	} else {
		/* error */
		SCTP_PRINTF("Huh, bad rto calc call\n");
		return (0);
	}
	/************************/
	/* 1. calculate new RTT */
	/************************/
	/* get the current time */
	if (stcb->asoc.use_precise_time) {
		(void)SCTP_GETPTIME_TIMEVAL(&now);
	} else {
		(void)SCTP_GETTIME_TIMEVAL(&now);
	}
	timevalsub(&now, old);
	/* store the current RTT in us */
	net->rtt = (uint64_t) 1000000 *(uint64_t) now.tv_sec +
	        (uint64_t) now.tv_usec;

	/* computer rtt in ms */
	rtt = net->rtt / 1000;
	if ((asoc->cc_functions.sctp_rtt_calculated) && (rtt_from_sack == SCTP_RTT_FROM_DATA)) {
		/*
		 * Tell the CC module that a new update has just occurred
		 * from a sack
		 */
		(*asoc->cc_functions.sctp_rtt_calculated) (stcb, net, &now);
	}
	/*
	 * Do we need to determine the lan? We do this only on sacks i.e.
	 * RTT being determined from data not non-data (HB/INIT->INITACK).
	 */
	if ((rtt_from_sack == SCTP_RTT_FROM_DATA) &&
	    (net->lan_type == SCTP_LAN_UNKNOWN)) {
		if (net->rtt > SCTP_LOCAL_LAN_RTT) {
			net->lan_type = SCTP_LAN_INTERNET;
		} else {
			net->lan_type = SCTP_LAN_LOCAL;
		}
	}
	/***************************/
	/* 2. update RTTVAR & SRTT */
	/***************************/
	/*-
	 * Compute the scaled average lastsa and the
	 * scaled variance lastsv as described in van Jacobson
	 * Paper "Congestion Avoidance and Control", Annex A.
	 *
	 * (net->lastsa >> SCTP_RTT_SHIFT) is the srtt
	 * (net->lastsa >> SCTP_RTT_VAR_SHIFT) is the rttvar
	 */
	if (net->RTO_measured) {
		rtt -= (net->lastsa >> SCTP_RTT_SHIFT);
		net->lastsa += rtt;
		if (rtt < 0) {
			rtt = -rtt;
		}
		rtt -= (net->lastsv >> SCTP_RTT_VAR_SHIFT);
		net->lastsv += rtt;
		if (SCTP_BASE_SYSCTL(sctp_logging_level) & SCTP_RTTVAR_LOGGING_ENABLE) {
			rto_logging(net, SCTP_LOG_RTTVAR);
		}
	} else {
		/* First RTO measurment */
		net->RTO_measured = 1;
		first_measure = 1;
		net->lastsa = rtt << SCTP_RTT_SHIFT;
		net->lastsv = (rtt / 2) << SCTP_RTT_VAR_SHIFT;
		if (SCTP_BASE_SYSCTL(sctp_logging_level) & SCTP_RTTVAR_LOGGING_ENABLE) {
			rto_logging(net, SCTP_LOG_INITIAL_RTT);
		}
	}
	if (net->lastsv == 0) {
		net->lastsv = SCTP_CLOCK_GRANULARITY;
	}
	new_rto = (net->lastsa >> SCTP_RTT_SHIFT) + net->lastsv;
	if ((new_rto > SCTP_SAT_NETWORK_MIN) &&
	    (stcb->asoc.sat_network_lockout == 0)) {
		stcb->asoc.sat_network = 1;
	} else if ((!first_measure) && stcb->asoc.sat_network) {
		stcb->asoc.sat_network = 0;
		stcb->asoc.sat_network_lockout = 1;
	}
	/* bound it, per C6/C7 in Section 5.3.1 */
	if (new_rto < stcb->asoc.minrto) {
		new_rto = stcb->asoc.minrto;
	}
	if (new_rto > stcb->asoc.maxrto) {
		new_rto = stcb->asoc.maxrto;
	}
	/* we are now returning the RTO */
	return (new_rto);
}

/*
 * return a pointer to a contiguous piece of data from the given mbuf chain
 * starting at 'off' for 'len' bytes.  If the desired piece spans more than
 * one mbuf, a copy is made at 'ptr'. caller must ensure that the buffer size
 * is >= 'len' returns NULL if there there isn't 'len' bytes in the chain.
 */
caddr_t
sctp_m_getptr(struct mbuf *m, int off, int len, uint8_t * in_ptr)
{
	uint32_t count;
	uint8_t *ptr;

	ptr = in_ptr;
	if ((off < 0) || (len <= 0))
		return (NULL);

	/* find the desired start location */
	while ((m != NULL) && (off > 0)) {
		if (off < SCTP_BUF_LEN(m))
			break;
		off -= SCTP_BUF_LEN(m);
		m = SCTP_BUF_NEXT(m);
	}
	if (m == NULL)
		return (NULL);

	/* is the current mbuf large enough (eg. contiguous)? */
	if ((SCTP_BUF_LEN(m) - off) >= len) {
		return (mtod(m, caddr_t)+off);
	} else {
		/* else, it spans more than one mbuf, so save a temp copy... */
		while ((m != NULL) && (len > 0)) {
			count = min(SCTP_BUF_LEN(m) - off, len);
			bcopy(mtod(m, caddr_t)+off, ptr, count);
			len -= count;
			ptr += count;
			off = 0;
			m = SCTP_BUF_NEXT(m);
		}
		if ((m == NULL) && (len > 0))
			return (NULL);
		else
			return ((caddr_t)in_ptr);
	}
}



struct sctp_paramhdr *
sctp_get_next_param(struct mbuf *m,
    int offset,
    struct sctp_paramhdr *pull,
    int pull_limit)
{
	/* This just provides a typed signature to Peter's Pull routine */
	return ((struct sctp_paramhdr *)sctp_m_getptr(m, offset, pull_limit,
	    (uint8_t *) pull));
}


int
sctp_add_pad_tombuf(struct mbuf *m, int padlen)
{
	/*
	 * add padlen bytes of 0 filled padding to the end of the mbuf. If
	 * padlen is > 3 this routine will fail.
	 */
	uint8_t *dp;
	int i;

	if (padlen > 3) {
		SCTP_LTRACE_ERR_RET_PKT(m, NULL, NULL, NULL, SCTP_FROM_SCTPUTIL, ENOBUFS);
		return (ENOBUFS);
	}
	if (padlen <= M_TRAILINGSPACE(m)) {
		/*
		 * The easy way. We hope the majority of the time we hit
		 * here :)
		 */
		dp = (uint8_t *) (mtod(m, caddr_t)+SCTP_BUF_LEN(m));
		SCTP_BUF_LEN(m) += padlen;
	} else {
		/* Hard way we must grow the mbuf */
		struct mbuf *tmp;

		tmp = sctp_get_mbuf_for_msg(padlen, 0, M_DONTWAIT, 1, MT_DATA);
		if (tmp == NULL) {
			/* Out of space GAK! we are in big trouble. */
			SCTP_LTRACE_ERR_RET_PKT(m, NULL, NULL, NULL, SCTP_FROM_SCTPUTIL, ENOBUFS);
			return (ENOBUFS);
		}
		/* setup and insert in middle */
		SCTP_BUF_LEN(tmp) = padlen;
		SCTP_BUF_NEXT(tmp) = NULL;
		SCTP_BUF_NEXT(m) = tmp;
		dp = mtod(tmp, uint8_t *);
	}
	/* zero out the pad */
	for (i = 0; i < padlen; i++) {
		*dp = 0;
		dp++;
	}
	return (0);
}

int
sctp_pad_lastmbuf(struct mbuf *m, int padval, struct mbuf *last_mbuf)
{
	/* find the last mbuf in chain and pad it */
	struct mbuf *m_at;

	m_at = m;
	if (last_mbuf) {
		return (sctp_add_pad_tombuf(last_mbuf, padval));
	} else {
		while (m_at) {
			if (SCTP_BUF_NEXT(m_at) == NULL) {
				return (sctp_add_pad_tombuf(m_at, padval));
			}
			m_at = SCTP_BUF_NEXT(m_at);
		}
	}
	SCTP_LTRACE_ERR_RET_PKT(m, NULL, NULL, NULL, SCTP_FROM_SCTPUTIL, EFAULT);
	return (EFAULT);
}

static void
sctp_notify_assoc_change(uint16_t state, struct sctp_tcb *stcb,
    uint16_t error, struct sctp_abort_chunk *abort, uint8_t from_peer, int so_locked
#if !defined(__APPLE__) && !defined(SCTP_SO_LOCK_TESTING)
    SCTP_UNUSED
#endif
)
{
	struct mbuf *m_notify;
	struct sctp_assoc_change *sac;
	struct sctp_queued_to_read *control;
	size_t notif_len, abort_len;
	unsigned int i;

#if defined (__APPLE__) || defined(SCTP_SO_LOCK_TESTING)
	struct socket *so;

#endif

	if (sctp_stcb_is_feature_on(stcb->sctp_ep, stcb, SCTP_PCB_FLAGS_RECVASSOCEVNT)) {
		notif_len = sizeof(struct sctp_assoc_change);
		if (abort != NULL) {
			abort_len = htons(abort->ch.chunk_length);
		} else {
			abort_len = 0;
		}
		if ((state == SCTP_COMM_UP) || (state == SCTP_RESTART)) {
			notif_len += SCTP_ASSOC_SUPPORTS_MAX;
		} else if ((state == SCTP_COMM_LOST) || (state == SCTP_CANT_STR_ASSOC)) {
			notif_len += abort_len;
		}
		m_notify = sctp_get_mbuf_for_msg(notif_len, 0, M_DONTWAIT, 1, MT_DATA);
		if (m_notify == NULL) {
			/* Retry with smaller value. */
			notif_len = sizeof(struct sctp_assoc_change);
			m_notify = sctp_get_mbuf_for_msg(notif_len, 0, M_DONTWAIT, 1, MT_DATA);
			if (m_notify == NULL) {
				goto set_error;
			}
		}
		SCTP_BUF_NEXT(m_notify) = NULL;
		sac = mtod(m_notify, struct sctp_assoc_change *);
		sac->sac_type = SCTP_ASSOC_CHANGE;
		sac->sac_flags = 0;
		sac->sac_length = sizeof(struct sctp_assoc_change);
		sac->sac_state = state;
		sac->sac_error = error;
		/* XXX verify these stream counts */
		sac->sac_outbound_streams = stcb->asoc.streamoutcnt;
		sac->sac_inbound_streams = stcb->asoc.streamincnt;
		sac->sac_assoc_id = sctp_get_associd(stcb);
		if (notif_len > sizeof(struct sctp_assoc_change)) {
			if ((state == SCTP_COMM_UP) || (state == SCTP_RESTART)) {
				i = 0;
				if (stcb->asoc.peer_supports_prsctp) {
					sac->sac_info[i++] = SCTP_ASSOC_SUPPORTS_PR;
				}
				if (stcb->asoc.peer_supports_auth) {
					sac->sac_info[i++] = SCTP_ASSOC_SUPPORTS_AUTH;
				}
				if (stcb->asoc.peer_supports_asconf) {
					sac->sac_info[i++] = SCTP_ASSOC_SUPPORTS_ASCONF;
				}
				sac->sac_info[i++] = SCTP_ASSOC_SUPPORTS_MULTIBUF;
				if (stcb->asoc.peer_supports_strreset) {
					sac->sac_info[i++] = SCTP_ASSOC_SUPPORTS_RE_CONFIG;
				}
				sac->sac_length += i;
			} else if ((state == SCTP_COMM_LOST) || (state == SCTP_CANT_STR_ASSOC)) {
				memcpy(sac->sac_info, abort, abort_len);
				sac->sac_length += abort_len;
			}
		}
		SCTP_BUF_LEN(m_notify) = sac->sac_length;
		control = sctp_build_readq_entry(stcb, stcb->asoc.primary_destination,
		    0, 0, stcb->asoc.context, 0, 0, 0,
		    m_notify);
		if (control != NULL) {
			control->length = SCTP_BUF_LEN(m_notify);
			/* not that we need this */
			control->tail_mbuf = m_notify;
			control->spec_flags = M_NOTIFICATION;
			sctp_add_to_readq(stcb->sctp_ep, stcb,
			    control,
			    &stcb->sctp_socket->so_rcv, 1, SCTP_READ_LOCK_NOT_HELD,
			    so_locked);
		} else {
			sctp_m_freem(m_notify);
		}
	}
	/*
	 * For 1-to-1 style sockets, we send up and error when an ABORT
	 * comes in.
	 */
set_error:
	if (((stcb->sctp_ep->sctp_flags & SCTP_PCB_FLAGS_TCPTYPE) ||
	    (stcb->sctp_ep->sctp_flags & SCTP_PCB_FLAGS_IN_TCPPOOL)) &&
	    ((state == SCTP_COMM_LOST) || (state == SCTP_CANT_STR_ASSOC))) {
		if (from_peer) {
			if (SCTP_GET_STATE(&stcb->asoc) == SCTP_STATE_COOKIE_WAIT) {
				SCTP_LTRACE_ERR_RET(NULL, stcb, NULL, SCTP_FROM_SCTPUTIL, ECONNREFUSED);
				stcb->sctp_socket->so_error = ECONNREFUSED;
			} else {
				SCTP_LTRACE_ERR_RET(NULL, stcb, NULL, SCTP_FROM_SCTPUTIL, ECONNRESET);
				stcb->sctp_socket->so_error = ECONNRESET;
			}
		} else {
			SCTP_LTRACE_ERR_RET(NULL, stcb, NULL, SCTP_FROM_SCTPUTIL, ECONNABORTED);
			stcb->sctp_socket->so_error = ECONNABORTED;
		}
	}
	/* Wake ANY sleepers */
#if defined (__APPLE__) || defined(SCTP_SO_LOCK_TESTING)
	so = SCTP_INP_SO(stcb->sctp_ep);
	if (!so_locked) {
		atomic_add_int(&stcb->asoc.refcnt, 1);
		SCTP_TCB_UNLOCK(stcb);
		SCTP_SOCKET_LOCK(so, 1);
		SCTP_TCB_LOCK(stcb);
		atomic_subtract_int(&stcb->asoc.refcnt, 1);
		if (stcb->asoc.state & SCTP_STATE_CLOSED_SOCKET) {
			SCTP_SOCKET_UNLOCK(so, 1);
			return;
		}
	}
#endif
	if (((stcb->sctp_ep->sctp_flags & SCTP_PCB_FLAGS_TCPTYPE) ||
	    (stcb->sctp_ep->sctp_flags & SCTP_PCB_FLAGS_IN_TCPPOOL)) &&
	    ((state == SCTP_COMM_LOST) || (state == SCTP_CANT_STR_ASSOC))) {
		socantrcvmore(stcb->sctp_socket);
	}
	sorwakeup(stcb->sctp_socket);
	sowwakeup(stcb->sctp_socket);
#if defined (__APPLE__) || defined(SCTP_SO_LOCK_TESTING)
	if (!so_locked) {
		SCTP_SOCKET_UNLOCK(so, 1);
	}
#endif
}

static void
sctp_notify_peer_addr_change(struct sctp_tcb *stcb, uint32_t state,
    struct sockaddr *sa, uint32_t error)
{
	struct mbuf *m_notify;
	struct sctp_paddr_change *spc;
	struct sctp_queued_to_read *control;

	if ((stcb == NULL) ||
	    sctp_stcb_is_feature_off(stcb->sctp_ep, stcb, SCTP_PCB_FLAGS_RECVPADDREVNT)) {
		/* event not enabled */
		return;
	}
	m_notify = sctp_get_mbuf_for_msg(sizeof(struct sctp_paddr_change), 0, M_DONTWAIT, 1, MT_DATA);
	if (m_notify == NULL)
		return;
	SCTP_BUF_LEN(m_notify) = 0;
	spc = mtod(m_notify, struct sctp_paddr_change *);
	spc->spc_type = SCTP_PEER_ADDR_CHANGE;
	spc->spc_flags = 0;
	spc->spc_length = sizeof(struct sctp_paddr_change);
	switch (sa->sa_family) {
#ifdef INET
	case AF_INET:
		memcpy(&spc->spc_aaddr, sa, sizeof(struct sockaddr_in));
		break;
#endif
#ifdef INET6
	case AF_INET6:
		{
			struct sockaddr_in6 *sin6;

			memcpy(&spc->spc_aaddr, sa, sizeof(struct sockaddr_in6));

			sin6 = (struct sockaddr_in6 *)&spc->spc_aaddr;
			if (IN6_IS_SCOPE_LINKLOCAL(&sin6->sin6_addr)) {
				if (sin6->sin6_scope_id == 0) {
					/* recover scope_id for user */
					(void)sa6_recoverscope(sin6);
				} else {
					/* clear embedded scope_id for user */
					in6_clearscope(&sin6->sin6_addr);
				}
			}
			break;
		}
#endif
	default:
		/* TSNH */
		break;
	}
	spc->spc_state = state;
	spc->spc_error = error;
	spc->spc_assoc_id = sctp_get_associd(stcb);

	SCTP_BUF_LEN(m_notify) = sizeof(struct sctp_paddr_change);
	SCTP_BUF_NEXT(m_notify) = NULL;

	/* append to socket */
	control = sctp_build_readq_entry(stcb, stcb->asoc.primary_destination,
	    0, 0, stcb->asoc.context, 0, 0, 0,
	    m_notify);
	if (control == NULL) {
		/* no memory */
		sctp_m_freem(m_notify);
		return;
	}
	control->length = SCTP_BUF_LEN(m_notify);
	control->spec_flags = M_NOTIFICATION;
	/* not that we need this */
	control->tail_mbuf = m_notify;
	sctp_add_to_readq(stcb->sctp_ep, stcb,
	    control,
	    &stcb->sctp_socket->so_rcv, 1,
	    SCTP_READ_LOCK_NOT_HELD,
	    SCTP_SO_NOT_LOCKED);
}


static void
sctp_notify_send_failed(struct sctp_tcb *stcb, uint8_t sent, uint32_t error,
    struct sctp_tmit_chunk *chk, int so_locked
#if !defined(__APPLE__) && !defined(SCTP_SO_LOCK_TESTING)
    SCTP_UNUSED
#endif
)
{
	struct mbuf *m_notify;
	struct sctp_send_failed *ssf;
	struct sctp_send_failed_event *ssfe;
	struct sctp_queued_to_read *control;
	int length;

	if ((stcb == NULL) ||
	    (sctp_stcb_is_feature_off(stcb->sctp_ep, stcb, SCTP_PCB_FLAGS_RECVSENDFAILEVNT) &&
	    sctp_stcb_is_feature_off(stcb->sctp_ep, stcb, SCTP_PCB_FLAGS_RECVNSENDFAILEVNT))) {
		/* event not enabled */
		return;
	}
	if (sctp_stcb_is_feature_on(stcb->sctp_ep, stcb, SCTP_PCB_FLAGS_RECVNSENDFAILEVNT)) {
		length = sizeof(struct sctp_send_failed_event);
	} else {
		length = sizeof(struct sctp_send_failed);
	}
	m_notify = sctp_get_mbuf_for_msg(length, 0, M_DONTWAIT, 1, MT_DATA);
	if (m_notify == NULL)
		/* no space left */
		return;
	length += chk->send_size;
	length -= sizeof(struct sctp_data_chunk);
	SCTP_BUF_LEN(m_notify) = 0;
	if (sctp_stcb_is_feature_on(stcb->sctp_ep, stcb, SCTP_PCB_FLAGS_RECVNSENDFAILEVNT)) {
		ssfe = mtod(m_notify, struct sctp_send_failed_event *);
		ssfe->ssfe_type = SCTP_SEND_FAILED_EVENT;
		if (sent) {
			ssfe->ssfe_flags = SCTP_DATA_SENT;
		} else {
			ssfe->ssfe_flags = SCTP_DATA_UNSENT;
		}
		ssfe->ssfe_length = length;
		ssfe->ssfe_error = error;
		/* not exactly what the user sent in, but should be close :) */
		bzero(&ssfe->ssfe_info, sizeof(ssfe->ssfe_info));
		ssfe->ssfe_info.snd_sid = chk->rec.data.stream_number;
		ssfe->ssfe_info.snd_flags = chk->rec.data.rcv_flags;
		ssfe->ssfe_info.snd_ppid = chk->rec.data.payloadtype;
		ssfe->ssfe_info.snd_context = chk->rec.data.context;
		ssfe->ssfe_info.snd_assoc_id = sctp_get_associd(stcb);
		ssfe->ssfe_assoc_id = sctp_get_associd(stcb);
		SCTP_BUF_LEN(m_notify) = sizeof(struct sctp_send_failed_event);
	} else {
		ssf = mtod(m_notify, struct sctp_send_failed *);
		ssf->ssf_type = SCTP_SEND_FAILED;
		if (sent) {
			ssf->ssf_flags = SCTP_DATA_SENT;
		} else {
			ssf->ssf_flags = SCTP_DATA_UNSENT;
		}
		ssf->ssf_length = length;
		ssf->ssf_error = error;
		/* not exactly what the user sent in, but should be close :) */
		bzero(&ssf->ssf_info, sizeof(ssf->ssf_info));
		ssf->ssf_info.sinfo_stream = chk->rec.data.stream_number;
		ssf->ssf_info.sinfo_ssn = chk->rec.data.stream_seq;
		ssf->ssf_info.sinfo_flags = chk->rec.data.rcv_flags;
		ssf->ssf_info.sinfo_ppid = chk->rec.data.payloadtype;
		ssf->ssf_info.sinfo_context = chk->rec.data.context;
		ssf->ssf_info.sinfo_assoc_id = sctp_get_associd(stcb);
		ssf->ssf_assoc_id = sctp_get_associd(stcb);
		SCTP_BUF_LEN(m_notify) = sizeof(struct sctp_send_failed);
	}
	if (chk->data) {
		/*
		 * trim off the sctp chunk header(it should be there)
		 */
		if (chk->send_size >= sizeof(struct sctp_data_chunk)) {
			m_adj(chk->data, sizeof(struct sctp_data_chunk));
			sctp_mbuf_crush(chk->data);
			chk->send_size -= sizeof(struct sctp_data_chunk);
		}
	}
	SCTP_BUF_NEXT(m_notify) = chk->data;
	/* Steal off the mbuf */
	chk->data = NULL;
	/*
	 * For this case, we check the actual socket buffer, since the assoc
	 * is going away we don't want to overfill the socket buffer for a
	 * non-reader
	 */
	if (sctp_sbspace_failedmsgs(&stcb->sctp_socket->so_rcv) < SCTP_BUF_LEN(m_notify)) {
		sctp_m_freem(m_notify);
		return;
	}
	/* append to socket */
	control = sctp_build_readq_entry(stcb, stcb->asoc.primary_destination,
	    0, 0, stcb->asoc.context, 0, 0, 0,
	    m_notify);
	if (control == NULL) {
		/* no memory */
		sctp_m_freem(m_notify);
		return;
	}
	control->spec_flags = M_NOTIFICATION;
	sctp_add_to_readq(stcb->sctp_ep, stcb,
	    control,
	    &stcb->sctp_socket->so_rcv, 1,
	    SCTP_READ_LOCK_NOT_HELD,
	    so_locked);
}


static void
sctp_notify_send_failed2(struct sctp_tcb *stcb, uint32_t error,
    struct sctp_stream_queue_pending *sp, int so_locked
#if !defined(__APPLE__) && !defined(SCTP_SO_LOCK_TESTING)
    SCTP_UNUSED
#endif
)
{
	struct mbuf *m_notify;
	struct sctp_send_failed *ssf;
	struct sctp_send_failed_event *ssfe;
	struct sctp_queued_to_read *control;
	int length;

	if ((stcb == NULL) ||
	    (sctp_stcb_is_feature_off(stcb->sctp_ep, stcb, SCTP_PCB_FLAGS_RECVSENDFAILEVNT) &&
	    sctp_stcb_is_feature_off(stcb->sctp_ep, stcb, SCTP_PCB_FLAGS_RECVNSENDFAILEVNT))) {
		/* event not enabled */
		return;
	}
	if (sctp_stcb_is_feature_on(stcb->sctp_ep, stcb, SCTP_PCB_FLAGS_RECVNSENDFAILEVNT)) {
		length = sizeof(struct sctp_send_failed_event);
	} else {
		length = sizeof(struct sctp_send_failed);
	}
	m_notify = sctp_get_mbuf_for_msg(length, 0, M_DONTWAIT, 1, MT_DATA);
	if (m_notify == NULL) {
		/* no space left */
		return;
	}
	length += sp->length;
	SCTP_BUF_LEN(m_notify) = 0;
	if (sctp_stcb_is_feature_on(stcb->sctp_ep, stcb, SCTP_PCB_FLAGS_RECVNSENDFAILEVNT)) {
		ssfe = mtod(m_notify, struct sctp_send_failed_event *);
		ssfe->ssfe_type = SCTP_SEND_FAILED_EVENT;
		ssfe->ssfe_flags = SCTP_DATA_UNSENT;
		ssfe->ssfe_length = length;
		ssfe->ssfe_error = error;
		/* not exactly what the user sent in, but should be close :) */
		bzero(&ssfe->ssfe_info, sizeof(ssfe->ssfe_info));
		ssfe->ssfe_info.snd_sid = sp->stream;
		if (sp->some_taken) {
			ssfe->ssfe_info.snd_flags = SCTP_DATA_LAST_FRAG;
		} else {
			ssfe->ssfe_info.snd_flags = SCTP_DATA_NOT_FRAG;
		}
		ssfe->ssfe_info.snd_ppid = sp->ppid;
		ssfe->ssfe_info.snd_context = sp->context;
		ssfe->ssfe_info.snd_assoc_id = sctp_get_associd(stcb);
		ssfe->ssfe_assoc_id = sctp_get_associd(stcb);
		SCTP_BUF_LEN(m_notify) = sizeof(struct sctp_send_failed_event);
	} else {
		ssf = mtod(m_notify, struct sctp_send_failed *);
		ssf->ssf_type = SCTP_SEND_FAILED;
		ssf->ssf_flags = SCTP_DATA_UNSENT;
		ssf->ssf_length = length;
		ssf->ssf_error = error;
		/* not exactly what the user sent in, but should be close :) */
		bzero(&ssf->ssf_info, sizeof(ssf->ssf_info));
		ssf->ssf_info.sinfo_stream = sp->stream;
		ssf->ssf_info.sinfo_ssn = sp->strseq;
		if (sp->some_taken) {
			ssf->ssf_info.sinfo_flags = SCTP_DATA_LAST_FRAG;
		} else {
			ssf->ssf_info.sinfo_flags = SCTP_DATA_NOT_FRAG;
		}
		ssf->ssf_info.sinfo_ppid = sp->ppid;
		ssf->ssf_info.sinfo_context = sp->context;
		ssf->ssf_info.sinfo_assoc_id = sctp_get_associd(stcb);
		ssf->ssf_assoc_id = sctp_get_associd(stcb);
		SCTP_BUF_LEN(m_notify) = sizeof(struct sctp_send_failed);
	}
	SCTP_BUF_NEXT(m_notify) = sp->data;

	/* Steal off the mbuf */
	sp->data = NULL;
	/*
	 * For this case, we check the actual socket buffer, since the assoc
	 * is going away we don't want to overfill the socket buffer for a
	 * non-reader
	 */
	if (sctp_sbspace_failedmsgs(&stcb->sctp_socket->so_rcv) < SCTP_BUF_LEN(m_notify)) {
		sctp_m_freem(m_notify);
		return;
	}
	/* append to socket */
	control = sctp_build_readq_entry(stcb, stcb->asoc.primary_destination,
	    0, 0, stcb->asoc.context, 0, 0, 0,
	    m_notify);
	if (control == NULL) {
		/* no memory */
		sctp_m_freem(m_notify);
		return;
	}
	control->spec_flags = M_NOTIFICATION;
	sctp_add_to_readq(stcb->sctp_ep, stcb,
	    control,
	    &stcb->sctp_socket->so_rcv, 1, SCTP_READ_LOCK_NOT_HELD, so_locked);
}



static void
sctp_notify_adaptation_layer(struct sctp_tcb *stcb)
{
	struct mbuf *m_notify;
	struct sctp_adaptation_event *sai;
	struct sctp_queued_to_read *control;

	if ((stcb == NULL) ||
	    sctp_stcb_is_feature_off(stcb->sctp_ep, stcb, SCTP_PCB_FLAGS_ADAPTATIONEVNT)) {
		/* event not enabled */
		return;
	}
	m_notify = sctp_get_mbuf_for_msg(sizeof(struct sctp_adaption_event), 0, M_DONTWAIT, 1, MT_DATA);
	if (m_notify == NULL)
		/* no space left */
		return;
	SCTP_BUF_LEN(m_notify) = 0;
	sai = mtod(m_notify, struct sctp_adaptation_event *);
	sai->sai_type = SCTP_ADAPTATION_INDICATION;
	sai->sai_flags = 0;
	sai->sai_length = sizeof(struct sctp_adaptation_event);
	sai->sai_adaptation_ind = stcb->asoc.peers_adaptation;
	sai->sai_assoc_id = sctp_get_associd(stcb);

	SCTP_BUF_LEN(m_notify) = sizeof(struct sctp_adaptation_event);
	SCTP_BUF_NEXT(m_notify) = NULL;

	/* append to socket */
	control = sctp_build_readq_entry(stcb, stcb->asoc.primary_destination,
	    0, 0, stcb->asoc.context, 0, 0, 0,
	    m_notify);
	if (control == NULL) {
		/* no memory */
		sctp_m_freem(m_notify);
		return;
	}
	control->length = SCTP_BUF_LEN(m_notify);
	control->spec_flags = M_NOTIFICATION;
	/* not that we need this */
	control->tail_mbuf = m_notify;
	sctp_add_to_readq(stcb->sctp_ep, stcb,
	    control,
	    &stcb->sctp_socket->so_rcv, 1, SCTP_READ_LOCK_NOT_HELD, SCTP_SO_NOT_LOCKED);
}

/* This always must be called with the read-queue LOCKED in the INP */
static void
sctp_notify_partial_delivery_indication(struct sctp_tcb *stcb, uint32_t error,
    uint32_t val, int so_locked
#if !defined(__APPLE__) && !defined(SCTP_SO_LOCK_TESTING)
    SCTP_UNUSED
#endif
)
{
	struct mbuf *m_notify;
	struct sctp_pdapi_event *pdapi;
	struct sctp_queued_to_read *control;
	struct sockbuf *sb;

	if ((stcb == NULL) ||
	    sctp_stcb_is_feature_off(stcb->sctp_ep, stcb, SCTP_PCB_FLAGS_PDAPIEVNT)) {
		/* event not enabled */
		return;
	}
	if (stcb->sctp_ep->sctp_flags & SCTP_PCB_FLAGS_SOCKET_CANT_READ) {
		return;
	}
	m_notify = sctp_get_mbuf_for_msg(sizeof(struct sctp_pdapi_event), 0, M_DONTWAIT, 1, MT_DATA);
	if (m_notify == NULL)
		/* no space left */
		return;
	SCTP_BUF_LEN(m_notify) = 0;
	pdapi = mtod(m_notify, struct sctp_pdapi_event *);
	pdapi->pdapi_type = SCTP_PARTIAL_DELIVERY_EVENT;
	pdapi->pdapi_flags = 0;
	pdapi->pdapi_length = sizeof(struct sctp_pdapi_event);
	pdapi->pdapi_indication = error;
	pdapi->pdapi_stream = (val >> 16);
	pdapi->pdapi_seq = (val & 0x0000ffff);
	pdapi->pdapi_assoc_id = sctp_get_associd(stcb);

	SCTP_BUF_LEN(m_notify) = sizeof(struct sctp_pdapi_event);
	SCTP_BUF_NEXT(m_notify) = NULL;
	control = sctp_build_readq_entry(stcb, stcb->asoc.primary_destination,
	    0, 0, stcb->asoc.context, 0, 0, 0,
	    m_notify);
	if (control == NULL) {
		/* no memory */
		sctp_m_freem(m_notify);
		return;
	}
	control->spec_flags = M_NOTIFICATION;
	control->length = SCTP_BUF_LEN(m_notify);
	/* not that we need this */
	control->tail_mbuf = m_notify;
	control->held_length = 0;
	control->length = 0;
	sb = &stcb->sctp_socket->so_rcv;
	if (SCTP_BASE_SYSCTL(sctp_logging_level) & SCTP_SB_LOGGING_ENABLE) {
		sctp_sblog(sb, control->do_not_ref_stcb ? NULL : stcb, SCTP_LOG_SBALLOC, SCTP_BUF_LEN(m_notify));
	}
	sctp_sballoc(stcb, sb, m_notify);
	if (SCTP_BASE_SYSCTL(sctp_logging_level) & SCTP_SB_LOGGING_ENABLE) {
		sctp_sblog(sb, control->do_not_ref_stcb ? NULL : stcb, SCTP_LOG_SBRESULT, 0);
	}
	atomic_add_int(&control->length, SCTP_BUF_LEN(m_notify));
	control->end_added = 1;
	if (stcb->asoc.control_pdapi)
		TAILQ_INSERT_AFTER(&stcb->sctp_ep->read_queue, stcb->asoc.control_pdapi, control, next);
	else {
		/* we really should not see this case */
		TAILQ_INSERT_TAIL(&stcb->sctp_ep->read_queue, control, next);
	}
	if (stcb->sctp_ep && stcb->sctp_socket) {
		/* This should always be the case */
#if defined (__APPLE__) || defined(SCTP_SO_LOCK_TESTING)
		struct socket *so;

		so = SCTP_INP_SO(stcb->sctp_ep);
		if (!so_locked) {
			atomic_add_int(&stcb->asoc.refcnt, 1);
			SCTP_TCB_UNLOCK(stcb);
			SCTP_SOCKET_LOCK(so, 1);
			SCTP_TCB_LOCK(stcb);
			atomic_subtract_int(&stcb->asoc.refcnt, 1);
			if (stcb->sctp_ep->sctp_flags & SCTP_PCB_FLAGS_SOCKET_GONE) {
				SCTP_SOCKET_UNLOCK(so, 1);
				return;
			}
		}
#endif
		sctp_sorwakeup(stcb->sctp_ep, stcb->sctp_socket);
#if defined (__APPLE__) || defined(SCTP_SO_LOCK_TESTING)
		if (!so_locked) {
			SCTP_SOCKET_UNLOCK(so, 1);
		}
#endif
	}
}

static void
sctp_notify_shutdown_event(struct sctp_tcb *stcb)
{
	struct mbuf *m_notify;
	struct sctp_shutdown_event *sse;
	struct sctp_queued_to_read *control;

	/*
	 * For TCP model AND UDP connected sockets we will send an error up
	 * when an SHUTDOWN completes
	 */
	if ((stcb->sctp_ep->sctp_flags & SCTP_PCB_FLAGS_TCPTYPE) ||
	    (stcb->sctp_ep->sctp_flags & SCTP_PCB_FLAGS_IN_TCPPOOL)) {
		/* mark socket closed for read/write and wakeup! */
#if defined (__APPLE__) || defined(SCTP_SO_LOCK_TESTING)
		struct socket *so;

		so = SCTP_INP_SO(stcb->sctp_ep);
		atomic_add_int(&stcb->asoc.refcnt, 1);
		SCTP_TCB_UNLOCK(stcb);
		SCTP_SOCKET_LOCK(so, 1);
		SCTP_TCB_LOCK(stcb);
		atomic_subtract_int(&stcb->asoc.refcnt, 1);
		if (stcb->asoc.state & SCTP_STATE_CLOSED_SOCKET) {
			SCTP_SOCKET_UNLOCK(so, 1);
			return;
		}
#endif
		socantsendmore(stcb->sctp_socket);
#if defined (__APPLE__) || defined(SCTP_SO_LOCK_TESTING)
		SCTP_SOCKET_UNLOCK(so, 1);
#endif
	}
	if (sctp_stcb_is_feature_off(stcb->sctp_ep, stcb, SCTP_PCB_FLAGS_RECVSHUTDOWNEVNT)) {
		/* event not enabled */
		return;
	}
	m_notify = sctp_get_mbuf_for_msg(sizeof(struct sctp_shutdown_event), 0, M_DONTWAIT, 1, MT_DATA);
	if (m_notify == NULL)
		/* no space left */
		return;
	sse = mtod(m_notify, struct sctp_shutdown_event *);
	sse->sse_type = SCTP_SHUTDOWN_EVENT;
	sse->sse_flags = 0;
	sse->sse_length = sizeof(struct sctp_shutdown_event);
	sse->sse_assoc_id = sctp_get_associd(stcb);

	SCTP_BUF_LEN(m_notify) = sizeof(struct sctp_shutdown_event);
	SCTP_BUF_NEXT(m_notify) = NULL;

	/* append to socket */
	control = sctp_build_readq_entry(stcb, stcb->asoc.primary_destination,
	    0, 0, stcb->asoc.context, 0, 0, 0,
	    m_notify);
	if (control == NULL) {
		/* no memory */
		sctp_m_freem(m_notify);
		return;
	}
	control->spec_flags = M_NOTIFICATION;
	control->length = SCTP_BUF_LEN(m_notify);
	/* not that we need this */
	control->tail_mbuf = m_notify;
	sctp_add_to_readq(stcb->sctp_ep, stcb,
	    control,
	    &stcb->sctp_socket->so_rcv, 1, SCTP_READ_LOCK_NOT_HELD, SCTP_SO_NOT_LOCKED);
}

static void
sctp_notify_sender_dry_event(struct sctp_tcb *stcb,
    int so_locked
#if !defined(__APPLE__) && !defined(SCTP_SO_LOCK_TESTING)
    SCTP_UNUSED
#endif
)
{
	struct mbuf *m_notify;
	struct sctp_sender_dry_event *event;
	struct sctp_queued_to_read *control;

	if ((stcb == NULL) ||
	    sctp_stcb_is_feature_off(stcb->sctp_ep, stcb, SCTP_PCB_FLAGS_DRYEVNT)) {
		/* event not enabled */
		return;
	}
	m_notify = sctp_get_mbuf_for_msg(sizeof(struct sctp_sender_dry_event), 0, M_DONTWAIT, 1, MT_DATA);
	if (m_notify == NULL) {
		/* no space left */
		return;
	}
	SCTP_BUF_LEN(m_notify) = 0;
	event = mtod(m_notify, struct sctp_sender_dry_event *);
	event->sender_dry_type = SCTP_SENDER_DRY_EVENT;
	event->sender_dry_flags = 0;
	event->sender_dry_length = sizeof(struct sctp_sender_dry_event);
	event->sender_dry_assoc_id = sctp_get_associd(stcb);

	SCTP_BUF_LEN(m_notify) = sizeof(struct sctp_sender_dry_event);
	SCTP_BUF_NEXT(m_notify) = NULL;

	/* append to socket */
	control = sctp_build_readq_entry(stcb, stcb->asoc.primary_destination,
	    0, 0, stcb->asoc.context, 0, 0, 0,
	    m_notify);
	if (control == NULL) {
		/* no memory */
		sctp_m_freem(m_notify);
		return;
	}
	control->length = SCTP_BUF_LEN(m_notify);
	control->spec_flags = M_NOTIFICATION;
	/* not that we need this */
	control->tail_mbuf = m_notify;
	sctp_add_to_readq(stcb->sctp_ep, stcb, control,
	    &stcb->sctp_socket->so_rcv, 1, SCTP_READ_LOCK_NOT_HELD, so_locked);
}


void
sctp_notify_stream_reset_add(struct sctp_tcb *stcb, uint16_t numberin, uint16_t numberout, int flag)
{
	struct mbuf *m_notify;
	struct sctp_queued_to_read *control;
	struct sctp_stream_change_event *stradd;
	int len;

	if ((stcb == NULL) ||
	    (sctp_stcb_is_feature_off(stcb->sctp_ep, stcb, SCTP_PCB_FLAGS_STREAM_CHANGEEVNT))) {
		/* event not enabled */
		return;
	}
	if ((stcb->asoc.peer_req_out) && flag) {
		/* Peer made the request, don't tell the local user */
		stcb->asoc.peer_req_out = 0;
		return;
	}
	stcb->asoc.peer_req_out = 0;
	m_notify = sctp_get_mbuf_for_msg(MCLBYTES, 0, M_DONTWAIT, 1, MT_DATA);
	if (m_notify == NULL)
		/* no space left */
		return;
	SCTP_BUF_LEN(m_notify) = 0;
	len = sizeof(struct sctp_stream_change_event);
	if (len > M_TRAILINGSPACE(m_notify)) {
		/* never enough room */
		sctp_m_freem(m_notify);
		return;
	}
	stradd = mtod(m_notify, struct sctp_stream_change_event *);
	stradd->strchange_type = SCTP_STREAM_CHANGE_EVENT;
	stradd->strchange_flags = flag;
	stradd->strchange_length = len;
	stradd->strchange_assoc_id = sctp_get_associd(stcb);
	stradd->strchange_instrms = numberin;
	stradd->strchange_outstrms = numberout;
	SCTP_BUF_LEN(m_notify) = len;
	SCTP_BUF_NEXT(m_notify) = NULL;
	if (sctp_sbspace(&stcb->asoc, &stcb->sctp_socket->so_rcv) < SCTP_BUF_LEN(m_notify)) {
		/* no space */
		sctp_m_freem(m_notify);
		return;
	}
	/* append to socket */
	control = sctp_build_readq_entry(stcb, stcb->asoc.primary_destination,
	    0, 0, stcb->asoc.context, 0, 0, 0,
	    m_notify);
	if (control == NULL) {
		/* no memory */
		sctp_m_freem(m_notify);
		return;
	}
	control->spec_flags = M_NOTIFICATION;
	control->length = SCTP_BUF_LEN(m_notify);
	/* not that we need this */
	control->tail_mbuf = m_notify;
	sctp_add_to_readq(stcb->sctp_ep, stcb,
	    control,
	    &stcb->sctp_socket->so_rcv, 1, SCTP_READ_LOCK_NOT_HELD, SCTP_SO_NOT_LOCKED);
}

void
sctp_notify_stream_reset_tsn(struct sctp_tcb *stcb, uint32_t sending_tsn, uint32_t recv_tsn, int flag)
{
	struct mbuf *m_notify;
	struct sctp_queued_to_read *control;
	struct sctp_assoc_reset_event *strasoc;
	int len;

	if ((stcb == NULL) ||
	    (sctp_stcb_is_feature_off(stcb->sctp_ep, stcb, SCTP_PCB_FLAGS_ASSOC_RESETEVNT))) {
		/* event not enabled */
		return;
	}
	m_notify = sctp_get_mbuf_for_msg(MCLBYTES, 0, M_DONTWAIT, 1, MT_DATA);
	if (m_notify == NULL)
		/* no space left */
		return;
	SCTP_BUF_LEN(m_notify) = 0;
	len = sizeof(struct sctp_assoc_reset_event);
	if (len > M_TRAILINGSPACE(m_notify)) {
		/* never enough room */
		sctp_m_freem(m_notify);
		return;
	}
	strasoc = mtod(m_notify, struct sctp_assoc_reset_event *);
	strasoc->assocreset_type = SCTP_ASSOC_RESET_EVENT;
	strasoc->assocreset_flags = flag;
	strasoc->assocreset_length = len;
	strasoc->assocreset_assoc_id = sctp_get_associd(stcb);
	strasoc->assocreset_local_tsn = sending_tsn;
	strasoc->assocreset_remote_tsn = recv_tsn;
	SCTP_BUF_LEN(m_notify) = len;
	SCTP_BUF_NEXT(m_notify) = NULL;
	if (sctp_sbspace(&stcb->asoc, &stcb->sctp_socket->so_rcv) < SCTP_BUF_LEN(m_notify)) {
		/* no space */
		sctp_m_freem(m_notify);
		return;
	}
	/* append to socket */
	control = sctp_build_readq_entry(stcb, stcb->asoc.primary_destination,
	    0, 0, stcb->asoc.context, 0, 0, 0,
	    m_notify);
	if (control == NULL) {
		/* no memory */
		sctp_m_freem(m_notify);
		return;
	}
	control->spec_flags = M_NOTIFICATION;
	control->length = SCTP_BUF_LEN(m_notify);
	/* not that we need this */
	control->tail_mbuf = m_notify;
	sctp_add_to_readq(stcb->sctp_ep, stcb,
	    control,
	    &stcb->sctp_socket->so_rcv, 1, SCTP_READ_LOCK_NOT_HELD, SCTP_SO_NOT_LOCKED);
}



static void
sctp_notify_stream_reset(struct sctp_tcb *stcb,
    int number_entries, uint16_t * list, int flag)
{
	struct mbuf *m_notify;
	struct sctp_queued_to_read *control;
	struct sctp_stream_reset_event *strreset;
	int len;

	if ((stcb == NULL) ||
	    (sctp_stcb_is_feature_off(stcb->sctp_ep, stcb, SCTP_PCB_FLAGS_STREAM_RESETEVNT))) {
		/* event not enabled */
		return;
	}
	m_notify = sctp_get_mbuf_for_msg(MCLBYTES, 0, M_DONTWAIT, 1, MT_DATA);
	if (m_notify == NULL)
		/* no space left */
		return;
	SCTP_BUF_LEN(m_notify) = 0;
	len = sizeof(struct sctp_stream_reset_event) + (number_entries * sizeof(uint16_t));
	if (len > M_TRAILINGSPACE(m_notify)) {
		/* never enough room */
		sctp_m_freem(m_notify);
		return;
	}
	strreset = mtod(m_notify, struct sctp_stream_reset_event *);
	strreset->strreset_type = SCTP_STREAM_RESET_EVENT;
	strreset->strreset_flags = flag;
	strreset->strreset_length = len;
	strreset->strreset_assoc_id = sctp_get_associd(stcb);
	if (number_entries) {
		int i;

		for (i = 0; i < number_entries; i++) {
			strreset->strreset_stream_list[i] = ntohs(list[i]);
		}
	}
	SCTP_BUF_LEN(m_notify) = len;
	SCTP_BUF_NEXT(m_notify) = NULL;
	if (sctp_sbspace(&stcb->asoc, &stcb->sctp_socket->so_rcv) < SCTP_BUF_LEN(m_notify)) {
		/* no space */
		sctp_m_freem(m_notify);
		return;
	}
	/* append to socket */
	control = sctp_build_readq_entry(stcb, stcb->asoc.primary_destination,
	    0, 0, stcb->asoc.context, 0, 0, 0,
	    m_notify);
	if (control == NULL) {
		/* no memory */
		sctp_m_freem(m_notify);
		return;
	}
	control->spec_flags = M_NOTIFICATION;
	control->length = SCTP_BUF_LEN(m_notify);
	/* not that we need this */
	control->tail_mbuf = m_notify;
	sctp_add_to_readq(stcb->sctp_ep, stcb,
	    control,
	    &stcb->sctp_socket->so_rcv, 1, SCTP_READ_LOCK_NOT_HELD, SCTP_SO_NOT_LOCKED);
}


static void
sctp_notify_remote_error(struct sctp_tcb *stcb, uint16_t error, struct sctp_error_chunk *chunk)
{
	struct mbuf *m_notify;
	struct sctp_remote_error *sre;
	struct sctp_queued_to_read *control;
	size_t notif_len, chunk_len;

	if ((stcb == NULL) ||
	    sctp_stcb_is_feature_off(stcb->sctp_ep, stcb, SCTP_PCB_FLAGS_RECVPEERERR)) {
		return;
	}
	if (chunk != NULL) {
		chunk_len = htons(chunk->ch.chunk_length);
	} else {
		chunk_len = 0;
	}
	notif_len = sizeof(struct sctp_remote_error) + chunk_len;
	m_notify = sctp_get_mbuf_for_msg(notif_len, 0, M_DONTWAIT, 1, MT_DATA);
	if (m_notify == NULL) {
		/* Retry with smaller value. */
		notif_len = sizeof(struct sctp_remote_error);
		m_notify = sctp_get_mbuf_for_msg(notif_len, 0, M_DONTWAIT, 1, MT_DATA);
		if (m_notify == NULL) {
			return;
		}
	}
	SCTP_BUF_NEXT(m_notify) = NULL;
	sre = mtod(m_notify, struct sctp_remote_error *);
	sre->sre_type = SCTP_REMOTE_ERROR;
	sre->sre_flags = 0;
	sre->sre_length = sizeof(struct sctp_remote_error);
	sre->sre_error = error;
	sre->sre_assoc_id = sctp_get_associd(stcb);
	if (notif_len > sizeof(struct sctp_remote_error)) {
		memcpy(sre->sre_data, chunk, chunk_len);
		sre->sre_length += chunk_len;
	}
	SCTP_BUF_LEN(m_notify) = sre->sre_length;
	control = sctp_build_readq_entry(stcb, stcb->asoc.primary_destination,
	    0, 0, stcb->asoc.context, 0, 0, 0,
	    m_notify);
	if (control != NULL) {
		control->length = SCTP_BUF_LEN(m_notify);
		/* not that we need this */
		control->tail_mbuf = m_notify;
		control->spec_flags = M_NOTIFICATION;
		sctp_add_to_readq(stcb->sctp_ep, stcb,
		    control,
		    &stcb->sctp_socket->so_rcv, 1,
		    SCTP_READ_LOCK_NOT_HELD, SCTP_SO_NOT_LOCKED);
	} else {
		sctp_m_freem(m_notify);
	}
}


void
sctp_ulp_notify(uint32_t notification, struct sctp_tcb *stcb,
    uint32_t error, void *data, int so_locked
#if !defined(__APPLE__) && !defined(SCTP_SO_LOCK_TESTING)
    SCTP_UNUSED
#endif
)
{
	if ((stcb == NULL) ||
	    (stcb->sctp_ep->sctp_flags & SCTP_PCB_FLAGS_SOCKET_GONE) ||
	    (stcb->sctp_ep->sctp_flags & SCTP_PCB_FLAGS_SOCKET_ALLGONE) ||
	    (stcb->asoc.state & SCTP_STATE_CLOSED_SOCKET)) {
		/* If the socket is gone we are out of here */
		return;
	}
	if (stcb->sctp_socket->so_rcv.sb_state & SBS_CANTRCVMORE) {
		return;
	}
	if (stcb && ((stcb->asoc.state & SCTP_STATE_COOKIE_WAIT) ||
	    (stcb->asoc.state & SCTP_STATE_COOKIE_ECHOED))) {
		if ((notification == SCTP_NOTIFY_INTERFACE_DOWN) ||
		    (notification == SCTP_NOTIFY_INTERFACE_UP) ||
		    (notification == SCTP_NOTIFY_INTERFACE_CONFIRMED)) {
			/* Don't report these in front states */
			return;
		}
	}
	switch (notification) {
	case SCTP_NOTIFY_ASSOC_UP:
		if (stcb->asoc.assoc_up_sent == 0) {
			sctp_notify_assoc_change(SCTP_COMM_UP, stcb, error, NULL, 0, so_locked);
			stcb->asoc.assoc_up_sent = 1;
		}
		if (stcb->asoc.adaptation_needed && (stcb->asoc.adaptation_sent == 0)) {
			sctp_notify_adaptation_layer(stcb);
		}
		if (stcb->asoc.peer_supports_auth == 0) {
			sctp_ulp_notify(SCTP_NOTIFY_NO_PEER_AUTH, stcb, 0,
			    NULL, so_locked);
		}
		break;
	case SCTP_NOTIFY_ASSOC_DOWN:
		sctp_notify_assoc_change(SCTP_SHUTDOWN_COMP, stcb, error, NULL, 0, so_locked);
		break;
	case SCTP_NOTIFY_INTERFACE_DOWN:
		{
			struct sctp_nets *net;

			net = (struct sctp_nets *)data;
			sctp_notify_peer_addr_change(stcb, SCTP_ADDR_UNREACHABLE,
			    (struct sockaddr *)&net->ro._l_addr, error);
			break;
		}
	case SCTP_NOTIFY_INTERFACE_UP:
		{
			struct sctp_nets *net;

			net = (struct sctp_nets *)data;
			sctp_notify_peer_addr_change(stcb, SCTP_ADDR_AVAILABLE,
			    (struct sockaddr *)&net->ro._l_addr, error);
			break;
		}
	case SCTP_NOTIFY_INTERFACE_CONFIRMED:
		{
			struct sctp_nets *net;

			net = (struct sctp_nets *)data;
			sctp_notify_peer_addr_change(stcb, SCTP_ADDR_CONFIRMED,
			    (struct sockaddr *)&net->ro._l_addr, error);
			break;
		}
	case SCTP_NOTIFY_SPECIAL_SP_FAIL:
		sctp_notify_send_failed2(stcb, error,
		    (struct sctp_stream_queue_pending *)data, so_locked);
		break;
	case SCTP_NOTIFY_SENT_DG_FAIL:
		sctp_notify_send_failed(stcb, 1, error,
		    (struct sctp_tmit_chunk *)data, so_locked);
		break;
	case SCTP_NOTIFY_UNSENT_DG_FAIL:
		sctp_notify_send_failed(stcb, 0, error,
		    (struct sctp_tmit_chunk *)data, so_locked);
		break;
	case SCTP_NOTIFY_PARTIAL_DELVIERY_INDICATION:
		{
			uint32_t val;

			val = *((uint32_t *) data);

			sctp_notify_partial_delivery_indication(stcb, error, val, so_locked);
			break;
		}
	case SCTP_NOTIFY_ASSOC_LOC_ABORTED:
		if ((stcb) && (((stcb->asoc.state & SCTP_STATE_MASK) == SCTP_STATE_COOKIE_WAIT) ||
		    ((stcb->asoc.state & SCTP_STATE_MASK) == SCTP_STATE_COOKIE_ECHOED))) {
			sctp_notify_assoc_change(SCTP_CANT_STR_ASSOC, stcb, error, data, 0, so_locked);
		} else {
			sctp_notify_assoc_change(SCTP_COMM_LOST, stcb, error, data, 0, so_locked);
		}
		break;
	case SCTP_NOTIFY_ASSOC_REM_ABORTED:
		if ((stcb) && (((stcb->asoc.state & SCTP_STATE_MASK) == SCTP_STATE_COOKIE_WAIT) ||
		    ((stcb->asoc.state & SCTP_STATE_MASK) == SCTP_STATE_COOKIE_ECHOED))) {
			sctp_notify_assoc_change(SCTP_CANT_STR_ASSOC, stcb, error, data, 1, so_locked);
		} else {
			sctp_notify_assoc_change(SCTP_COMM_LOST, stcb, error, data, 1, so_locked);
		}
		break;
	case SCTP_NOTIFY_ASSOC_RESTART:
		sctp_notify_assoc_change(SCTP_RESTART, stcb, error, NULL, 0, so_locked);
		if (stcb->asoc.peer_supports_auth == 0) {
			sctp_ulp_notify(SCTP_NOTIFY_NO_PEER_AUTH, stcb, 0,
			    NULL, so_locked);
		}
		break;
	case SCTP_NOTIFY_STR_RESET_SEND:
		sctp_notify_stream_reset(stcb, error, ((uint16_t *) data), SCTP_STREAM_RESET_OUTGOING_SSN);
		break;
	case SCTP_NOTIFY_STR_RESET_RECV:
		sctp_notify_stream_reset(stcb, error, ((uint16_t *) data), SCTP_STREAM_RESET_INCOMING);
		break;
	case SCTP_NOTIFY_STR_RESET_FAILED_OUT:
		sctp_notify_stream_reset(stcb, error, ((uint16_t *) data),
		    (SCTP_STREAM_RESET_OUTGOING_SSN | SCTP_STREAM_RESET_FAILED));
		break;
	case SCTP_NOTIFY_STR_RESET_DENIED_OUT:
		sctp_notify_stream_reset(stcb, error, ((uint16_t *) data),
		    (SCTP_STREAM_RESET_OUTGOING_SSN | SCTP_STREAM_RESET_DENIED));
		break;
	case SCTP_NOTIFY_STR_RESET_FAILED_IN:
		sctp_notify_stream_reset(stcb, error, ((uint16_t *) data),
		    (SCTP_STREAM_RESET_INCOMING | SCTP_STREAM_RESET_FAILED));
		break;
	case SCTP_NOTIFY_STR_RESET_DENIED_IN:
		sctp_notify_stream_reset(stcb, error, ((uint16_t *) data),
		    (SCTP_STREAM_RESET_INCOMING | SCTP_STREAM_RESET_DENIED));
		break;
	case SCTP_NOTIFY_ASCONF_ADD_IP:
		sctp_notify_peer_addr_change(stcb, SCTP_ADDR_ADDED, data,
		    error);
		break;
	case SCTP_NOTIFY_ASCONF_DELETE_IP:
		sctp_notify_peer_addr_change(stcb, SCTP_ADDR_REMOVED, data,
		    error);
		break;
	case SCTP_NOTIFY_ASCONF_SET_PRIMARY:
		sctp_notify_peer_addr_change(stcb, SCTP_ADDR_MADE_PRIM, data,
		    error);
		break;
	case SCTP_NOTIFY_PEER_SHUTDOWN:
		sctp_notify_shutdown_event(stcb);
		break;
	case SCTP_NOTIFY_AUTH_NEW_KEY:
		sctp_notify_authentication(stcb, SCTP_AUTH_NEW_KEY, error,
		    (uint16_t) (uintptr_t) data,
		    so_locked);
		break;
	case SCTP_NOTIFY_AUTH_FREE_KEY:
		sctp_notify_authentication(stcb, SCTP_AUTH_FREE_KEY, error,
		    (uint16_t) (uintptr_t) data,
		    so_locked);
		break;
	case SCTP_NOTIFY_NO_PEER_AUTH:
		sctp_notify_authentication(stcb, SCTP_AUTH_NO_AUTH, error,
		    (uint16_t) (uintptr_t) data,
		    so_locked);
		break;
	case SCTP_NOTIFY_SENDER_DRY:
		sctp_notify_sender_dry_event(stcb, so_locked);
		break;
	case SCTP_NOTIFY_REMOTE_ERROR:
		sctp_notify_remote_error(stcb, error, data);
		break;
	default:
		SCTPDBG(SCTP_DEBUG_UTIL1, "%s: unknown notification %xh (%u)\n",
		    __FUNCTION__, notification, notification);
		break;
	}			/* end switch */
}

void
sctp_report_all_outbound(struct sctp_tcb *stcb, uint16_t error, int holds_lock, int so_locked
#if !defined(__APPLE__) && !defined(SCTP_SO_LOCK_TESTING)
    SCTP_UNUSED
#endif
)
{
	struct sctp_association *asoc;
	struct sctp_stream_out *outs;
	struct sctp_tmit_chunk *chk, *nchk;
	struct sctp_stream_queue_pending *sp, *nsp;
	int i;

	if (stcb == NULL) {
		return;
	}
	asoc = &stcb->asoc;
	if (asoc->state & SCTP_STATE_ABOUT_TO_BE_FREED) {
		/* already being freed */
		return;
	}
	if ((stcb->sctp_ep->sctp_flags & SCTP_PCB_FLAGS_SOCKET_GONE) ||
	    (stcb->sctp_ep->sctp_flags & SCTP_PCB_FLAGS_SOCKET_ALLGONE) ||
	    (asoc->state & SCTP_STATE_CLOSED_SOCKET)) {
		return;
	}
	/* now through all the gunk freeing chunks */
	if (holds_lock == 0) {
		SCTP_TCB_SEND_LOCK(stcb);
	}
	/* sent queue SHOULD be empty */
	TAILQ_FOREACH_SAFE(chk, &asoc->sent_queue, sctp_next, nchk) {
		TAILQ_REMOVE(&asoc->sent_queue, chk, sctp_next);
		asoc->sent_queue_cnt--;
		if (chk->data != NULL) {
			sctp_free_bufspace(stcb, asoc, chk, 1);
			sctp_ulp_notify(SCTP_NOTIFY_SENT_DG_FAIL, stcb,
			    error, chk, so_locked);
			if (chk->data) {
				sctp_m_freem(chk->data);
				chk->data = NULL;
			}
		}
		sctp_free_a_chunk(stcb, chk, so_locked);
		/* sa_ignore FREED_MEMORY */
	}
	/* pending send queue SHOULD be empty */
	TAILQ_FOREACH_SAFE(chk, &asoc->send_queue, sctp_next, nchk) {
		TAILQ_REMOVE(&asoc->send_queue, chk, sctp_next);
		asoc->send_queue_cnt--;
		if (chk->data != NULL) {
			sctp_free_bufspace(stcb, asoc, chk, 1);
			sctp_ulp_notify(SCTP_NOTIFY_UNSENT_DG_FAIL, stcb,
			    error, chk, so_locked);
			if (chk->data) {
				sctp_m_freem(chk->data);
				chk->data = NULL;
			}
		}
		sctp_free_a_chunk(stcb, chk, so_locked);
		/* sa_ignore FREED_MEMORY */
	}
	for (i = 0; i < asoc->streamoutcnt; i++) {
		/* For each stream */
		outs = &asoc->strmout[i];
		/* clean up any sends there */
		asoc->locked_on_sending = NULL;
		TAILQ_FOREACH_SAFE(sp, &outs->outqueue, next, nsp) {
			asoc->stream_queue_cnt--;
			TAILQ_REMOVE(&outs->outqueue, sp, next);
			sctp_free_spbufspace(stcb, asoc, sp);
			if (sp->data) {
				sctp_ulp_notify(SCTP_NOTIFY_SPECIAL_SP_FAIL, stcb,
				    error, (void *)sp, so_locked);
				if (sp->data) {
					sctp_m_freem(sp->data);
					sp->data = NULL;
					sp->tail_mbuf = NULL;
					sp->length = 0;
				}
			}
			if (sp->net) {
				sctp_free_remote_addr(sp->net);
				sp->net = NULL;
			}
			/* Free the chunk */
			sctp_free_a_strmoq(stcb, sp, so_locked);
			/* sa_ignore FREED_MEMORY */
		}
	}

	if (holds_lock == 0) {
		SCTP_TCB_SEND_UNLOCK(stcb);
	}
}

void
sctp_abort_notification(struct sctp_tcb *stcb, uint8_t from_peer, uint16_t error,
    struct sctp_abort_chunk *abort, int so_locked
#if !defined(__APPLE__) && !defined(SCTP_SO_LOCK_TESTING)
    SCTP_UNUSED
#endif
)
{
	if (stcb == NULL) {
		return;
	}
	if ((stcb->sctp_ep->sctp_flags & SCTP_PCB_FLAGS_IN_TCPPOOL) ||
	    ((stcb->sctp_ep->sctp_flags & SCTP_PCB_FLAGS_TCPTYPE) &&
	    (stcb->sctp_ep->sctp_flags & SCTP_PCB_FLAGS_CONNECTED))) {
		stcb->sctp_ep->sctp_flags |= SCTP_PCB_FLAGS_WAS_ABORTED;
	}
	if ((stcb->sctp_ep->sctp_flags & SCTP_PCB_FLAGS_SOCKET_GONE) ||
	    (stcb->sctp_ep->sctp_flags & SCTP_PCB_FLAGS_SOCKET_ALLGONE) ||
	    (stcb->asoc.state & SCTP_STATE_CLOSED_SOCKET)) {
		return;
	}
	/* Tell them we lost the asoc */
	sctp_report_all_outbound(stcb, error, 1, so_locked);
	if (from_peer) {
		sctp_ulp_notify(SCTP_NOTIFY_ASSOC_REM_ABORTED, stcb, error, abort, so_locked);
	} else {
		sctp_ulp_notify(SCTP_NOTIFY_ASSOC_LOC_ABORTED, stcb, error, abort, so_locked);
	}
}

void
sctp_abort_association(struct sctp_inpcb *inp, struct sctp_tcb *stcb,
    struct mbuf *m, int iphlen, struct sctphdr *sh, struct mbuf *op_err,
    uint32_t vrf_id, uint16_t port)
{
	uint32_t vtag;

#if defined (__APPLE__) || defined(SCTP_SO_LOCK_TESTING)
	struct socket *so;

#endif

	vtag = 0;
	if (stcb != NULL) {
		/* We have a TCB to abort, send notification too */
		vtag = stcb->asoc.peer_vtag;
		sctp_abort_notification(stcb, 0, 0, NULL, SCTP_SO_NOT_LOCKED);
		/* get the assoc vrf id and table id */
		vrf_id = stcb->asoc.vrf_id;
		stcb->asoc.state |= SCTP_STATE_WAS_ABORTED;
	}
	sctp_send_abort(m, iphlen, sh, vtag, op_err, vrf_id, port);
	if (stcb != NULL) {
		/* Ok, now lets free it */
#if defined (__APPLE__) || defined(SCTP_SO_LOCK_TESTING)
		so = SCTP_INP_SO(inp);
		atomic_add_int(&stcb->asoc.refcnt, 1);
		SCTP_TCB_UNLOCK(stcb);
		SCTP_SOCKET_LOCK(so, 1);
		SCTP_TCB_LOCK(stcb);
		atomic_subtract_int(&stcb->asoc.refcnt, 1);
#endif
		SCTP_STAT_INCR_COUNTER32(sctps_aborted);
		if ((SCTP_GET_STATE(&stcb->asoc) == SCTP_STATE_OPEN) ||
		    (SCTP_GET_STATE(&stcb->asoc) == SCTP_STATE_SHUTDOWN_RECEIVED)) {
			SCTP_STAT_DECR_GAUGE32(sctps_currestab);
		}
		(void)sctp_free_assoc(inp, stcb, SCTP_NORMAL_PROC, SCTP_FROM_SCTPUTIL + SCTP_LOC_4);
#if defined (__APPLE__) || defined(SCTP_SO_LOCK_TESTING)
		SCTP_SOCKET_UNLOCK(so, 1);
#endif
	}
}

#ifdef SCTP_ASOCLOG_OF_TSNS
void
sctp_print_out_track_log(struct sctp_tcb *stcb)
{
#ifdef NOSIY_PRINTS
	int i;

	SCTP_PRINTF("Last ep reason:%x\n", stcb->sctp_ep->last_abort_code);
	SCTP_PRINTF("IN bound TSN log-aaa\n");
	if ((stcb->asoc.tsn_in_at == 0) && (stcb->asoc.tsn_in_wrapped == 0)) {
		SCTP_PRINTF("None rcvd\n");
		goto none_in;
	}
	if (stcb->asoc.tsn_in_wrapped) {
		for (i = stcb->asoc.tsn_in_at; i < SCTP_TSN_LOG_SIZE; i++) {
			SCTP_PRINTF("TSN:%x strm:%d seq:%d flags:%x sz:%d\n",
			    stcb->asoc.in_tsnlog[i].tsn,
			    stcb->asoc.in_tsnlog[i].strm,
			    stcb->asoc.in_tsnlog[i].seq,
			    stcb->asoc.in_tsnlog[i].flgs,
			    stcb->asoc.in_tsnlog[i].sz);
		}
	}
	if (stcb->asoc.tsn_in_at) {
		for (i = 0; i < stcb->asoc.tsn_in_at; i++) {
			SCTP_PRINTF("TSN:%x strm:%d seq:%d flags:%x sz:%d\n",
			    stcb->asoc.in_tsnlog[i].tsn,
			    stcb->asoc.in_tsnlog[i].strm,
			    stcb->asoc.in_tsnlog[i].seq,
			    stcb->asoc.in_tsnlog[i].flgs,
			    stcb->asoc.in_tsnlog[i].sz);
		}
	}
none_in:
	SCTP_PRINTF("OUT bound TSN log-aaa\n");
	if ((stcb->asoc.tsn_out_at == 0) &&
	    (stcb->asoc.tsn_out_wrapped == 0)) {
		SCTP_PRINTF("None sent\n");
	}
	if (stcb->asoc.tsn_out_wrapped) {
		for (i = stcb->asoc.tsn_out_at; i < SCTP_TSN_LOG_SIZE; i++) {
			SCTP_PRINTF("TSN:%x strm:%d seq:%d flags:%x sz:%d\n",
			    stcb->asoc.out_tsnlog[i].tsn,
			    stcb->asoc.out_tsnlog[i].strm,
			    stcb->asoc.out_tsnlog[i].seq,
			    stcb->asoc.out_tsnlog[i].flgs,
			    stcb->asoc.out_tsnlog[i].sz);
		}
	}
	if (stcb->asoc.tsn_out_at) {
		for (i = 0; i < stcb->asoc.tsn_out_at; i++) {
			SCTP_PRINTF("TSN:%x strm:%d seq:%d flags:%x sz:%d\n",
			    stcb->asoc.out_tsnlog[i].tsn,
			    stcb->asoc.out_tsnlog[i].strm,
			    stcb->asoc.out_tsnlog[i].seq,
			    stcb->asoc.out_tsnlog[i].flgs,
			    stcb->asoc.out_tsnlog[i].sz);
		}
	}
#endif
}

#endif

void
sctp_abort_an_association(struct sctp_inpcb *inp, struct sctp_tcb *stcb,
    struct mbuf *op_err,
    int so_locked
#if !defined(__APPLE__) && !defined(SCTP_SO_LOCK_TESTING)
    SCTP_UNUSED
#endif
)
{
#if defined (__APPLE__) || defined(SCTP_SO_LOCK_TESTING)
	struct socket *so;

#endif

#if defined (__APPLE__) || defined(SCTP_SO_LOCK_TESTING)
	so = SCTP_INP_SO(inp);
#endif
	if (stcb == NULL) {
		/* Got to have a TCB */
		if (inp->sctp_flags & SCTP_PCB_FLAGS_SOCKET_GONE) {
			if (LIST_FIRST(&inp->sctp_asoc_list) == NULL) {
				sctp_inpcb_free(inp, SCTP_FREE_SHOULD_USE_ABORT,
				    SCTP_CALLED_DIRECTLY_NOCMPSET);
			}
		}
		return;
	} else {
		stcb->asoc.state |= SCTP_STATE_WAS_ABORTED;
	}
	/* notify the ulp */
	if ((inp->sctp_flags & SCTP_PCB_FLAGS_SOCKET_GONE) == 0) {
		sctp_abort_notification(stcb, 0, 0, NULL, so_locked);
	}
	/* notify the peer */
	sctp_send_abort_tcb(stcb, op_err, so_locked);
	SCTP_STAT_INCR_COUNTER32(sctps_aborted);
	if ((SCTP_GET_STATE(&stcb->asoc) == SCTP_STATE_OPEN) ||
	    (SCTP_GET_STATE(&stcb->asoc) == SCTP_STATE_SHUTDOWN_RECEIVED)) {
		SCTP_STAT_DECR_GAUGE32(sctps_currestab);
	}
	/* now free the asoc */
#ifdef SCTP_ASOCLOG_OF_TSNS
	sctp_print_out_track_log(stcb);
#endif
#if defined (__APPLE__) || defined(SCTP_SO_LOCK_TESTING)
	if (!so_locked) {
		atomic_add_int(&stcb->asoc.refcnt, 1);
		SCTP_TCB_UNLOCK(stcb);
		SCTP_SOCKET_LOCK(so, 1);
		SCTP_TCB_LOCK(stcb);
		atomic_subtract_int(&stcb->asoc.refcnt, 1);
	}
#endif
	(void)sctp_free_assoc(inp, stcb, SCTP_NORMAL_PROC, SCTP_FROM_SCTPUTIL + SCTP_LOC_5);
#if defined (__APPLE__) || defined(SCTP_SO_LOCK_TESTING)
	if (!so_locked) {
		SCTP_SOCKET_UNLOCK(so, 1);
	}
#endif
}

void
sctp_handle_ootb(struct mbuf *m, int iphlen, int offset, struct sctphdr *sh,
    struct sctp_inpcb *inp, struct mbuf *op_err, uint32_t vrf_id, uint16_t port)
{
	struct sctp_chunkhdr *ch, chunk_buf;
	unsigned int chk_length;
	int contains_init_chunk;

	SCTP_STAT_INCR_COUNTER32(sctps_outoftheblue);
	/* Generate a TO address for future reference */
	if (inp && (inp->sctp_flags & SCTP_PCB_FLAGS_SOCKET_GONE)) {
		if (LIST_FIRST(&inp->sctp_asoc_list) == NULL) {
			sctp_inpcb_free(inp, SCTP_FREE_SHOULD_USE_ABORT,
			    SCTP_CALLED_DIRECTLY_NOCMPSET);
		}
	}
	contains_init_chunk = 0;
	ch = (struct sctp_chunkhdr *)sctp_m_getptr(m, offset,
	    sizeof(*ch), (uint8_t *) & chunk_buf);
	while (ch != NULL) {
		chk_length = ntohs(ch->chunk_length);
		if (chk_length < sizeof(*ch)) {
			/* break to abort land */
			break;
		}
		switch (ch->chunk_type) {
		case SCTP_INIT:
			contains_init_chunk = 1;
			break;
		case SCTP_COOKIE_ECHO:
			/* We hit here only if the assoc is being freed */
			return;
		case SCTP_PACKET_DROPPED:
			/* we don't respond to pkt-dropped */
			return;
		case SCTP_ABORT_ASSOCIATION:
			/* we don't respond with an ABORT to an ABORT */
			return;
		case SCTP_SHUTDOWN_COMPLETE:
			/*
			 * we ignore it since we are not waiting for it and
			 * peer is gone
			 */
			return;
		case SCTP_SHUTDOWN_ACK:
			sctp_send_shutdown_complete2(m, sh, vrf_id, port);
			return;
		default:
			break;
		}
		offset += SCTP_SIZE32(chk_length);
		ch = (struct sctp_chunkhdr *)sctp_m_getptr(m, offset,
		    sizeof(*ch), (uint8_t *) & chunk_buf);
	}
	if ((SCTP_BASE_SYSCTL(sctp_blackhole) == 0) ||
	    ((SCTP_BASE_SYSCTL(sctp_blackhole) == 1) &&
	    (contains_init_chunk == 0))) {
		sctp_send_abort(m, iphlen, sh, 0, op_err, vrf_id, port);
	}
}

/*
 * check the inbound datagram to make sure there is not an abort inside it,
 * if there is return 1, else return 0.
 */
int
sctp_is_there_an_abort_here(struct mbuf *m, int iphlen, uint32_t * vtagfill)
{
	struct sctp_chunkhdr *ch;
	struct sctp_init_chunk *init_chk, chunk_buf;
	int offset;
	unsigned int chk_length;

	offset = iphlen + sizeof(struct sctphdr);
	ch = (struct sctp_chunkhdr *)sctp_m_getptr(m, offset, sizeof(*ch),
	    (uint8_t *) & chunk_buf);
	while (ch != NULL) {
		chk_length = ntohs(ch->chunk_length);
		if (chk_length < sizeof(*ch)) {
			/* packet is probably corrupt */
			break;
		}
		/* we seem to be ok, is it an abort? */
		if (ch->chunk_type == SCTP_ABORT_ASSOCIATION) {
			/* yep, tell them */
			return (1);
		}
		if (ch->chunk_type == SCTP_INITIATION) {
			/* need to update the Vtag */
			init_chk = (struct sctp_init_chunk *)sctp_m_getptr(m,
			    offset, sizeof(*init_chk), (uint8_t *) & chunk_buf);
			if (init_chk != NULL) {
				*vtagfill = ntohl(init_chk->init.initiate_tag);
			}
		}
		/* Nope, move to the next chunk */
		offset += SCTP_SIZE32(chk_length);
		ch = (struct sctp_chunkhdr *)sctp_m_getptr(m, offset,
		    sizeof(*ch), (uint8_t *) & chunk_buf);
	}
	return (0);
}

/*
 * currently (2/02), ifa_addr embeds scope_id's and don't have sin6_scope_id
 * set (i.e. it's 0) so, create this function to compare link local scopes
 */
#ifdef INET6
uint32_t
sctp_is_same_scope(struct sockaddr_in6 *addr1, struct sockaddr_in6 *addr2)
{
	struct sockaddr_in6 a, b;

	/* save copies */
	a = *addr1;
	b = *addr2;

	if (a.sin6_scope_id == 0)
		if (sa6_recoverscope(&a)) {
			/* can't get scope, so can't match */
			return (0);
		}
	if (b.sin6_scope_id == 0)
		if (sa6_recoverscope(&b)) {
			/* can't get scope, so can't match */
			return (0);
		}
	if (a.sin6_scope_id != b.sin6_scope_id)
		return (0);

	return (1);
}

/*
 * returns a sockaddr_in6 with embedded scope recovered and removed
 */
struct sockaddr_in6 *
sctp_recover_scope(struct sockaddr_in6 *addr, struct sockaddr_in6 *store)
{
	/* check and strip embedded scope junk */
	if (addr->sin6_family == AF_INET6) {
		if (IN6_IS_SCOPE_LINKLOCAL(&addr->sin6_addr)) {
			if (addr->sin6_scope_id == 0) {
				*store = *addr;
				if (!sa6_recoverscope(store)) {
					/* use the recovered scope */
					addr = store;
				}
			} else {
				/* else, return the original "to" addr */
				in6_clearscope(&addr->sin6_addr);
			}
		}
	}
	return (addr);
}

#endif

/*
 * are the two addresses the same?  currently a "scopeless" check returns: 1
 * if same, 0 if not
 */
int
sctp_cmpaddr(struct sockaddr *sa1, struct sockaddr *sa2)
{

	/* must be valid */
	if (sa1 == NULL || sa2 == NULL)
		return (0);

	/* must be the same family */
	if (sa1->sa_family != sa2->sa_family)
		return (0);

	switch (sa1->sa_family) {
#ifdef INET6
	case AF_INET6:
		{
			/* IPv6 addresses */
			struct sockaddr_in6 *sin6_1, *sin6_2;

			sin6_1 = (struct sockaddr_in6 *)sa1;
			sin6_2 = (struct sockaddr_in6 *)sa2;
			return (SCTP6_ARE_ADDR_EQUAL(sin6_1,
			    sin6_2));
		}
#endif
#ifdef INET
	case AF_INET:
		{
			/* IPv4 addresses */
			struct sockaddr_in *sin_1, *sin_2;

			sin_1 = (struct sockaddr_in *)sa1;
			sin_2 = (struct sockaddr_in *)sa2;
			return (sin_1->sin_addr.s_addr == sin_2->sin_addr.s_addr);
		}
#endif
	default:
		/* we don't do these... */
		return (0);
	}
}

void
sctp_print_address(struct sockaddr *sa)
{
#ifdef INET6
	char ip6buf[INET6_ADDRSTRLEN];

#endif

	switch (sa->sa_family) {
#ifdef INET6
	case AF_INET6:
		{
			struct sockaddr_in6 *sin6;

			sin6 = (struct sockaddr_in6 *)sa;
			SCTP_PRINTF("IPv6 address: %s:port:%d scope:%u\n",
			    ip6_sprintf(ip6buf, &sin6->sin6_addr),
			    ntohs(sin6->sin6_port),
			    sin6->sin6_scope_id);
			break;
		}
#endif
#ifdef INET
	case AF_INET:
		{
			struct sockaddr_in *sin;
			unsigned char *p;

			sin = (struct sockaddr_in *)sa;
			p = (unsigned char *)&sin->sin_addr;
			SCTP_PRINTF("IPv4 address: %u.%u.%u.%u:%d\n",
			    p[0], p[1], p[2], p[3], ntohs(sin->sin_port));
			break;
		}
#endif
	default:
		SCTP_PRINTF("?\n");
		break;
	}
}

void
sctp_print_address_pkt(struct ip *iph, struct sctphdr *sh)
{
	switch (iph->ip_v) {
#ifdef INET
	case IPVERSION:
		{
			struct sockaddr_in lsa, fsa;

			bzero(&lsa, sizeof(lsa));
			lsa.sin_len = sizeof(lsa);
			lsa.sin_family = AF_INET;
			lsa.sin_addr = iph->ip_src;
			lsa.sin_port = sh->src_port;
			bzero(&fsa, sizeof(fsa));
			fsa.sin_len = sizeof(fsa);
			fsa.sin_family = AF_INET;
			fsa.sin_addr = iph->ip_dst;
			fsa.sin_port = sh->dest_port;
			SCTP_PRINTF("src: ");
			sctp_print_address((struct sockaddr *)&lsa);
			SCTP_PRINTF("dest: ");
			sctp_print_address((struct sockaddr *)&fsa);
			break;
		}
#endif
#ifdef INET6
	case IPV6_VERSION >> 4:
		{
			struct ip6_hdr *ip6;
			struct sockaddr_in6 lsa6, fsa6;

			ip6 = (struct ip6_hdr *)iph;
			bzero(&lsa6, sizeof(lsa6));
			lsa6.sin6_len = sizeof(lsa6);
			lsa6.sin6_family = AF_INET6;
			lsa6.sin6_addr = ip6->ip6_src;
			lsa6.sin6_port = sh->src_port;
			bzero(&fsa6, sizeof(fsa6));
			fsa6.sin6_len = sizeof(fsa6);
			fsa6.sin6_family = AF_INET6;
			fsa6.sin6_addr = ip6->ip6_dst;
			fsa6.sin6_port = sh->dest_port;
			SCTP_PRINTF("src: ");
			sctp_print_address((struct sockaddr *)&lsa6);
			SCTP_PRINTF("dest: ");
			sctp_print_address((struct sockaddr *)&fsa6);
			break;
		}
#endif
	default:
		/* TSNH */
		break;
	}
}

void
sctp_pull_off_control_to_new_inp(struct sctp_inpcb *old_inp,
    struct sctp_inpcb *new_inp,
    struct sctp_tcb *stcb,
    int waitflags)
{
	/*
	 * go through our old INP and pull off any control structures that
	 * belong to stcb and move then to the new inp.
	 */
	struct socket *old_so, *new_so;
	struct sctp_queued_to_read *control, *nctl;
	struct sctp_readhead tmp_queue;
	struct mbuf *m;
	int error = 0;

	old_so = old_inp->sctp_socket;
	new_so = new_inp->sctp_socket;
	TAILQ_INIT(&tmp_queue);
	error = sblock(&old_so->so_rcv, waitflags);
	if (error) {
		/*
		 * Gak, can't get sblock, we have a problem. data will be
		 * left stranded.. and we don't dare look at it since the
		 * other thread may be reading something. Oh well, its a
		 * screwed up app that does a peeloff OR a accept while
		 * reading from the main socket... actually its only the
		 * peeloff() case, since I think read will fail on a
		 * listening socket..
		 */
		return;
	}
	/* lock the socket buffers */
	SCTP_INP_READ_LOCK(old_inp);
	TAILQ_FOREACH_SAFE(control, &old_inp->read_queue, next, nctl) {
		/* Pull off all for out target stcb */
		if (control->stcb == stcb) {
			/* remove it we want it */
			TAILQ_REMOVE(&old_inp->read_queue, control, next);
			TAILQ_INSERT_TAIL(&tmp_queue, control, next);
			m = control->data;
			while (m) {
				if (SCTP_BASE_SYSCTL(sctp_logging_level) & SCTP_SB_LOGGING_ENABLE) {
					sctp_sblog(&old_so->so_rcv, control->do_not_ref_stcb ? NULL : stcb, SCTP_LOG_SBFREE, SCTP_BUF_LEN(m));
				}
				sctp_sbfree(control, stcb, &old_so->so_rcv, m);
				if (SCTP_BASE_SYSCTL(sctp_logging_level) & SCTP_SB_LOGGING_ENABLE) {
					sctp_sblog(&old_so->so_rcv, control->do_not_ref_stcb ? NULL : stcb, SCTP_LOG_SBRESULT, 0);
				}
				m = SCTP_BUF_NEXT(m);
			}
		}
	}
	SCTP_INP_READ_UNLOCK(old_inp);
	/* Remove the sb-lock on the old socket */

	sbunlock(&old_so->so_rcv);
	/* Now we move them over to the new socket buffer */
	SCTP_INP_READ_LOCK(new_inp);
	TAILQ_FOREACH_SAFE(control, &tmp_queue, next, nctl) {
		TAILQ_INSERT_TAIL(&new_inp->read_queue, control, next);
		m = control->data;
		while (m) {
			if (SCTP_BASE_SYSCTL(sctp_logging_level) & SCTP_SB_LOGGING_ENABLE) {
				sctp_sblog(&new_so->so_rcv, control->do_not_ref_stcb ? NULL : stcb, SCTP_LOG_SBALLOC, SCTP_BUF_LEN(m));
			}
			sctp_sballoc(stcb, &new_so->so_rcv, m);
			if (SCTP_BASE_SYSCTL(sctp_logging_level) & SCTP_SB_LOGGING_ENABLE) {
				sctp_sblog(&new_so->so_rcv, control->do_not_ref_stcb ? NULL : stcb, SCTP_LOG_SBRESULT, 0);
			}
			m = SCTP_BUF_NEXT(m);
		}
	}
	SCTP_INP_READ_UNLOCK(new_inp);
}

void
sctp_add_to_readq(struct sctp_inpcb *inp,
    struct sctp_tcb *stcb,
    struct sctp_queued_to_read *control,
    struct sockbuf *sb,
    int end,
    int inp_read_lock_held,
    int so_locked
#if !defined(__APPLE__) && !defined(SCTP_SO_LOCK_TESTING)
    SCTP_UNUSED
#endif
)
{
	/*
	 * Here we must place the control on the end of the socket read
	 * queue AND increment sb_cc so that select will work properly on
	 * read.
	 */
	struct mbuf *m, *prev = NULL;

	if (inp == NULL) {
		/* Gak, TSNH!! */
#ifdef INVARIANTS
		panic("Gak, inp NULL on add_to_readq");
#endif
		return;
	}
	if (inp_read_lock_held == 0)
		SCTP_INP_READ_LOCK(inp);
	if (inp->sctp_flags & SCTP_PCB_FLAGS_SOCKET_CANT_READ) {
		sctp_free_remote_addr(control->whoFrom);
		if (control->data) {
			sctp_m_freem(control->data);
			control->data = NULL;
		}
		SCTP_ZONE_FREE(SCTP_BASE_INFO(ipi_zone_readq), control);
		if (inp_read_lock_held == 0)
			SCTP_INP_READ_UNLOCK(inp);
		return;
	}
	if (!(control->spec_flags & M_NOTIFICATION)) {
		atomic_add_int(&inp->total_recvs, 1);
		if (!control->do_not_ref_stcb) {
			atomic_add_int(&stcb->total_recvs, 1);
		}
	}
	m = control->data;
	control->held_length = 0;
	control->length = 0;
	while (m) {
		if (SCTP_BUF_LEN(m) == 0) {
			/* Skip mbufs with NO length */
			if (prev == NULL) {
				/* First one */
				control->data = sctp_m_free(m);
				m = control->data;
			} else {
				SCTP_BUF_NEXT(prev) = sctp_m_free(m);
				m = SCTP_BUF_NEXT(prev);
			}
			if (m == NULL) {
				control->tail_mbuf = prev;
			}
			continue;
		}
		prev = m;
		if (SCTP_BASE_SYSCTL(sctp_logging_level) & SCTP_SB_LOGGING_ENABLE) {
			sctp_sblog(sb, control->do_not_ref_stcb ? NULL : stcb, SCTP_LOG_SBALLOC, SCTP_BUF_LEN(m));
		}
		sctp_sballoc(stcb, sb, m);
		if (SCTP_BASE_SYSCTL(sctp_logging_level) & SCTP_SB_LOGGING_ENABLE) {
			sctp_sblog(sb, control->do_not_ref_stcb ? NULL : stcb, SCTP_LOG_SBRESULT, 0);
		}
		atomic_add_int(&control->length, SCTP_BUF_LEN(m));
		m = SCTP_BUF_NEXT(m);
	}
	if (prev != NULL) {
		control->tail_mbuf = prev;
	} else {
		/* Everything got collapsed out?? */
		sctp_free_remote_addr(control->whoFrom);
		SCTP_ZONE_FREE(SCTP_BASE_INFO(ipi_zone_readq), control);
		if (inp_read_lock_held == 0)
			SCTP_INP_READ_UNLOCK(inp);
		return;
	}
	if (end) {
		control->end_added = 1;
	}
	TAILQ_INSERT_TAIL(&inp->read_queue, control, next);
	if (inp_read_lock_held == 0)
		SCTP_INP_READ_UNLOCK(inp);
	if (inp && inp->sctp_socket) {
		if (sctp_is_feature_on(inp, SCTP_PCB_FLAGS_ZERO_COPY_ACTIVE)) {
			SCTP_ZERO_COPY_EVENT(inp, inp->sctp_socket);
		} else {
#if defined (__APPLE__) || defined(SCTP_SO_LOCK_TESTING)
			struct socket *so;

			so = SCTP_INP_SO(inp);
			if (!so_locked) {
				if (stcb) {
					atomic_add_int(&stcb->asoc.refcnt, 1);
					SCTP_TCB_UNLOCK(stcb);
				}
				SCTP_SOCKET_LOCK(so, 1);
				if (stcb) {
					SCTP_TCB_LOCK(stcb);
					atomic_subtract_int(&stcb->asoc.refcnt, 1);
				}
				if (inp->sctp_flags & SCTP_PCB_FLAGS_SOCKET_GONE) {
					SCTP_SOCKET_UNLOCK(so, 1);
					return;
				}
			}
#endif
			sctp_sorwakeup(inp, inp->sctp_socket);
#if defined (__APPLE__) || defined(SCTP_SO_LOCK_TESTING)
			if (!so_locked) {
				SCTP_SOCKET_UNLOCK(so, 1);
			}
#endif
		}
	}
}


int
sctp_append_to_readq(struct sctp_inpcb *inp,
    struct sctp_tcb *stcb,
    struct sctp_queued_to_read *control,
    struct mbuf *m,
    int end,
    int ctls_cumack,
    struct sockbuf *sb)
{
	/*
	 * A partial delivery API event is underway. OR we are appending on
	 * the reassembly queue.
	 * 
	 * If PDAPI this means we need to add m to the end of the data.
	 * Increase the length in the control AND increment the sb_cc.
	 * Otherwise sb is NULL and all we need to do is put it at the end
	 * of the mbuf chain.
	 */
	int len = 0;
	struct mbuf *mm, *tail = NULL, *prev = NULL;

	if (inp) {
		SCTP_INP_READ_LOCK(inp);
	}
	if (control == NULL) {
get_out:
		if (inp) {
			SCTP_INP_READ_UNLOCK(inp);
		}
		return (-1);
	}
	if (inp && (inp->sctp_flags & SCTP_PCB_FLAGS_SOCKET_CANT_READ)) {
		SCTP_INP_READ_UNLOCK(inp);
		return (0);
	}
	if (control->end_added) {
		/* huh this one is complete? */
		goto get_out;
	}
	mm = m;
	if (mm == NULL) {
		goto get_out;
	}
	while (mm) {
		if (SCTP_BUF_LEN(mm) == 0) {
			/* Skip mbufs with NO lenght */
			if (prev == NULL) {
				/* First one */
				m = sctp_m_free(mm);
				mm = m;
			} else {
				SCTP_BUF_NEXT(prev) = sctp_m_free(mm);
				mm = SCTP_BUF_NEXT(prev);
			}
			continue;
		}
		prev = mm;
		len += SCTP_BUF_LEN(mm);
		if (sb) {
			if (SCTP_BASE_SYSCTL(sctp_logging_level) & SCTP_SB_LOGGING_ENABLE) {
				sctp_sblog(sb, control->do_not_ref_stcb ? NULL : stcb, SCTP_LOG_SBALLOC, SCTP_BUF_LEN(mm));
			}
			sctp_sballoc(stcb, sb, mm);
			if (SCTP_BASE_SYSCTL(sctp_logging_level) & SCTP_SB_LOGGING_ENABLE) {
				sctp_sblog(sb, control->do_not_ref_stcb ? NULL : stcb, SCTP_LOG_SBRESULT, 0);
			}
		}
		mm = SCTP_BUF_NEXT(mm);
	}
	if (prev) {
		tail = prev;
	} else {
		/* Really there should always be a prev */
		if (m == NULL) {
			/* Huh nothing left? */
#ifdef INVARIANTS
			panic("Nothing left to add?");
#else
			goto get_out;
#endif
		}
		tail = m;
	}
	if (control->tail_mbuf) {
		/* append */
		SCTP_BUF_NEXT(control->tail_mbuf) = m;
		control->tail_mbuf = tail;
	} else {
		/* nothing there */
#ifdef INVARIANTS
		if (control->data != NULL) {
			panic("This should NOT happen");
		}
#endif
		control->data = m;
		control->tail_mbuf = tail;
	}
	atomic_add_int(&control->length, len);
	if (end) {
		/* message is complete */
		if (stcb && (control == stcb->asoc.control_pdapi)) {
			stcb->asoc.control_pdapi = NULL;
		}
		control->held_length = 0;
		control->end_added = 1;
	}
	if (stcb == NULL) {
		control->do_not_ref_stcb = 1;
	}
	/*
	 * When we are appending in partial delivery, the cum-ack is used
	 * for the actual pd-api highest tsn on this mbuf. The true cum-ack
	 * is populated in the outbound sinfo structure from the true cumack
	 * if the association exists...
	 */
	control->sinfo_tsn = control->sinfo_cumtsn = ctls_cumack;
	if (inp) {
		SCTP_INP_READ_UNLOCK(inp);
	}
	if (inp && inp->sctp_socket) {
		if (sctp_is_feature_on(inp, SCTP_PCB_FLAGS_ZERO_COPY_ACTIVE)) {
			SCTP_ZERO_COPY_EVENT(inp, inp->sctp_socket);
		} else {
#if defined (__APPLE__) || defined(SCTP_SO_LOCK_TESTING)
			struct socket *so;

			so = SCTP_INP_SO(inp);
			if (stcb) {
				atomic_add_int(&stcb->asoc.refcnt, 1);
				SCTP_TCB_UNLOCK(stcb);
			}
			SCTP_SOCKET_LOCK(so, 1);
			if (stcb) {
				SCTP_TCB_LOCK(stcb);
				atomic_subtract_int(&stcb->asoc.refcnt, 1);
			}
			if (inp->sctp_flags & SCTP_PCB_FLAGS_SOCKET_GONE) {
				SCTP_SOCKET_UNLOCK(so, 1);
				return (0);
			}
#endif
			sctp_sorwakeup(inp, inp->sctp_socket);
#if defined (__APPLE__) || defined(SCTP_SO_LOCK_TESTING)
			SCTP_SOCKET_UNLOCK(so, 1);
#endif
		}
	}
	return (0);
}



/*************HOLD THIS COMMENT FOR PATCH FILE OF
 *************ALTERNATE ROUTING CODE
 */

/*************HOLD THIS COMMENT FOR END OF PATCH FILE OF
 *************ALTERNATE ROUTING CODE
 */

struct mbuf *
sctp_generate_invmanparam(int err)
{
	/* Return a MBUF with a invalid mandatory parameter */
	struct mbuf *m;

	m = sctp_get_mbuf_for_msg(sizeof(struct sctp_paramhdr), 0, M_DONTWAIT, 1, MT_DATA);
	if (m) {
		struct sctp_paramhdr *ph;

		SCTP_BUF_LEN(m) = sizeof(struct sctp_paramhdr);
		ph = mtod(m, struct sctp_paramhdr *);
		ph->param_length = htons(sizeof(struct sctp_paramhdr));
		ph->param_type = htons(err);
	}
	return (m);
}

#ifdef SCTP_MBCNT_LOGGING
void
sctp_free_bufspace(struct sctp_tcb *stcb, struct sctp_association *asoc,
    struct sctp_tmit_chunk *tp1, int chk_cnt)
{
	if (tp1->data == NULL) {
		return;
	}
	asoc->chunks_on_out_queue -= chk_cnt;
	if (SCTP_BASE_SYSCTL(sctp_logging_level) & SCTP_MBCNT_LOGGING_ENABLE) {
		sctp_log_mbcnt(SCTP_LOG_MBCNT_DECREASE,
		    asoc->total_output_queue_size,
		    tp1->book_size,
		    0,
		    tp1->mbcnt);
	}
	if (asoc->total_output_queue_size >= tp1->book_size) {
		atomic_add_int(&asoc->total_output_queue_size, -tp1->book_size);
	} else {
		asoc->total_output_queue_size = 0;
	}

	if (stcb->sctp_socket && (((stcb->sctp_ep->sctp_flags & SCTP_PCB_FLAGS_IN_TCPPOOL)) ||
	    ((stcb->sctp_ep->sctp_flags & SCTP_PCB_FLAGS_TCPTYPE)))) {
		if (stcb->sctp_socket->so_snd.sb_cc >= tp1->book_size) {
			stcb->sctp_socket->so_snd.sb_cc -= tp1->book_size;
		} else {
			stcb->sctp_socket->so_snd.sb_cc = 0;

		}
	}
}

#endif

int
sctp_release_pr_sctp_chunk(struct sctp_tcb *stcb, struct sctp_tmit_chunk *tp1,
    uint8_t sent, int so_locked
#if !defined(__APPLE__) && !defined(SCTP_SO_LOCK_TESTING)
    SCTP_UNUSED
#endif
)
{
	struct sctp_stream_out *strq;
	struct sctp_tmit_chunk *chk = NULL, *tp2;
	struct sctp_stream_queue_pending *sp;
	uint16_t stream = 0, seq = 0;
	uint8_t foundeom = 0;
	int ret_sz = 0;
	int notdone;
	int do_wakeup_routine = 0;

	stream = tp1->rec.data.stream_number;
	seq = tp1->rec.data.stream_seq;
	do {
		ret_sz += tp1->book_size;
		if (tp1->data != NULL) {
			if (tp1->sent < SCTP_DATAGRAM_RESEND) {
				sctp_flight_size_decrease(tp1);
				sctp_total_flight_decrease(stcb, tp1);
			}
			sctp_free_bufspace(stcb, &stcb->asoc, tp1, 1);
			stcb->asoc.peers_rwnd += tp1->send_size;
			stcb->asoc.peers_rwnd += SCTP_BASE_SYSCTL(sctp_peer_chunk_oh);
			if (sent) {
				sctp_ulp_notify(SCTP_NOTIFY_SENT_DG_FAIL, stcb, 0, tp1, so_locked);
			} else {
				sctp_ulp_notify(SCTP_NOTIFY_UNSENT_DG_FAIL, stcb, 0, tp1, so_locked);
			}
			if (tp1->data) {
				sctp_m_freem(tp1->data);
				tp1->data = NULL;
			}
			do_wakeup_routine = 1;
			if (PR_SCTP_BUF_ENABLED(tp1->flags)) {
				stcb->asoc.sent_queue_cnt_removeable--;
			}
		}
		tp1->sent = SCTP_FORWARD_TSN_SKIP;
		if ((tp1->rec.data.rcv_flags & SCTP_DATA_NOT_FRAG) ==
		    SCTP_DATA_NOT_FRAG) {
			/* not frag'ed we ae done   */
			notdone = 0;
			foundeom = 1;
		} else if (tp1->rec.data.rcv_flags & SCTP_DATA_LAST_FRAG) {
			/* end of frag, we are done */
			notdone = 0;
			foundeom = 1;
		} else {
			/*
			 * Its a begin or middle piece, we must mark all of
			 * it
			 */
			notdone = 1;
			tp1 = TAILQ_NEXT(tp1, sctp_next);
		}
	} while (tp1 && notdone);
	if (foundeom == 0) {
		/*
		 * The multi-part message was scattered across the send and
		 * sent queue.
		 */
		TAILQ_FOREACH_SAFE(tp1, &stcb->asoc.send_queue, sctp_next, tp2) {
			if ((tp1->rec.data.stream_number != stream) ||
			    (tp1->rec.data.stream_seq != seq)) {
				break;
			}
			/*
			 * save to chk in case we have some on stream out
			 * queue. If so and we have an un-transmitted one we
			 * don't have to fudge the TSN.
			 */
			chk = tp1;
			ret_sz += tp1->book_size;
			sctp_free_bufspace(stcb, &stcb->asoc, tp1, 1);
			if (sent) {
				sctp_ulp_notify(SCTP_NOTIFY_SENT_DG_FAIL, stcb, 0, tp1, so_locked);
			} else {
				sctp_ulp_notify(SCTP_NOTIFY_UNSENT_DG_FAIL, stcb, 0, tp1, so_locked);
			}
			if (tp1->data) {
				sctp_m_freem(tp1->data);
				tp1->data = NULL;
			}
			/* No flight involved here book the size to 0 */
			tp1->book_size = 0;
			if (tp1->rec.data.rcv_flags & SCTP_DATA_LAST_FRAG) {
				foundeom = 1;
			}
			do_wakeup_routine = 1;
			tp1->sent = SCTP_FORWARD_TSN_SKIP;
			TAILQ_REMOVE(&stcb->asoc.send_queue, tp1, sctp_next);
			/*
			 * on to the sent queue so we can wait for it to be
			 * passed by.
			 */
			TAILQ_INSERT_TAIL(&stcb->asoc.sent_queue, tp1,
			    sctp_next);
			stcb->asoc.send_queue_cnt--;
			stcb->asoc.sent_queue_cnt++;
		}
	}
	if (foundeom == 0) {
		/*
		 * Still no eom found. That means there is stuff left on the
		 * stream out queue.. yuck.
		 */
		strq = &stcb->asoc.strmout[stream];
		SCTP_TCB_SEND_LOCK(stcb);
		TAILQ_FOREACH(sp, &strq->outqueue, next) {
			/* FIXME: Shouldn't this be a serial number check? */
			if (sp->strseq > seq) {
				break;
			}
			/* Check if its our SEQ */
			if (sp->strseq == seq) {
				sp->discard_rest = 1;
				/*
				 * We may need to put a chunk on the queue
				 * that holds the TSN that would have been
				 * sent with the LAST bit.
				 */
				if (chk == NULL) {
					/* Yep, we have to */
					sctp_alloc_a_chunk(stcb, chk);
					if (chk == NULL) {
						/*
						 * we are hosed. All we can
						 * do is nothing.. which
						 * will cause an abort if
						 * the peer is paying
						 * attention.
						 */
						goto oh_well;
					}
					memset(chk, 0, sizeof(*chk));
					chk->rec.data.rcv_flags = SCTP_DATA_LAST_FRAG;
					chk->sent = SCTP_FORWARD_TSN_SKIP;
					chk->asoc = &stcb->asoc;
					chk->rec.data.stream_seq = sp->strseq;
					chk->rec.data.stream_number = sp->stream;
					chk->rec.data.payloadtype = sp->ppid;
					chk->rec.data.context = sp->context;
					chk->flags = sp->act_flags;
					if (sp->net)
						chk->whoTo = sp->net;
					else
						chk->whoTo = stcb->asoc.primary_destination;
					atomic_add_int(&chk->whoTo->ref_count, 1);
					chk->rec.data.TSN_seq = atomic_fetchadd_int(&stcb->asoc.sending_seq, 1);
					stcb->asoc.pr_sctp_cnt++;
					chk->pr_sctp_on = 1;
					TAILQ_INSERT_TAIL(&stcb->asoc.sent_queue, chk, sctp_next);
					stcb->asoc.sent_queue_cnt++;
					stcb->asoc.pr_sctp_cnt++;
				} else {
					chk->rec.data.rcv_flags |= SCTP_DATA_LAST_FRAG;
				}
		oh_well:
				if (sp->data) {
					/*
					 * Pull any data to free up the SB
					 * and allow sender to "add more"
					 * while we will throw away :-)
					 */
					sctp_free_spbufspace(stcb, &stcb->asoc,
					    sp);
					ret_sz += sp->length;
					do_wakeup_routine = 1;
					sp->some_taken = 1;
					sctp_m_freem(sp->data);
					sp->data = NULL;
					sp->tail_mbuf = NULL;
					sp->length = 0;
				}
				break;
			}
		}		/* End tailq_foreach */
		SCTP_TCB_SEND_UNLOCK(stcb);
	}
	if (do_wakeup_routine) {
#if defined (__APPLE__) || defined(SCTP_SO_LOCK_TESTING)
		struct socket *so;

		so = SCTP_INP_SO(stcb->sctp_ep);
		if (!so_locked) {
			atomic_add_int(&stcb->asoc.refcnt, 1);
			SCTP_TCB_UNLOCK(stcb);
			SCTP_SOCKET_LOCK(so, 1);
			SCTP_TCB_LOCK(stcb);
			atomic_subtract_int(&stcb->asoc.refcnt, 1);
			if (stcb->asoc.state & SCTP_STATE_CLOSED_SOCKET) {
				/* assoc was freed while we were unlocked */
				SCTP_SOCKET_UNLOCK(so, 1);
				return (ret_sz);
			}
		}
#endif
		sctp_sowwakeup(stcb->sctp_ep, stcb->sctp_socket);
#if defined (__APPLE__) || defined(SCTP_SO_LOCK_TESTING)
		if (!so_locked) {
			SCTP_SOCKET_UNLOCK(so, 1);
		}
#endif
	}
	return (ret_sz);
}

/*
 * checks to see if the given address, sa, is one that is currently known by
 * the kernel note: can't distinguish the same address on multiple interfaces
 * and doesn't handle multiple addresses with different zone/scope id's note:
 * ifa_ifwithaddr() compares the entire sockaddr struct
 */
struct sctp_ifa *
sctp_find_ifa_in_ep(struct sctp_inpcb *inp, struct sockaddr *addr,
    int holds_lock)
{
	struct sctp_laddr *laddr;

	if (holds_lock == 0) {
		SCTP_INP_RLOCK(inp);
	}
	LIST_FOREACH(laddr, &inp->sctp_addr_list, sctp_nxt_addr) {
		if (laddr->ifa == NULL)
			continue;
		if (addr->sa_family != laddr->ifa->address.sa.sa_family)
			continue;
#ifdef INET
		if (addr->sa_family == AF_INET) {
			if (((struct sockaddr_in *)addr)->sin_addr.s_addr ==
			    laddr->ifa->address.sin.sin_addr.s_addr) {
				/* found him. */
				if (holds_lock == 0) {
					SCTP_INP_RUNLOCK(inp);
				}
				return (laddr->ifa);
				break;
			}
		}
#endif
#ifdef INET6
		if (addr->sa_family == AF_INET6) {
			if (SCTP6_ARE_ADDR_EQUAL((struct sockaddr_in6 *)addr,
			    &laddr->ifa->address.sin6)) {
				/* found him. */
				if (holds_lock == 0) {
					SCTP_INP_RUNLOCK(inp);
				}
				return (laddr->ifa);
				break;
			}
		}
#endif
	}
	if (holds_lock == 0) {
		SCTP_INP_RUNLOCK(inp);
	}
	return (NULL);
}

uint32_t
sctp_get_ifa_hash_val(struct sockaddr *addr)
{
	switch (addr->sa_family) {
#ifdef INET
	case AF_INET:
		{
			struct sockaddr_in *sin;

			sin = (struct sockaddr_in *)addr;
			return (sin->sin_addr.s_addr ^ (sin->sin_addr.s_addr >> 16));
		}
#endif
#ifdef INET6
	case INET6:
		{
			struct sockaddr_in6 *sin6;
			uint32_t hash_of_addr;

			sin6 = (struct sockaddr_in6 *)addr;
			hash_of_addr = (sin6->sin6_addr.s6_addr32[0] +
			    sin6->sin6_addr.s6_addr32[1] +
			    sin6->sin6_addr.s6_addr32[2] +
			    sin6->sin6_addr.s6_addr32[3]);
			hash_of_addr = (hash_of_addr ^ (hash_of_addr >> 16));
			return (hash_of_addr);
		}
#endif
	default:
		break;
	}
	return (0);
}

struct sctp_ifa *
sctp_find_ifa_by_addr(struct sockaddr *addr, uint32_t vrf_id, int holds_lock)
{
	struct sctp_ifa *sctp_ifap;
	struct sctp_vrf *vrf;
	struct sctp_ifalist *hash_head;
	uint32_t hash_of_addr;

	if (holds_lock == 0)
		SCTP_IPI_ADDR_RLOCK();

	vrf = sctp_find_vrf(vrf_id);
	if (vrf == NULL) {
stage_right:
		if (holds_lock == 0)
			SCTP_IPI_ADDR_RUNLOCK();
		return (NULL);
	}
	hash_of_addr = sctp_get_ifa_hash_val(addr);

	hash_head = &vrf->vrf_addr_hash[(hash_of_addr & vrf->vrf_addr_hashmark)];
	if (hash_head == NULL) {
		SCTP_PRINTF("hash_of_addr:%x mask:%x table:%x - ",
		    hash_of_addr, (uint32_t) vrf->vrf_addr_hashmark,
		    (uint32_t) (hash_of_addr & vrf->vrf_addr_hashmark));
		sctp_print_address(addr);
		SCTP_PRINTF("No such bucket for address\n");
		if (holds_lock == 0)
			SCTP_IPI_ADDR_RUNLOCK();

		return (NULL);
	}
	LIST_FOREACH(sctp_ifap, hash_head, next_bucket) {
		if (sctp_ifap == NULL) {
#ifdef INVARIANTS
			panic("Huh LIST_FOREACH corrupt");
			goto stage_right;
#else
			SCTP_PRINTF("LIST corrupt of sctp_ifap's?\n");
			goto stage_right;
#endif
		}
		if (addr->sa_family != sctp_ifap->address.sa.sa_family)
			continue;
#ifdef INET
		if (addr->sa_family == AF_INET) {
			if (((struct sockaddr_in *)addr)->sin_addr.s_addr ==
			    sctp_ifap->address.sin.sin_addr.s_addr) {
				/* found him. */
				if (holds_lock == 0)
					SCTP_IPI_ADDR_RUNLOCK();
				return (sctp_ifap);
				break;
			}
		}
#endif
#ifdef INET6
		if (addr->sa_family == AF_INET6) {
			if (SCTP6_ARE_ADDR_EQUAL((struct sockaddr_in6 *)addr,
			    &sctp_ifap->address.sin6)) {
				/* found him. */
				if (holds_lock == 0)
					SCTP_IPI_ADDR_RUNLOCK();
				return (sctp_ifap);
				break;
			}
		}
#endif
	}
	if (holds_lock == 0)
		SCTP_IPI_ADDR_RUNLOCK();
	return (NULL);
}

static void
sctp_user_rcvd(struct sctp_tcb *stcb, uint32_t * freed_so_far, int hold_rlock,
    uint32_t rwnd_req)
{
	/* User pulled some data, do we need a rwnd update? */
	int r_unlocked = 0;
	uint32_t dif, rwnd;
	struct socket *so = NULL;

	if (stcb == NULL)
		return;

	atomic_add_int(&stcb->asoc.refcnt, 1);

	if (stcb->asoc.state & (SCTP_STATE_ABOUT_TO_BE_FREED |
	    SCTP_STATE_SHUTDOWN_RECEIVED |
	    SCTP_STATE_SHUTDOWN_ACK_SENT)) {
		/* Pre-check If we are freeing no update */
		goto no_lock;
	}
	SCTP_INP_INCR_REF(stcb->sctp_ep);
	if ((stcb->sctp_ep->sctp_flags & SCTP_PCB_FLAGS_SOCKET_GONE) ||
	    (stcb->sctp_ep->sctp_flags & SCTP_PCB_FLAGS_SOCKET_ALLGONE)) {
		goto out;
	}
	so = stcb->sctp_socket;
	if (so == NULL) {
		goto out;
	}
	atomic_add_int(&stcb->freed_by_sorcv_sincelast, *freed_so_far);
	/* Have you have freed enough to look */
	*freed_so_far = 0;
	/* Yep, its worth a look and the lock overhead */

	/* Figure out what the rwnd would be */
	rwnd = sctp_calc_rwnd(stcb, &stcb->asoc);
	if (rwnd >= stcb->asoc.my_last_reported_rwnd) {
		dif = rwnd - stcb->asoc.my_last_reported_rwnd;
	} else {
		dif = 0;
	}
	if (dif >= rwnd_req) {
		if (hold_rlock) {
			SCTP_INP_READ_UNLOCK(stcb->sctp_ep);
			r_unlocked = 1;
		}
		if (stcb->asoc.state & SCTP_STATE_ABOUT_TO_BE_FREED) {
			/*
			 * One last check before we allow the guy possibly
			 * to get in. There is a race, where the guy has not
			 * reached the gate. In that case
			 */
			goto out;
		}
		SCTP_TCB_LOCK(stcb);
		if (stcb->asoc.state & SCTP_STATE_ABOUT_TO_BE_FREED) {
			/* No reports here */
			SCTP_TCB_UNLOCK(stcb);
			goto out;
		}
		SCTP_STAT_INCR(sctps_wu_sacks_sent);
		sctp_send_sack(stcb, SCTP_SO_LOCKED);

		sctp_chunk_output(stcb->sctp_ep, stcb,
		    SCTP_OUTPUT_FROM_USR_RCVD, SCTP_SO_LOCKED);
		/* make sure no timer is running */
		sctp_timer_stop(SCTP_TIMER_TYPE_RECV, stcb->sctp_ep, stcb, NULL, SCTP_FROM_SCTPUTIL + SCTP_LOC_6);
		SCTP_TCB_UNLOCK(stcb);
	} else {
		/* Update how much we have pending */
		stcb->freed_by_sorcv_sincelast = dif;
	}
out:
	if (so && r_unlocked && hold_rlock) {
		SCTP_INP_READ_LOCK(stcb->sctp_ep);
	}
	SCTP_INP_DECR_REF(stcb->sctp_ep);
no_lock:
	atomic_add_int(&stcb->asoc.refcnt, -1);
	return;
}

int
sctp_sorecvmsg(struct socket *so,
    struct uio *uio,
    struct mbuf **mp,
    struct sockaddr *from,
    int fromlen,
    int *msg_flags,
    struct sctp_sndrcvinfo *sinfo,
    int filling_sinfo)
{
	/*
	 * MSG flags we will look at MSG_DONTWAIT - non-blocking IO.
	 * MSG_PEEK - Look don't touch :-D (only valid with OUT mbuf copy
	 * mp=NULL thus uio is the copy method to userland) MSG_WAITALL - ??
	 * On the way out we may send out any combination of:
	 * MSG_NOTIFICATION MSG_EOR
	 * 
	 */
	struct sctp_inpcb *inp = NULL;
	int my_len = 0;
	int cp_len = 0, error = 0;
	struct sctp_queued_to_read *control = NULL, *ctl = NULL, *nxt = NULL;
	struct mbuf *m = NULL;
	struct sctp_tcb *stcb = NULL;
	int wakeup_read_socket = 0;
	int freecnt_applied = 0;
	int out_flags = 0, in_flags = 0;
	int block_allowed = 1;
	uint32_t freed_so_far = 0;
	uint32_t copied_so_far = 0;
	int in_eeor_mode = 0;
	int no_rcv_needed = 0;
	uint32_t rwnd_req = 0;
	int hold_sblock = 0;
	int hold_rlock = 0;
	int slen = 0;
	uint32_t held_length = 0;
	int sockbuf_lock = 0;

	if (uio == NULL) {
		SCTP_LTRACE_ERR_RET(inp, NULL, NULL, SCTP_FROM_SCTPUTIL, EINVAL);
		return (EINVAL);
	}
	if (msg_flags) {
		in_flags = *msg_flags;
		if (in_flags & MSG_PEEK)
			SCTP_STAT_INCR(sctps_read_peeks);
	} else {
		in_flags = 0;
	}
	slen = uio->uio_resid;

	/* Pull in and set up our int flags */
	if (in_flags & MSG_OOB) {
		/* Out of band's NOT supported */
		return (EOPNOTSUPP);
	}
	if ((in_flags & MSG_PEEK) && (mp != NULL)) {
		SCTP_LTRACE_ERR_RET(inp, NULL, NULL, SCTP_FROM_SCTPUTIL, EINVAL);
		return (EINVAL);
	}
	if ((in_flags & (MSG_DONTWAIT
	    | MSG_NBIO
	    )) ||
	    SCTP_SO_IS_NBIO(so)) {
		block_allowed = 0;
	}
	/* setup the endpoint */
	inp = (struct sctp_inpcb *)so->so_pcb;
	if (inp == NULL) {
		SCTP_LTRACE_ERR_RET(NULL, NULL, NULL, SCTP_FROM_SCTPUTIL, EFAULT);
		return (EFAULT);
	}
	rwnd_req = (SCTP_SB_LIMIT_RCV(so) >> SCTP_RWND_HIWAT_SHIFT);
	/* Must be at least a MTU's worth */
	if (rwnd_req < SCTP_MIN_RWND)
		rwnd_req = SCTP_MIN_RWND;
	in_eeor_mode = sctp_is_feature_on(inp, SCTP_PCB_FLAGS_EXPLICIT_EOR);
	if (SCTP_BASE_SYSCTL(sctp_logging_level) & SCTP_RECV_RWND_LOGGING_ENABLE) {
		sctp_misc_ints(SCTP_SORECV_ENTER,
		    rwnd_req, in_eeor_mode, so->so_rcv.sb_cc, uio->uio_resid);
	}
	if (SCTP_BASE_SYSCTL(sctp_logging_level) & SCTP_RECV_RWND_LOGGING_ENABLE) {
		sctp_misc_ints(SCTP_SORECV_ENTERPL,
		    rwnd_req, block_allowed, so->so_rcv.sb_cc, uio->uio_resid);
	}
	error = sblock(&so->so_rcv, (block_allowed ? SBL_WAIT : 0));
	sockbuf_lock = 1;
	if (error) {
		goto release_unlocked;
	}
restart:


restart_nosblocks:
	if (hold_sblock == 0) {
		SOCKBUF_LOCK(&so->so_rcv);
		hold_sblock = 1;
	}
	if ((inp->sctp_flags & SCTP_PCB_FLAGS_SOCKET_GONE) ||
	    (inp->sctp_flags & SCTP_PCB_FLAGS_SOCKET_ALLGONE)) {
		goto out;
	}
	if ((so->so_rcv.sb_state & SBS_CANTRCVMORE) && (so->so_rcv.sb_cc == 0)) {
		if (so->so_error) {
			error = so->so_error;
			if ((in_flags & MSG_PEEK) == 0)
				so->so_error = 0;
			goto out;
		} else {
			if (so->so_rcv.sb_cc == 0) {
				/* indicate EOF */
				error = 0;
				goto out;
			}
		}
	}
	if ((so->so_rcv.sb_cc <= held_length) && block_allowed) {
		/* we need to wait for data */
		if ((so->so_rcv.sb_cc == 0) &&
		    ((inp->sctp_flags & SCTP_PCB_FLAGS_TCPTYPE) ||
		    (inp->sctp_flags & SCTP_PCB_FLAGS_IN_TCPPOOL))) {
			if ((inp->sctp_flags & SCTP_PCB_FLAGS_CONNECTED) == 0) {
				/*
				 * For active open side clear flags for
				 * re-use passive open is blocked by
				 * connect.
				 */
				if (inp->sctp_flags & SCTP_PCB_FLAGS_WAS_ABORTED) {
					/*
					 * You were aborted, passive side
					 * always hits here
					 */
					SCTP_LTRACE_ERR_RET(inp, NULL, NULL, SCTP_FROM_SCTPUTIL, ECONNRESET);
					error = ECONNRESET;
				}
				so->so_state &= ~(SS_ISCONNECTING |
				    SS_ISDISCONNECTING |
				    SS_ISCONFIRMING |
				    SS_ISCONNECTED);
				if (error == 0) {
					if ((inp->sctp_flags & SCTP_PCB_FLAGS_WAS_CONNECTED) == 0) {
						SCTP_LTRACE_ERR_RET(inp, NULL, NULL, SCTP_FROM_SCTPUTIL, ENOTCONN);
						error = ENOTCONN;
					}
				}
				goto out;
			}
		}
		error = sbwait(&so->so_rcv);
		if (error) {
			goto out;
		}
		held_length = 0;
		goto restart_nosblocks;
	} else if (so->so_rcv.sb_cc == 0) {
		if (so->so_error) {
			error = so->so_error;
			if ((in_flags & MSG_PEEK) == 0)
				so->so_error = 0;
		} else {
			if ((inp->sctp_flags & SCTP_PCB_FLAGS_TCPTYPE) ||
			    (inp->sctp_flags & SCTP_PCB_FLAGS_IN_TCPPOOL)) {
				if ((inp->sctp_flags & SCTP_PCB_FLAGS_CONNECTED) == 0) {
					/*
					 * For active open side clear flags
					 * for re-use passive open is
					 * blocked by connect.
					 */
					if (inp->sctp_flags & SCTP_PCB_FLAGS_WAS_ABORTED) {
						/*
						 * You were aborted, passive
						 * side always hits here
						 */
						SCTP_LTRACE_ERR_RET(inp, NULL, NULL, SCTP_FROM_SCTPUTIL, ECONNRESET);
						error = ECONNRESET;
					}
					so->so_state &= ~(SS_ISCONNECTING |
					    SS_ISDISCONNECTING |
					    SS_ISCONFIRMING |
					    SS_ISCONNECTED);
					if (error == 0) {
						if ((inp->sctp_flags & SCTP_PCB_FLAGS_WAS_CONNECTED) == 0) {
							SCTP_LTRACE_ERR_RET(inp, NULL, NULL, SCTP_FROM_SCTPUTIL, ENOTCONN);
							error = ENOTCONN;
						}
					}
					goto out;
				}
			}
			SCTP_LTRACE_ERR_RET(inp, NULL, NULL, SCTP_FROM_SCTPUTIL, EWOULDBLOCK);
			error = EWOULDBLOCK;
		}
		goto out;
	}
	if (hold_sblock == 1) {
		SOCKBUF_UNLOCK(&so->so_rcv);
		hold_sblock = 0;
	}
	/* we possibly have data we can read */
	/* sa_ignore FREED_MEMORY */
	control = TAILQ_FIRST(&inp->read_queue);
	if (control == NULL) {
		/*
		 * This could be happening since the appender did the
		 * increment but as not yet did the tailq insert onto the
		 * read_queue
		 */
		if (hold_rlock == 0) {
			SCTP_INP_READ_LOCK(inp);
		}
		control = TAILQ_FIRST(&inp->read_queue);
		if ((control == NULL) && (so->so_rcv.sb_cc != 0)) {
#ifdef INVARIANTS
			panic("Huh, its non zero and nothing on control?");
#endif
			so->so_rcv.sb_cc = 0;
		}
		SCTP_INP_READ_UNLOCK(inp);
		hold_rlock = 0;
		goto restart;
	}
	if ((control->length == 0) &&
	    (control->do_not_ref_stcb)) {
		/*
		 * Clean up code for freeing assoc that left behind a
		 * pdapi.. maybe a peer in EEOR that just closed after
		 * sending and never indicated a EOR.
		 */
		if (hold_rlock == 0) {
			hold_rlock = 1;
			SCTP_INP_READ_LOCK(inp);
		}
		control->held_length = 0;
		if (control->data) {
			/* Hmm there is data here .. fix */
			struct mbuf *m_tmp;
			int cnt = 0;

			m_tmp = control->data;
			while (m_tmp) {
				cnt += SCTP_BUF_LEN(m_tmp);
				if (SCTP_BUF_NEXT(m_tmp) == NULL) {
					control->tail_mbuf = m_tmp;
					control->end_added = 1;
				}
				m_tmp = SCTP_BUF_NEXT(m_tmp);
			}
			control->length = cnt;
		} else {
			/* remove it */
			TAILQ_REMOVE(&inp->read_queue, control, next);
			/* Add back any hiddend data */
			sctp_free_remote_addr(control->whoFrom);
			sctp_free_a_readq(stcb, control);
		}
		if (hold_rlock) {
			hold_rlock = 0;
			SCTP_INP_READ_UNLOCK(inp);
		}
		goto restart;
	}
	if ((control->length == 0) &&
	    (control->end_added == 1)) {
		/*
		 * Do we also need to check for (control->pdapi_aborted ==
		 * 1)?
		 */
		if (hold_rlock == 0) {
			hold_rlock = 1;
			SCTP_INP_READ_LOCK(inp);
		}
		TAILQ_REMOVE(&inp->read_queue, control, next);
		if (control->data) {
#ifdef INVARIANTS
			panic("control->data not null but control->length == 0");
#else
			SCTP_PRINTF("Strange, data left in the control buffer. Cleaning up.\n");
			sctp_m_freem(control->data);
			control->data = NULL;
#endif
		}
		if (control->aux_data) {
			sctp_m_free(control->aux_data);
			control->aux_data = NULL;
		}
		sctp_free_remote_addr(control->whoFrom);
		sctp_free_a_readq(stcb, control);
		if (hold_rlock) {
			hold_rlock = 0;
			SCTP_INP_READ_UNLOCK(inp);
		}
		goto restart;
	}
	if (control->length == 0) {
		if ((sctp_is_feature_on(inp, SCTP_PCB_FLAGS_FRAG_INTERLEAVE)) &&
		    (filling_sinfo)) {
			/* find a more suitable one then this */
			ctl = TAILQ_NEXT(control, next);
			while (ctl) {
				if ((ctl->stcb != control->stcb) && (ctl->length) &&
				    (ctl->some_taken ||
				    (ctl->spec_flags & M_NOTIFICATION) ||
				    ((ctl->do_not_ref_stcb == 0) &&
				    (ctl->stcb->asoc.strmin[ctl->sinfo_stream].delivery_started == 0)))
				    ) {
					/*-
					 * If we have a different TCB next, and there is data
					 * present. If we have already taken some (pdapi), OR we can
					 * ref the tcb and no delivery as started on this stream, we
					 * take it. Note we allow a notification on a different
					 * assoc to be delivered..
					 */
					control = ctl;
					goto found_one;
				} else if ((sctp_is_feature_on(inp, SCTP_PCB_FLAGS_INTERLEAVE_STRMS)) &&
					    (ctl->length) &&
					    ((ctl->some_taken) ||
					    ((ctl->do_not_ref_stcb == 0) &&
					    ((ctl->spec_flags & M_NOTIFICATION) == 0) &&
				    (ctl->stcb->asoc.strmin[ctl->sinfo_stream].delivery_started == 0)))) {
					/*-
					 * If we have the same tcb, and there is data present, and we
					 * have the strm interleave feature present. Then if we have
					 * taken some (pdapi) or we can refer to tht tcb AND we have
					 * not started a delivery for this stream, we can take it.
					 * Note we do NOT allow a notificaiton on the same assoc to
					 * be delivered.
					 */
					control = ctl;
					goto found_one;
				}
				ctl = TAILQ_NEXT(ctl, next);
			}
		}
		/*
		 * if we reach here, not suitable replacement is available
		 * <or> fragment interleave is NOT on. So stuff the sb_cc
		 * into the our held count, and its time to sleep again.
		 */
		held_length = so->so_rcv.sb_cc;
		control->held_length = so->so_rcv.sb_cc;
		goto restart;
	}
	/* Clear the held length since there is something to read */
	control->held_length = 0;
	if (hold_rlock) {
		SCTP_INP_READ_UNLOCK(inp);
		hold_rlock = 0;
	}
found_one:
	/*
	 * If we reach here, control has a some data for us to read off.
	 * Note that stcb COULD be NULL.
	 */
	control->some_taken++;
	if (hold_sblock) {
		SOCKBUF_UNLOCK(&so->so_rcv);
		hold_sblock = 0;
	}
	stcb = control->stcb;
	if (stcb) {
		if ((control->do_not_ref_stcb == 0) &&
		    (stcb->asoc.state & SCTP_STATE_ABOUT_TO_BE_FREED)) {
			if (freecnt_applied == 0)
				stcb = NULL;
		} else if (control->do_not_ref_stcb == 0) {
			/* you can't free it on me please */
			/*
			 * The lock on the socket buffer protects us so the
			 * free code will stop. But since we used the
			 * socketbuf lock and the sender uses the tcb_lock
			 * to increment, we need to use the atomic add to
			 * the refcnt
			 */
			if (freecnt_applied) {
#ifdef INVARIANTS
				panic("refcnt already incremented");
#else
				SCTP_PRINTF("refcnt already incremented?\n");
#endif
			} else {
				atomic_add_int(&stcb->asoc.refcnt, 1);
				freecnt_applied = 1;
			}
			/*
			 * Setup to remember how much we have not yet told
			 * the peer our rwnd has opened up. Note we grab the
			 * value from the tcb from last time. Note too that
			 * sack sending clears this when a sack is sent,
			 * which is fine. Once we hit the rwnd_req, we then
			 * will go to the sctp_user_rcvd() that will not
			 * lock until it KNOWs it MUST send a WUP-SACK.
			 */
			freed_so_far = stcb->freed_by_sorcv_sincelast;
			stcb->freed_by_sorcv_sincelast = 0;
		}
	}
	if (stcb &&
	    ((control->spec_flags & M_NOTIFICATION) == 0) &&
	    control->do_not_ref_stcb == 0) {
		stcb->asoc.strmin[control->sinfo_stream].delivery_started = 1;
	}
	/* First lets get off the sinfo and sockaddr info */
	if ((sinfo) && filling_sinfo) {
		memcpy(sinfo, control, sizeof(struct sctp_nonpad_sndrcvinfo));
		nxt = TAILQ_NEXT(control, next);
		if (sctp_is_feature_on(inp, SCTP_PCB_FLAGS_EXT_RCVINFO) ||
		    sctp_is_feature_on(inp, SCTP_PCB_FLAGS_RECVNXTINFO)) {
			struct sctp_extrcvinfo *s_extra;

			s_extra = (struct sctp_extrcvinfo *)sinfo;
			if ((nxt) &&
			    (nxt->length)) {
				s_extra->sreinfo_next_flags = SCTP_NEXT_MSG_AVAIL;
				if (nxt->sinfo_flags & SCTP_UNORDERED) {
					s_extra->sreinfo_next_flags |= SCTP_NEXT_MSG_IS_UNORDERED;
				}
				if (nxt->spec_flags & M_NOTIFICATION) {
					s_extra->sreinfo_next_flags |= SCTP_NEXT_MSG_IS_NOTIFICATION;
				}
				s_extra->sreinfo_next_aid = nxt->sinfo_assoc_id;
				s_extra->sreinfo_next_length = nxt->length;
				s_extra->sreinfo_next_ppid = nxt->sinfo_ppid;
				s_extra->sreinfo_next_stream = nxt->sinfo_stream;
				if (nxt->tail_mbuf != NULL) {
					if (nxt->end_added) {
						s_extra->sreinfo_next_flags |= SCTP_NEXT_MSG_ISCOMPLETE;
					}
				}
			} else {
				/*
				 * we explicitly 0 this, since the memcpy
				 * got some other things beyond the older
				 * sinfo_ that is on the control's structure
				 * :-D
				 */
				nxt = NULL;
				s_extra->sreinfo_next_flags = SCTP_NO_NEXT_MSG;
				s_extra->sreinfo_next_aid = 0;
				s_extra->sreinfo_next_length = 0;
				s_extra->sreinfo_next_ppid = 0;
				s_extra->sreinfo_next_stream = 0;
			}
		}
		/*
		 * update off the real current cum-ack, if we have an stcb.
		 */
		if ((control->do_not_ref_stcb == 0) && stcb)
			sinfo->sinfo_cumtsn = stcb->asoc.cumulative_tsn;
		/*
		 * mask off the high bits, we keep the actual chunk bits in
		 * there.
		 */
		sinfo->sinfo_flags &= 0x00ff;
		if ((control->sinfo_flags >> 8) & SCTP_DATA_UNORDERED) {
			sinfo->sinfo_flags |= SCTP_UNORDERED;
		}
	}
#ifdef SCTP_ASOCLOG_OF_TSNS
	{
		int index, newindex;
		struct sctp_pcbtsn_rlog *entry;

		do {
			index = inp->readlog_index;
			newindex = index + 1;
			if (newindex >= SCTP_READ_LOG_SIZE) {
				newindex = 0;
			}
		} while (atomic_cmpset_int(&inp->readlog_index, index, newindex) == 0);
		entry = &inp->readlog[index];
		entry->vtag = control->sinfo_assoc_id;
		entry->strm = control->sinfo_stream;
		entry->seq = control->sinfo_ssn;
		entry->sz = control->length;
		entry->flgs = control->sinfo_flags;
	}
#endif
	if (fromlen && from) {
		cp_len = min((size_t)fromlen, (size_t)control->whoFrom->ro._l_addr.sa.sa_len);
		switch (control->whoFrom->ro._l_addr.sa.sa_family) {
#ifdef INET6
		case AF_INET6:
			((struct sockaddr_in6 *)from)->sin6_port = control->port_from;
			break;
#endif
#ifdef INET
		case AF_INET:
			((struct sockaddr_in *)from)->sin_port = control->port_from;
			break;
#endif
		default:
			break;
		}
		memcpy(from, &control->whoFrom->ro._l_addr, cp_len);

#if defined(INET) && defined(INET6)
		if ((sctp_is_feature_on(inp, SCTP_PCB_FLAGS_NEEDS_MAPPED_V4)) &&
		    (from->sa_family == AF_INET) &&
		    ((size_t)fromlen >= sizeof(struct sockaddr_in6))) {
			struct sockaddr_in *sin;
			struct sockaddr_in6 sin6;

			sin = (struct sockaddr_in *)from;
			bzero(&sin6, sizeof(sin6));
			sin6.sin6_family = AF_INET6;
			sin6.sin6_len = sizeof(struct sockaddr_in6);
			sin6.sin6_addr.s6_addr32[2] = htonl(0xffff);
			bcopy(&sin->sin_addr,
			    &sin6.sin6_addr.s6_addr32[3],
			    sizeof(sin6.sin6_addr.s6_addr32[3]));
			sin6.sin6_port = sin->sin_port;
			memcpy(from, &sin6, sizeof(struct sockaddr_in6));
		}
#endif
#ifdef INET6
		{
			struct sockaddr_in6 lsa6, *from6;

			from6 = (struct sockaddr_in6 *)from;
			sctp_recover_scope_mac(from6, (&lsa6));
		}
#endif
	}
	/* now copy out what data we can */
	if (mp == NULL) {
		/* copy out each mbuf in the chain up to length */
get_more_data:
		m = control->data;
		while (m) {
			/* Move out all we can */
			cp_len = (int)uio->uio_resid;
			my_len = (int)SCTP_BUF_LEN(m);
			if (cp_len > my_len) {
				/* not enough in this buf */
				cp_len = my_len;
			}
			if (hold_rlock) {
				SCTP_INP_READ_UNLOCK(inp);
				hold_rlock = 0;
			}
			if (cp_len > 0)
				error = uiomove(mtod(m, char *), cp_len, uio);
			/* re-read */
			if (inp->sctp_flags & SCTP_PCB_FLAGS_SOCKET_GONE) {
				goto release;
			}
			if ((control->do_not_ref_stcb == 0) && stcb &&
			    stcb->asoc.state & SCTP_STATE_ABOUT_TO_BE_FREED) {
				no_rcv_needed = 1;
			}
			if (error) {
				/* error we are out of here */
				goto release;
			}
			if ((SCTP_BUF_NEXT(m) == NULL) &&
			    (cp_len >= SCTP_BUF_LEN(m)) &&
			    ((control->end_added == 0) ||
			    (control->end_added &&
			    (TAILQ_NEXT(control, next) == NULL)))
			    ) {
				SCTP_INP_READ_LOCK(inp);
				hold_rlock = 1;
			}
			if (cp_len == SCTP_BUF_LEN(m)) {
				if ((SCTP_BUF_NEXT(m) == NULL) &&
				    (control->end_added)) {
					out_flags |= MSG_EOR;
					if ((control->do_not_ref_stcb == 0) &&
					    (control->stcb != NULL) &&
					    ((control->spec_flags & M_NOTIFICATION) == 0))
						control->stcb->asoc.strmin[control->sinfo_stream].delivery_started = 0;
				}
				if (control->spec_flags & M_NOTIFICATION) {
					out_flags |= MSG_NOTIFICATION;
				}
				/* we ate up the mbuf */
				if (in_flags & MSG_PEEK) {
					/* just looking */
					m = SCTP_BUF_NEXT(m);
					copied_so_far += cp_len;
				} else {
					/* dispose of the mbuf */
					if (SCTP_BASE_SYSCTL(sctp_logging_level) & SCTP_SB_LOGGING_ENABLE) {
						sctp_sblog(&so->so_rcv,
						    control->do_not_ref_stcb ? NULL : stcb, SCTP_LOG_SBFREE, SCTP_BUF_LEN(m));
					}
					sctp_sbfree(control, stcb, &so->so_rcv, m);
					if (SCTP_BASE_SYSCTL(sctp_logging_level) & SCTP_SB_LOGGING_ENABLE) {
						sctp_sblog(&so->so_rcv,
						    control->do_not_ref_stcb ? NULL : stcb, SCTP_LOG_SBRESULT, 0);
					}
					copied_so_far += cp_len;
					freed_so_far += cp_len;
					freed_so_far += MSIZE;
					atomic_subtract_int(&control->length, cp_len);
					control->data = sctp_m_free(m);
					m = control->data;
					/*
					 * been through it all, must hold sb
					 * lock ok to null tail
					 */
					if (control->data == NULL) {
#ifdef INVARIANTS
						if ((control->end_added == 0) ||
						    (TAILQ_NEXT(control, next) == NULL)) {
							/*
							 * If the end is not
							 * added, OR the
							 * next is NOT null
							 * we MUST have the
							 * lock.
							 */
							if (mtx_owned(&inp->inp_rdata_mtx) == 0) {
								panic("Hmm we don't own the lock?");
							}
						}
#endif
						control->tail_mbuf = NULL;
#ifdef INVARIANTS
						if ((control->end_added) && ((out_flags & MSG_EOR) == 0)) {
							panic("end_added, nothing left and no MSG_EOR");
						}
#endif
					}
				}
			} else {
				/* Do we need to trim the mbuf? */
				if (control->spec_flags & M_NOTIFICATION) {
					out_flags |= MSG_NOTIFICATION;
				}
				if ((in_flags & MSG_PEEK) == 0) {
					SCTP_BUF_RESV_UF(m, cp_len);
					SCTP_BUF_LEN(m) -= cp_len;
					if (SCTP_BASE_SYSCTL(sctp_logging_level) & SCTP_SB_LOGGING_ENABLE) {
						sctp_sblog(&so->so_rcv, control->do_not_ref_stcb ? NULL : stcb, SCTP_LOG_SBFREE, cp_len);
					}
					atomic_subtract_int(&so->so_rcv.sb_cc, cp_len);
					if ((control->do_not_ref_stcb == 0) &&
					    stcb) {
						atomic_subtract_int(&stcb->asoc.sb_cc, cp_len);
					}
					copied_so_far += cp_len;
					freed_so_far += cp_len;
					freed_so_far += MSIZE;
					if (SCTP_BASE_SYSCTL(sctp_logging_level) & SCTP_SB_LOGGING_ENABLE) {
						sctp_sblog(&so->so_rcv, control->do_not_ref_stcb ? NULL : stcb,
						    SCTP_LOG_SBRESULT, 0);
					}
					atomic_subtract_int(&control->length, cp_len);
				} else {
					copied_so_far += cp_len;
				}
			}
			if ((out_flags & MSG_EOR) || (uio->uio_resid == 0)) {
				break;
			}
			if (((stcb) && (in_flags & MSG_PEEK) == 0) &&
			    (control->do_not_ref_stcb == 0) &&
			    (freed_so_far >= rwnd_req)) {
				sctp_user_rcvd(stcb, &freed_so_far, hold_rlock, rwnd_req);
			}
		}		/* end while(m) */
		/*
		 * At this point we have looked at it all and we either have
		 * a MSG_EOR/or read all the user wants... <OR>
		 * control->length == 0.
		 */
		if ((out_flags & MSG_EOR) && ((in_flags & MSG_PEEK) == 0)) {
			/* we are done with this control */
			if (control->length == 0) {
				if (control->data) {
#ifdef INVARIANTS
					panic("control->data not null at read eor?");
#else
					SCTP_PRINTF("Strange, data left in the control buffer .. invarients would panic?\n");
					sctp_m_freem(control->data);
					control->data = NULL;
#endif
				}
		done_with_control:
				if (TAILQ_NEXT(control, next) == NULL) {
					/*
					 * If we don't have a next we need a
					 * lock, if there is a next
					 * interrupt is filling ahead of us
					 * and we don't need a lock to
					 * remove this guy (which is the
					 * head of the queue).
					 */
					if (hold_rlock == 0) {
						SCTP_INP_READ_LOCK(inp);
						hold_rlock = 1;
					}
				}
				TAILQ_REMOVE(&inp->read_queue, control, next);
				/* Add back any hiddend data */
				if (control->held_length) {
					held_length = 0;
					control->held_length = 0;
					wakeup_read_socket = 1;
				}
				if (control->aux_data) {
					sctp_m_free(control->aux_data);
					control->aux_data = NULL;
				}
				no_rcv_needed = control->do_not_ref_stcb;
				sctp_free_remote_addr(control->whoFrom);
				control->data = NULL;
				sctp_free_a_readq(stcb, control);
				control = NULL;
				if ((freed_so_far >= rwnd_req) &&
				    (no_rcv_needed == 0))
					sctp_user_rcvd(stcb, &freed_so_far, hold_rlock, rwnd_req);

			} else {
				/*
				 * The user did not read all of this
				 * message, turn off the returned MSG_EOR
				 * since we are leaving more behind on the
				 * control to read.
				 */
#ifdef INVARIANTS
				if (control->end_added &&
				    (control->data == NULL) &&
				    (control->tail_mbuf == NULL)) {
					panic("Gak, control->length is corrupt?");
				}
#endif
				no_rcv_needed = control->do_not_ref_stcb;
				out_flags &= ~MSG_EOR;
			}
		}
		if (out_flags & MSG_EOR) {
			goto release;
		}
		if ((uio->uio_resid == 0) ||
		    ((in_eeor_mode) && (copied_so_far >= max(so->so_rcv.sb_lowat, 1)))
		    ) {
			goto release;
		}
		/*
		 * If I hit here the receiver wants more and this message is
		 * NOT done (pd-api). So two questions. Can we block? if not
		 * we are done. Did the user NOT set MSG_WAITALL?
		 */
		if (block_allowed == 0) {
			goto release;
		}
		/*
		 * We need to wait for more data a few things: - We don't
		 * sbunlock() so we don't get someone else reading. - We
		 * must be sure to account for the case where what is added
		 * is NOT to our control when we wakeup.
		 */

		/*
		 * Do we need to tell the transport a rwnd update might be
		 * needed before we go to sleep?
		 */
		if (((stcb) && (in_flags & MSG_PEEK) == 0) &&
		    ((freed_so_far >= rwnd_req) &&
		    (control->do_not_ref_stcb == 0) &&
		    (no_rcv_needed == 0))) {
			sctp_user_rcvd(stcb, &freed_so_far, hold_rlock, rwnd_req);
		}
wait_some_more:
		if (so->so_rcv.sb_state & SBS_CANTRCVMORE) {
			goto release;
		}
		if (inp->sctp_flags & SCTP_PCB_FLAGS_SOCKET_GONE)
			goto release;

		if (hold_rlock == 1) {
			SCTP_INP_READ_UNLOCK(inp);
			hold_rlock = 0;
		}
		if (hold_sblock == 0) {
			SOCKBUF_LOCK(&so->so_rcv);
			hold_sblock = 1;
		}
		if ((copied_so_far) && (control->length == 0) &&
		    (sctp_is_feature_on(inp, SCTP_PCB_FLAGS_FRAG_INTERLEAVE))) {
			goto release;
		}
		if (so->so_rcv.sb_cc <= control->held_length) {
			error = sbwait(&so->so_rcv);
			if (error) {
				goto release;
			}
			control->held_length = 0;
		}
		if (hold_sblock) {
			SOCKBUF_UNLOCK(&so->so_rcv);
			hold_sblock = 0;
		}
		if (control->length == 0) {
			/* still nothing here */
			if (control->end_added == 1) {
				/* he aborted, or is done i.e.did a shutdown */
				out_flags |= MSG_EOR;
				if (control->pdapi_aborted) {
					if ((control->do_not_ref_stcb == 0) && ((control->spec_flags & M_NOTIFICATION) == 0))
						control->stcb->asoc.strmin[control->sinfo_stream].delivery_started = 0;

					out_flags |= MSG_TRUNC;
				} else {
					if ((control->do_not_ref_stcb == 0) && ((control->spec_flags & M_NOTIFICATION) == 0))
						control->stcb->asoc.strmin[control->sinfo_stream].delivery_started = 0;
				}
				goto done_with_control;
			}
			if (so->so_rcv.sb_cc > held_length) {
				control->held_length = so->so_rcv.sb_cc;
				held_length = 0;
			}
			goto wait_some_more;
		} else if (control->data == NULL) {
			/*
			 * we must re-sync since data is probably being
			 * added
			 */
			SCTP_INP_READ_LOCK(inp);
			if ((control->length > 0) && (control->data == NULL)) {
				/*
				 * big trouble.. we have the lock and its
				 * corrupt?
				 */
#ifdef INVARIANTS
				panic("Impossible data==NULL length !=0");
#endif
				out_flags |= MSG_EOR;
				out_flags |= MSG_TRUNC;
				control->length = 0;
				SCTP_INP_READ_UNLOCK(inp);
				goto done_with_control;
			}
			SCTP_INP_READ_UNLOCK(inp);
			/* We will fall around to get more data */
		}
		goto get_more_data;
	} else {
		/*-
		 * Give caller back the mbuf chain,
		 * store in uio_resid the length
		 */
		wakeup_read_socket = 0;
		if ((control->end_added == 0) ||
		    (TAILQ_NEXT(control, next) == NULL)) {
			/* Need to get rlock */
			if (hold_rlock == 0) {
				SCTP_INP_READ_LOCK(inp);
				hold_rlock = 1;
			}
		}
		if (control->end_added) {
			out_flags |= MSG_EOR;
			if ((control->do_not_ref_stcb == 0) &&
			    (control->stcb != NULL) &&
			    ((control->spec_flags & M_NOTIFICATION) == 0))
				control->stcb->asoc.strmin[control->sinfo_stream].delivery_started = 0;
		}
		if (control->spec_flags & M_NOTIFICATION) {
			out_flags |= MSG_NOTIFICATION;
		}
		uio->uio_resid = control->length;
		*mp = control->data;
		m = control->data;
		while (m) {
			if (SCTP_BASE_SYSCTL(sctp_logging_level) & SCTP_SB_LOGGING_ENABLE) {
				sctp_sblog(&so->so_rcv,
				    control->do_not_ref_stcb ? NULL : stcb, SCTP_LOG_SBFREE, SCTP_BUF_LEN(m));
			}
			sctp_sbfree(control, stcb, &so->so_rcv, m);
			freed_so_far += SCTP_BUF_LEN(m);
			freed_so_far += MSIZE;
			if (SCTP_BASE_SYSCTL(sctp_logging_level) & SCTP_SB_LOGGING_ENABLE) {
				sctp_sblog(&so->so_rcv,
				    control->do_not_ref_stcb ? NULL : stcb, SCTP_LOG_SBRESULT, 0);
			}
			m = SCTP_BUF_NEXT(m);
		}
		control->data = control->tail_mbuf = NULL;
		control->length = 0;
		if (out_flags & MSG_EOR) {
			/* Done with this control */
			goto done_with_control;
		}
	}
release:
	if (hold_rlock == 1) {
		SCTP_INP_READ_UNLOCK(inp);
		hold_rlock = 0;
	}
	if (hold_sblock == 1) {
		SOCKBUF_UNLOCK(&so->so_rcv);
		hold_sblock = 0;
	}
	sbunlock(&so->so_rcv);
	sockbuf_lock = 0;

release_unlocked:
	if (hold_sblock) {
		SOCKBUF_UNLOCK(&so->so_rcv);
		hold_sblock = 0;
	}
	if ((stcb) && (in_flags & MSG_PEEK) == 0) {
		if ((freed_so_far >= rwnd_req) &&
		    (control && (control->do_not_ref_stcb == 0)) &&
		    (no_rcv_needed == 0))
			sctp_user_rcvd(stcb, &freed_so_far, hold_rlock, rwnd_req);
	}
out:
	if (msg_flags) {
		*msg_flags = out_flags;
	}
	if (((out_flags & MSG_EOR) == 0) &&
	    ((in_flags & MSG_PEEK) == 0) &&
	    (sinfo) &&
	    (sctp_is_feature_on(inp, SCTP_PCB_FLAGS_EXT_RCVINFO) ||
	    sctp_is_feature_on(inp, SCTP_PCB_FLAGS_RECVNXTINFO))) {
		struct sctp_extrcvinfo *s_extra;

		s_extra = (struct sctp_extrcvinfo *)sinfo;
		s_extra->sreinfo_next_flags = SCTP_NO_NEXT_MSG;
	}
	if (hold_rlock == 1) {
		SCTP_INP_READ_UNLOCK(inp);
	}
	if (hold_sblock) {
		SOCKBUF_UNLOCK(&so->so_rcv);
	}
	if (sockbuf_lock) {
		sbunlock(&so->so_rcv);
	}
	if (freecnt_applied) {
		/*
		 * The lock on the socket buffer protects us so the free
		 * code will stop. But since we used the socketbuf lock and
		 * the sender uses the tcb_lock to increment, we need to use
		 * the atomic add to the refcnt.
		 */
		if (stcb == NULL) {
#ifdef INVARIANTS
			panic("stcb for refcnt has gone NULL?");
			goto stage_left;
#else
			goto stage_left;
#endif
		}
		atomic_add_int(&stcb->asoc.refcnt, -1);
		/* Save the value back for next time */
		stcb->freed_by_sorcv_sincelast = freed_so_far;
	}
	if (SCTP_BASE_SYSCTL(sctp_logging_level) & SCTP_RECV_RWND_LOGGING_ENABLE) {
		if (stcb) {
			sctp_misc_ints(SCTP_SORECV_DONE,
			    freed_so_far,
			    ((uio) ? (slen - uio->uio_resid) : slen),
			    stcb->asoc.my_rwnd,
			    so->so_rcv.sb_cc);
		} else {
			sctp_misc_ints(SCTP_SORECV_DONE,
			    freed_so_far,
			    ((uio) ? (slen - uio->uio_resid) : slen),
			    0,
			    so->so_rcv.sb_cc);
		}
	}
stage_left:
	if (wakeup_read_socket) {
		sctp_sorwakeup(inp, so);
	}
	return (error);
}


#ifdef SCTP_MBUF_LOGGING
struct mbuf *
sctp_m_free(struct mbuf *m)
{
	if (SCTP_BASE_SYSCTL(sctp_logging_level) & SCTP_MBUF_LOGGING_ENABLE) {
		if (SCTP_BUF_IS_EXTENDED(m)) {
			sctp_log_mb(m, SCTP_MBUF_IFREE);
		}
	}
	return (m_free(m));
}

void 
sctp_m_freem(struct mbuf *mb)
{
	while (mb != NULL)
		mb = sctp_m_free(mb);
}

#endif

int
sctp_dynamic_set_primary(struct sockaddr *sa, uint32_t vrf_id)
{
	/*
	 * Given a local address. For all associations that holds the
	 * address, request a peer-set-primary.
	 */
	struct sctp_ifa *ifa;
	struct sctp_laddr *wi;

	ifa = sctp_find_ifa_by_addr(sa, vrf_id, 0);
	if (ifa == NULL) {
		SCTP_LTRACE_ERR_RET(NULL, NULL, NULL, SCTP_FROM_SCTPUTIL, EADDRNOTAVAIL);
		return (EADDRNOTAVAIL);
	}
	/*
	 * Now that we have the ifa we must awaken the iterator with this
	 * message.
	 */
	wi = SCTP_ZONE_GET(SCTP_BASE_INFO(ipi_zone_laddr), struct sctp_laddr);
	if (wi == NULL) {
		SCTP_LTRACE_ERR_RET(NULL, NULL, NULL, SCTP_FROM_SCTPUTIL, ENOMEM);
		return (ENOMEM);
	}
	/* Now incr the count and int wi structure */
	SCTP_INCR_LADDR_COUNT();
	bzero(wi, sizeof(*wi));
	(void)SCTP_GETTIME_TIMEVAL(&wi->start_time);
	wi->ifa = ifa;
	wi->action = SCTP_SET_PRIM_ADDR;
	atomic_add_int(&ifa->refcount, 1);

	/* Now add it to the work queue */
	SCTP_WQ_ADDR_LOCK();
	/*
	 * Should this really be a tailq? As it is we will process the
	 * newest first :-0
	 */
	LIST_INSERT_HEAD(&SCTP_BASE_INFO(addr_wq), wi, sctp_nxt_addr);
	SCTP_WQ_ADDR_UNLOCK();
	sctp_timer_start(SCTP_TIMER_TYPE_ADDR_WQ,
	    (struct sctp_inpcb *)NULL,
	    (struct sctp_tcb *)NULL,
	    (struct sctp_nets *)NULL);
	return (0);
}


int
sctp_soreceive(struct socket *so,
    struct sockaddr **psa,
    struct uio *uio,
    struct mbuf **mp0,
    struct mbuf **controlp,
    int *flagsp)
{
	int error, fromlen;
	uint8_t sockbuf[256];
	struct sockaddr *from;
	struct sctp_extrcvinfo sinfo;
	int filling_sinfo = 1;
	struct sctp_inpcb *inp;

	inp = (struct sctp_inpcb *)so->so_pcb;
	/* pickup the assoc we are reading from */
	if (inp == NULL) {
		SCTP_LTRACE_ERR_RET(inp, NULL, NULL, SCTP_FROM_SCTPUTIL, EINVAL);
		return (EINVAL);
	}
	if ((sctp_is_feature_off(inp, SCTP_PCB_FLAGS_RECVDATAIOEVNT) &&
	    sctp_is_feature_off(inp, SCTP_PCB_FLAGS_RECVRCVINFO) &&
	    sctp_is_feature_off(inp, SCTP_PCB_FLAGS_RECVNXTINFO)) ||
	    (controlp == NULL)) {
		/* user does not want the sndrcv ctl */
		filling_sinfo = 0;
	}
	if (psa) {
		from = (struct sockaddr *)sockbuf;
		fromlen = sizeof(sockbuf);
		from->sa_len = 0;
	} else {
		from = NULL;
		fromlen = 0;
	}

	error = sctp_sorecvmsg(so, uio, mp0, from, fromlen, flagsp,
	    (struct sctp_sndrcvinfo *)&sinfo, filling_sinfo);
	if ((controlp) && (filling_sinfo)) {
		/* copy back the sinfo in a CMSG format */
		if (filling_sinfo)
			*controlp = sctp_build_ctl_nchunk(inp,
			    (struct sctp_sndrcvinfo *)&sinfo);
		else
			*controlp = NULL;
	}
	if (psa) {
		/* copy back the address info */
		if (from && from->sa_len) {
			*psa = sodupsockaddr(from, M_NOWAIT);
		} else {
			*psa = NULL;
		}
	}
	return (error);
}





int
sctp_connectx_helper_add(struct sctp_tcb *stcb, struct sockaddr *addr,
    int totaddr, int *error)
{
	int added = 0;
	int i;
	struct sctp_inpcb *inp;
	struct sockaddr *sa;
	size_t incr = 0;

#ifdef INET
	struct sockaddr_in *sin;

#endif
#ifdef INET6
	struct sockaddr_in6 *sin6;

#endif

	sa = addr;
	inp = stcb->sctp_ep;
	*error = 0;
	for (i = 0; i < totaddr; i++) {
		switch (sa->sa_family) {
#ifdef INET
		case AF_INET:
			incr = sizeof(struct sockaddr_in);
			sin = (struct sockaddr_in *)sa;
			if ((sin->sin_addr.s_addr == INADDR_ANY) ||
			    (sin->sin_addr.s_addr == INADDR_BROADCAST) ||
			    IN_MULTICAST(ntohl(sin->sin_addr.s_addr))) {
				SCTP_LTRACE_ERR_RET(NULL, stcb, NULL, SCTP_FROM_SCTPUTIL, EINVAL);
				(void)sctp_free_assoc(inp, stcb, SCTP_NORMAL_PROC, SCTP_FROM_SCTP_USRREQ + SCTP_LOC_7);
				*error = EINVAL;
				goto out_now;
			}
			if (sctp_add_remote_addr(stcb, sa, NULL, SCTP_DONOT_SETSCOPE, SCTP_ADDR_IS_CONFIRMED)) {
				/* assoc gone no un-lock */
				SCTP_LTRACE_ERR_RET(NULL, stcb, NULL, SCTP_FROM_SCTPUTIL, ENOBUFS);
				(void)sctp_free_assoc(inp, stcb, SCTP_NORMAL_PROC, SCTP_FROM_SCTP_USRREQ + SCTP_LOC_7);
				*error = ENOBUFS;
				goto out_now;
			}
			added++;
			break;
#endif
#ifdef INET6
		case AF_INET6:
			incr = sizeof(struct sockaddr_in6);
			sin6 = (struct sockaddr_in6 *)sa;
			if (IN6_IS_ADDR_UNSPECIFIED(&sin6->sin6_addr) ||
			    IN6_IS_ADDR_MULTICAST(&sin6->sin6_addr)) {
				SCTP_LTRACE_ERR_RET(NULL, stcb, NULL, SCTP_FROM_SCTPUTIL, EINVAL);
				(void)sctp_free_assoc(inp, stcb, SCTP_NORMAL_PROC, SCTP_FROM_SCTP_USRREQ + SCTP_LOC_8);
				*error = EINVAL;
				goto out_now;
			}
			if (sctp_add_remote_addr(stcb, sa, NULL, SCTP_DONOT_SETSCOPE, SCTP_ADDR_IS_CONFIRMED)) {
				/* assoc gone no un-lock */
				SCTP_LTRACE_ERR_RET(NULL, stcb, NULL, SCTP_FROM_SCTPUTIL, ENOBUFS);
				(void)sctp_free_assoc(inp, stcb, SCTP_NORMAL_PROC, SCTP_FROM_SCTP_USRREQ + SCTP_LOC_8);
				*error = ENOBUFS;
				goto out_now;
			}
			added++;
			break;
#endif
		default:
			break;
		}
		sa = (struct sockaddr *)((caddr_t)sa + incr);
	}
out_now:
	return (added);
}

struct sctp_tcb *
sctp_connectx_helper_find(struct sctp_inpcb *inp, struct sockaddr *addr,
    int *totaddr, int *num_v4, int *num_v6, int *error,
    int limit, int *bad_addr)
{
	struct sockaddr *sa;
	struct sctp_tcb *stcb = NULL;
	size_t incr, at, i;

	at = incr = 0;
	sa = addr;

	*error = *num_v6 = *num_v4 = 0;
	/* account and validate addresses */
	for (i = 0; i < (size_t)*totaddr; i++) {
		switch (sa->sa_family) {
#ifdef INET
		case AF_INET:
			(*num_v4) += 1;
			incr = sizeof(struct sockaddr_in);
			if (sa->sa_len != incr) {
				SCTP_LTRACE_ERR_RET(inp, NULL, NULL, SCTP_FROM_SCTPUTIL, EINVAL);
				*error = EINVAL;
				*bad_addr = 1;
				return (NULL);
			}
			break;
#endif
#ifdef INET6
		case AF_INET6:
			{
				struct sockaddr_in6 *sin6;

				sin6 = (struct sockaddr_in6 *)sa;
				if (IN6_IS_ADDR_V4MAPPED(&sin6->sin6_addr)) {
					/* Must be non-mapped for connectx */
					SCTP_LTRACE_ERR_RET(inp, NULL, NULL, SCTP_FROM_SCTPUTIL, EINVAL);
					*error = EINVAL;
					*bad_addr = 1;
					return (NULL);
				}
				(*num_v6) += 1;
				incr = sizeof(struct sockaddr_in6);
				if (sa->sa_len != incr) {
					SCTP_LTRACE_ERR_RET(inp, NULL, NULL, SCTP_FROM_SCTPUTIL, EINVAL);
					*error = EINVAL;
					*bad_addr = 1;
					return (NULL);
				}
				break;
			}
#endif
		default:
			*totaddr = i;
			/* we are done */
			break;
		}
		if (i == (size_t)*totaddr) {
			break;
		}
		SCTP_INP_INCR_REF(inp);
		stcb = sctp_findassociation_ep_addr(&inp, sa, NULL, NULL, NULL);
		if (stcb != NULL) {
			/* Already have or am bring up an association */
			return (stcb);
		} else {
			SCTP_INP_DECR_REF(inp);
		}
		if ((at + incr) > (size_t)limit) {
			*totaddr = i;
			break;
		}
		sa = (struct sockaddr *)((caddr_t)sa + incr);
	}
	return ((struct sctp_tcb *)NULL);
}

/*
 * sctp_bindx(ADD) for one address.
 * assumes all arguments are valid/checked by caller.
 */
void
sctp_bindx_add_address(struct socket *so, struct sctp_inpcb *inp,
    struct sockaddr *sa, sctp_assoc_t assoc_id,
    uint32_t vrf_id, int *error, void *p)
{
	struct sockaddr *addr_touse;

#ifdef INET6
	struct sockaddr_in sin;

#endif

	/* see if we're bound all already! */
	if (inp->sctp_flags & SCTP_PCB_FLAGS_BOUNDALL) {
		SCTP_LTRACE_ERR_RET(inp, NULL, NULL, SCTP_FROM_SCTPUTIL, EINVAL);
		*error = EINVAL;
		return;
	}
	addr_touse = sa;
#ifdef INET6
	if (sa->sa_family == AF_INET6) {
		struct sockaddr_in6 *sin6;

		if (sa->sa_len != sizeof(struct sockaddr_in6)) {
			SCTP_LTRACE_ERR_RET(inp, NULL, NULL, SCTP_FROM_SCTPUTIL, EINVAL);
			*error = EINVAL;
			return;
		}
		if ((inp->sctp_flags & SCTP_PCB_FLAGS_BOUND_V6) == 0) {
			/* can only bind v6 on PF_INET6 sockets */
			SCTP_LTRACE_ERR_RET(inp, NULL, NULL, SCTP_FROM_SCTPUTIL, EINVAL);
			*error = EINVAL;
			return;
		}
		sin6 = (struct sockaddr_in6 *)addr_touse;
		if (IN6_IS_ADDR_V4MAPPED(&sin6->sin6_addr)) {
			if ((inp->sctp_flags & SCTP_PCB_FLAGS_BOUND_V6) &&
			    SCTP_IPV6_V6ONLY(inp)) {
				/* can't bind v4-mapped on PF_INET sockets */
				SCTP_LTRACE_ERR_RET(inp, NULL, NULL, SCTP_FROM_SCTPUTIL, EINVAL);
				*error = EINVAL;
				return;
			}
			in6_sin6_2_sin(&sin, sin6);
			addr_touse = (struct sockaddr *)&sin;
		}
	}
#endif
#ifdef INET
	if (sa->sa_family == AF_INET) {
		if (sa->sa_len != sizeof(struct sockaddr_in)) {
			SCTP_LTRACE_ERR_RET(inp, NULL, NULL, SCTP_FROM_SCTPUTIL, EINVAL);
			*error = EINVAL;
			return;
		}
		if ((inp->sctp_flags & SCTP_PCB_FLAGS_BOUND_V6) &&
		    SCTP_IPV6_V6ONLY(inp)) {
			/* can't bind v4 on PF_INET sockets */
			SCTP_LTRACE_ERR_RET(inp, NULL, NULL, SCTP_FROM_SCTPUTIL, EINVAL);
			*error = EINVAL;
			return;
		}
	}
#endif
	if (inp->sctp_flags & SCTP_PCB_FLAGS_UNBOUND) {
		if (p == NULL) {
			/* Can't get proc for Net/Open BSD */
			SCTP_LTRACE_ERR_RET(inp, NULL, NULL, SCTP_FROM_SCTPUTIL, EINVAL);
			*error = EINVAL;
			return;
		}
		*error = sctp_inpcb_bind(so, addr_touse, NULL, p);
		return;
	}
	/*
	 * No locks required here since bind and mgmt_ep_sa all do their own
	 * locking. If we do something for the FIX: below we may need to
	 * lock in that case.
	 */
	if (assoc_id == 0) {
		/* add the address */
		struct sctp_inpcb *lep;
		struct sockaddr_in *lsin = (struct sockaddr_in *)addr_touse;

		/* validate the incoming port */
		if ((lsin->sin_port != 0) &&
		    (lsin->sin_port != inp->sctp_lport)) {
			SCTP_LTRACE_ERR_RET(inp, NULL, NULL, SCTP_FROM_SCTPUTIL, EINVAL);
			*error = EINVAL;
			return;
		} else {
			/* user specified 0 port, set it to existing port */
			lsin->sin_port = inp->sctp_lport;
		}

		lep = sctp_pcb_findep(addr_touse, 1, 0, vrf_id);
		if (lep != NULL) {
			/*
			 * We must decrement the refcount since we have the
			 * ep already and are binding. No remove going on
			 * here.
			 */
			SCTP_INP_DECR_REF(lep);
		}
		if (lep == inp) {
			/* already bound to it.. ok */
			return;
		} else if (lep == NULL) {
			((struct sockaddr_in *)addr_touse)->sin_port = 0;
			*error = sctp_addr_mgmt_ep_sa(inp, addr_touse,
			    SCTP_ADD_IP_ADDRESS,
			    vrf_id, NULL);
		} else {
			*error = EADDRINUSE;
		}
		if (*error)
			return;
	} else {
		/*
		 * FIX: decide whether we allow assoc based bindx
		 */
	}
}

/*
 * sctp_bindx(DELETE) for one address.
 * assumes all arguments are valid/checked by caller.
 */
void
sctp_bindx_delete_address(struct sctp_inpcb *inp,
    struct sockaddr *sa, sctp_assoc_t assoc_id,
    uint32_t vrf_id, int *error)
{
	struct sockaddr *addr_touse;

#ifdef INET6
	struct sockaddr_in sin;

#endif

	/* see if we're bound all already! */
	if (inp->sctp_flags & SCTP_PCB_FLAGS_BOUNDALL) {
		SCTP_LTRACE_ERR_RET(inp, NULL, NULL, SCTP_FROM_SCTPUTIL, EINVAL);
		*error = EINVAL;
		return;
	}
	addr_touse = sa;
#ifdef INET6
	if (sa->sa_family == AF_INET6) {
		struct sockaddr_in6 *sin6;

		if (sa->sa_len != sizeof(struct sockaddr_in6)) {
			SCTP_LTRACE_ERR_RET(inp, NULL, NULL, SCTP_FROM_SCTPUTIL, EINVAL);
			*error = EINVAL;
			return;
		}
		if ((inp->sctp_flags & SCTP_PCB_FLAGS_BOUND_V6) == 0) {
			/* can only bind v6 on PF_INET6 sockets */
			SCTP_LTRACE_ERR_RET(inp, NULL, NULL, SCTP_FROM_SCTPUTIL, EINVAL);
			*error = EINVAL;
			return;
		}
		sin6 = (struct sockaddr_in6 *)addr_touse;
		if (IN6_IS_ADDR_V4MAPPED(&sin6->sin6_addr)) {
			if ((inp->sctp_flags & SCTP_PCB_FLAGS_BOUND_V6) &&
			    SCTP_IPV6_V6ONLY(inp)) {
				/* can't bind mapped-v4 on PF_INET sockets */
				SCTP_LTRACE_ERR_RET(inp, NULL, NULL, SCTP_FROM_SCTPUTIL, EINVAL);
				*error = EINVAL;
				return;
			}
			in6_sin6_2_sin(&sin, sin6);
			addr_touse = (struct sockaddr *)&sin;
		}
	}
#endif
#ifdef INET
	if (sa->sa_family == AF_INET) {
		if (sa->sa_len != sizeof(struct sockaddr_in)) {
			SCTP_LTRACE_ERR_RET(inp, NULL, NULL, SCTP_FROM_SCTPUTIL, EINVAL);
			*error = EINVAL;
			return;
		}
		if ((inp->sctp_flags & SCTP_PCB_FLAGS_BOUND_V6) &&
		    SCTP_IPV6_V6ONLY(inp)) {
			/* can't bind v4 on PF_INET sockets */
			SCTP_LTRACE_ERR_RET(inp, NULL, NULL, SCTP_FROM_SCTPUTIL, EINVAL);
			*error = EINVAL;
			return;
		}
	}
#endif
	/*
	 * No lock required mgmt_ep_sa does its own locking. If the FIX:
	 * below is ever changed we may need to lock before calling
	 * association level binding.
	 */
	if (assoc_id == 0) {
		/* delete the address */
		*error = sctp_addr_mgmt_ep_sa(inp, addr_touse,
		    SCTP_DEL_IP_ADDRESS,
		    vrf_id, NULL);
	} else {
		/*
		 * FIX: decide whether we allow assoc based bindx
		 */
	}
}

/*
 * returns the valid local address count for an assoc, taking into account
 * all scoping rules
 */
int
sctp_local_addr_count(struct sctp_tcb *stcb)
{
	int loopback_scope, ipv4_local_scope, local_scope, site_scope;
	int ipv4_addr_legal, ipv6_addr_legal;
	struct sctp_vrf *vrf;
	struct sctp_ifn *sctp_ifn;
	struct sctp_ifa *sctp_ifa;
	int count = 0;

	/* Turn on all the appropriate scopes */
	loopback_scope = stcb->asoc.loopback_scope;
	ipv4_local_scope = stcb->asoc.ipv4_local_scope;
	local_scope = stcb->asoc.local_scope;
	site_scope = stcb->asoc.site_scope;
	ipv4_addr_legal = ipv6_addr_legal = 0;
	if (stcb->sctp_ep->sctp_flags & SCTP_PCB_FLAGS_BOUND_V6) {
		ipv6_addr_legal = 1;
		if (SCTP_IPV6_V6ONLY(stcb->sctp_ep) == 0) {
			ipv4_addr_legal = 1;
		}
	} else {
		ipv4_addr_legal = 1;
	}

	SCTP_IPI_ADDR_RLOCK();
	vrf = sctp_find_vrf(stcb->asoc.vrf_id);
	if (vrf == NULL) {
		/* no vrf, no addresses */
		SCTP_IPI_ADDR_RUNLOCK();
		return (0);
	}
	if (stcb->sctp_ep->sctp_flags & SCTP_PCB_FLAGS_BOUNDALL) {
		/*
		 * bound all case: go through all ifns on the vrf
		 */
		LIST_FOREACH(sctp_ifn, &vrf->ifnlist, next_ifn) {
			if ((loopback_scope == 0) &&
			    SCTP_IFN_IS_IFT_LOOP(sctp_ifn)) {
				continue;
			}
			LIST_FOREACH(sctp_ifa, &sctp_ifn->ifalist, next_ifa) {
				if (sctp_is_addr_restricted(stcb, sctp_ifa))
					continue;
				switch (sctp_ifa->address.sa.sa_family) {
#ifdef INET
				case AF_INET:
					if (ipv4_addr_legal) {
						struct sockaddr_in *sin;

						sin = (struct sockaddr_in *)&sctp_ifa->address.sa;
						if (sin->sin_addr.s_addr == 0) {
							/*
							 * skip unspecified
							 * addrs
							 */
							continue;
						}
						if ((ipv4_local_scope == 0) &&
						    (IN4_ISPRIVATE_ADDRESS(&sin->sin_addr))) {
							continue;
						}
						/* count this one */
						count++;
					} else {
						continue;
					}
					break;
#endif
#ifdef INET6
				case AF_INET6:
					if (ipv6_addr_legal) {
						struct sockaddr_in6 *sin6;

						sin6 = (struct sockaddr_in6 *)&sctp_ifa->address.sa;
						if (IN6_IS_ADDR_UNSPECIFIED(&sin6->sin6_addr)) {
							continue;
						}
						if (IN6_IS_ADDR_LINKLOCAL(&sin6->sin6_addr)) {
							if (local_scope == 0)
								continue;
							if (sin6->sin6_scope_id == 0) {
								if (sa6_recoverscope(sin6) != 0)
									/*
									 * 
									 * bad
									 * 
									 * li
									 * nk
									 * 
									 * loc
									 * al
									 * 
									 * add
									 * re
									 * ss
									 * */
									continue;
							}
						}
						if ((site_scope == 0) &&
						    (IN6_IS_ADDR_SITELOCAL(&sin6->sin6_addr))) {
							continue;
						}
						/* count this one */
						count++;
					}
					break;
#endif
				default:
					/* TSNH */
					break;
				}
			}
		}
	} else {
		/*
		 * subset bound case
		 */
		struct sctp_laddr *laddr;

		LIST_FOREACH(laddr, &stcb->sctp_ep->sctp_addr_list,
		    sctp_nxt_addr) {
			if (sctp_is_addr_restricted(stcb, laddr->ifa)) {
				continue;
			}
			/* count this one */
			count++;
		}
	}
	SCTP_IPI_ADDR_RUNLOCK();
	return (count);
}

#if defined(SCTP_LOCAL_TRACE_BUF)

void
sctp_log_trace(uint32_t subsys, const char *str SCTP_UNUSED, uint32_t a, uint32_t b, uint32_t c, uint32_t d, uint32_t e, uint32_t f)
{
	uint32_t saveindex, newindex;

	do {
		saveindex = SCTP_BASE_SYSCTL(sctp_log).index;
		if (saveindex >= SCTP_MAX_LOGGING_SIZE) {
			newindex = 1;
		} else {
			newindex = saveindex + 1;
		}
	} while (atomic_cmpset_int(&SCTP_BASE_SYSCTL(sctp_log).index, saveindex, newindex) == 0);
	if (saveindex >= SCTP_MAX_LOGGING_SIZE) {
		saveindex = 0;
	}
	SCTP_BASE_SYSCTL(sctp_log).entry[saveindex].timestamp = SCTP_GET_CYCLECOUNT;
	SCTP_BASE_SYSCTL(sctp_log).entry[saveindex].subsys = subsys;
	SCTP_BASE_SYSCTL(sctp_log).entry[saveindex].params[0] = a;
	SCTP_BASE_SYSCTL(sctp_log).entry[saveindex].params[1] = b;
	SCTP_BASE_SYSCTL(sctp_log).entry[saveindex].params[2] = c;
	SCTP_BASE_SYSCTL(sctp_log).entry[saveindex].params[3] = d;
	SCTP_BASE_SYSCTL(sctp_log).entry[saveindex].params[4] = e;
	SCTP_BASE_SYSCTL(sctp_log).entry[saveindex].params[5] = f;
}

#endif
/* XXX: Remove the #ifdef after tunneling over IPv6 works also on FreeBSD. */
#ifdef INET
/* We will need to add support
 * to bind the ports and such here
 * so we can do UDP tunneling. In
 * the mean-time, we return error
 */
#include <netinet/udp.h>
#include <netinet/udp_var.h>
#include <sys/proc.h>
#ifdef INET6
#include <netinet6/sctp6_var.h>
#endif

static void
sctp_recv_udp_tunneled_packet(struct mbuf *m, int off, struct inpcb *ignored)
{
	struct ip *iph;
	struct mbuf *sp, *last;
	struct udphdr *uhdr;
	uint16_t port = 0;
	int header_size = sizeof(struct udphdr) + sizeof(struct sctphdr);

	/*
	 * Split out the mbuf chain. Leave the IP header in m, place the
	 * rest in the sp.
	 */
	if ((m->m_flags & M_PKTHDR) == 0) {
		/* Can't handle one that is not a pkt hdr */
		goto out;
	}
	/* pull the src port */
	iph = mtod(m, struct ip *);
	uhdr = (struct udphdr *)((caddr_t)iph + off);

	port = uhdr->uh_sport;
	sp = m_split(m, off, M_DONTWAIT);
	if (sp == NULL) {
		/* Gak, drop packet, we can't do a split */
		goto out;
	}
	if (sp->m_pkthdr.len < header_size) {
		/* Gak, packet can't have an SCTP header in it - to small */
		m_freem(sp);
		goto out;
	}
	/* ok now pull up the UDP header and SCTP header together */
	sp = m_pullup(sp, header_size);
	if (sp == NULL) {
		/* Gak pullup failed */
		goto out;
	}
	/* trim out the UDP header */
	m_adj(sp, sizeof(struct udphdr));

	/* Now reconstruct the mbuf chain */
	/* 1) find last one */
	last = m;
	while (last->m_next != NULL) {
		last = last->m_next;
	}
	last->m_next = sp;
	m->m_pkthdr.len += sp->m_pkthdr.len;
	last = m;
	while (last != NULL) {
		last = last->m_next;
	}
	/* Now its ready for sctp_input or sctp6_input */
	iph = mtod(m, struct ip *);
	switch (iph->ip_v) {
#ifdef INET
	case IPVERSION:
<<<<<<< HEAD
		{
			uint16_t len;

			/* its IPv4 */
			len = SCTP_GET_IPV4_LENGTH(iph);
			len -= sizeof(struct udphdr);
			SCTP_GET_IPV4_LENGTH(iph) = len;
			sctp_input_with_port(m, off, port);
			break;
		}
=======
		iph->ip_len = htons(ntohs(iph->ip_len) - sizeof(struct udphdr));
		sctp_input_with_port(m, off, port);
		break;
>>>>>>> 85823a3b
#endif
#ifdef INET6
	case IPV6_VERSION >> 4:
		{
			/* its IPv6 - NOT supported */
			goto out;
			break;

		}
#endif
	default:
		{
			m_freem(m);
			break;
		}
	}
	return;
out:
	m_freem(m);
}

void
sctp_over_udp_stop(void)
{
	struct socket *sop;

	/*
	 * This function assumes sysctl caller holds sctp_sysctl_info_lock()
	 * for writting!
	 */
	if (SCTP_BASE_INFO(udp_tun_socket) == NULL) {
		/* Nothing to do */
		return;
	}
	sop = SCTP_BASE_INFO(udp_tun_socket);
	soclose(sop);
	SCTP_BASE_INFO(udp_tun_socket) = NULL;
}

int
sctp_over_udp_start(void)
{
	uint16_t port;
	int ret;
	struct sockaddr_in sin;
	struct socket *sop = NULL;
	struct thread *th;
	struct ucred *cred;

	/*
	 * This function assumes sysctl caller holds sctp_sysctl_info_lock()
	 * for writting!
	 */
	port = SCTP_BASE_SYSCTL(sctp_udp_tunneling_port);
	if (port == 0) {
		/* Must have a port set */
		return (EINVAL);
	}
	if (SCTP_BASE_INFO(udp_tun_socket) != NULL) {
		/* Already running -- must stop first */
		return (EALREADY);
	}
	th = curthread;
	cred = th->td_ucred;
	if ((ret = socreate(PF_INET, &sop,
	    SOCK_DGRAM, IPPROTO_UDP, cred, th))) {
		return (ret);
	}
	SCTP_BASE_INFO(udp_tun_socket) = sop;
	/* call the special UDP hook */
	ret = udp_set_kernel_tunneling(sop, sctp_recv_udp_tunneled_packet);
	if (ret) {
		goto exit_stage_left;
	}
	/* Ok we have a socket, bind it to the port */
	memset(&sin, 0, sizeof(sin));
	sin.sin_len = sizeof(sin);
	sin.sin_family = AF_INET;
	sin.sin_port = htons(port);
	ret = sobind(sop, (struct sockaddr *)&sin, th);
	if (ret) {
		/* Close up we cant get the port */
exit_stage_left:
		sctp_over_udp_stop();
		return (ret);
	}
	/*
	 * Ok we should now get UDP packets directly to our input routine
	 * sctp_recv_upd_tunneled_packet().
	 */
	return (0);
}

#endif<|MERGE_RESOLUTION|>--- conflicted
+++ resolved
@@ -1408,7 +1408,7 @@
 	struct sctp_nets *net;
 	struct sctp_timer *tmr;
 
-#if defined (__APPLE__) || defined(SCTP_SO_LOCK_TESTING)
+#if defined(__APPLE__) || defined(SCTP_SO_LOCK_TESTING)
 	struct socket *so;
 
 #endif
@@ -1773,7 +1773,7 @@
 		/* Can we free it yet? */
 		SCTP_INP_DECR_REF(inp);
 		sctp_timer_stop(SCTP_TIMER_TYPE_ASOCKILL, inp, stcb, NULL, SCTP_FROM_SCTPUTIL + SCTP_LOC_1);
-#if defined (__APPLE__) || defined(SCTP_SO_LOCK_TESTING)
+#if defined(__APPLE__) || defined(SCTP_SO_LOCK_TESTING)
 		so = SCTP_INP_SO(inp);
 		atomic_add_int(&stcb->asoc.refcnt, 1);
 		SCTP_TCB_UNLOCK(stcb);
@@ -1782,7 +1782,7 @@
 		atomic_subtract_int(&stcb->asoc.refcnt, 1);
 #endif
 		(void)sctp_free_assoc(inp, stcb, SCTP_NORMAL_PROC, SCTP_FROM_SCTPUTIL + SCTP_LOC_2);
-#if defined (__APPLE__) || defined(SCTP_SO_LOCK_TESTING)
+#if defined(__APPLE__) || defined(SCTP_SO_LOCK_TESTING)
 		SCTP_SOCKET_UNLOCK(so, 1);
 #endif
 		/*
@@ -2569,15 +2569,13 @@
 	/* find the last mbuf in chain and pad it */
 	struct mbuf *m_at;
 
-	m_at = m;
 	if (last_mbuf) {
 		return (sctp_add_pad_tombuf(last_mbuf, padval));
 	} else {
-		while (m_at) {
+		for (m_at = m; m_at; m_at = SCTP_BUF_NEXT(m_at)) {
 			if (SCTP_BUF_NEXT(m_at) == NULL) {
 				return (sctp_add_pad_tombuf(m_at, padval));
 			}
-			m_at = SCTP_BUF_NEXT(m_at);
 		}
 	}
 	SCTP_LTRACE_ERR_RET_PKT(m, NULL, NULL, NULL, SCTP_FROM_SCTPUTIL, EFAULT);
@@ -2598,7 +2596,7 @@
 	size_t notif_len, abort_len;
 	unsigned int i;
 
-#if defined (__APPLE__) || defined(SCTP_SO_LOCK_TESTING)
+#if defined(__APPLE__) || defined(SCTP_SO_LOCK_TESTING)
 	struct socket *so;
 
 #endif
@@ -2696,7 +2694,7 @@
 		}
 	}
 	/* Wake ANY sleepers */
-#if defined (__APPLE__) || defined(SCTP_SO_LOCK_TESTING)
+#if defined(__APPLE__) || defined(SCTP_SO_LOCK_TESTING)
 	so = SCTP_INP_SO(stcb->sctp_ep);
 	if (!so_locked) {
 		atomic_add_int(&stcb->asoc.refcnt, 1);
@@ -2717,7 +2715,7 @@
 	}
 	sorwakeup(stcb->sctp_socket);
 	sowwakeup(stcb->sctp_socket);
-#if defined (__APPLE__) || defined(SCTP_SO_LOCK_TESTING)
+#if defined(__APPLE__) || defined(SCTP_SO_LOCK_TESTING)
 	if (!so_locked) {
 		SCTP_SOCKET_UNLOCK(so, 1);
 	}
@@ -3132,7 +3130,7 @@
 	}
 	if (stcb->sctp_ep && stcb->sctp_socket) {
 		/* This should always be the case */
-#if defined (__APPLE__) || defined(SCTP_SO_LOCK_TESTING)
+#if defined(__APPLE__) || defined(SCTP_SO_LOCK_TESTING)
 		struct socket *so;
 
 		so = SCTP_INP_SO(stcb->sctp_ep);
@@ -3149,7 +3147,7 @@
 		}
 #endif
 		sctp_sorwakeup(stcb->sctp_ep, stcb->sctp_socket);
-#if defined (__APPLE__) || defined(SCTP_SO_LOCK_TESTING)
+#if defined(__APPLE__) || defined(SCTP_SO_LOCK_TESTING)
 		if (!so_locked) {
 			SCTP_SOCKET_UNLOCK(so, 1);
 		}
@@ -3171,7 +3169,7 @@
 	if ((stcb->sctp_ep->sctp_flags & SCTP_PCB_FLAGS_TCPTYPE) ||
 	    (stcb->sctp_ep->sctp_flags & SCTP_PCB_FLAGS_IN_TCPPOOL)) {
 		/* mark socket closed for read/write and wakeup! */
-#if defined (__APPLE__) || defined(SCTP_SO_LOCK_TESTING)
+#if defined(__APPLE__) || defined(SCTP_SO_LOCK_TESTING)
 		struct socket *so;
 
 		so = SCTP_INP_SO(stcb->sctp_ep);
@@ -3186,7 +3184,7 @@
 		}
 #endif
 		socantsendmore(stcb->sctp_socket);
-#if defined (__APPLE__) || defined(SCTP_SO_LOCK_TESTING)
+#if defined(__APPLE__) || defined(SCTP_SO_LOCK_TESTING)
 		SCTP_SOCKET_UNLOCK(so, 1);
 #endif
 	}
@@ -3823,12 +3821,15 @@
 
 void
 sctp_abort_association(struct sctp_inpcb *inp, struct sctp_tcb *stcb,
-    struct mbuf *m, int iphlen, struct sctphdr *sh, struct mbuf *op_err,
+    struct mbuf *m, int iphlen,
+    struct sockaddr *src, struct sockaddr *dst,
+    struct sctphdr *sh, struct mbuf *op_err,
+    uint8_t use_mflowid, uint32_t mflowid,
     uint32_t vrf_id, uint16_t port)
 {
 	uint32_t vtag;
 
-#if defined (__APPLE__) || defined(SCTP_SO_LOCK_TESTING)
+#if defined(__APPLE__) || defined(SCTP_SO_LOCK_TESTING)
 	struct socket *so;
 
 #endif
@@ -3842,10 +3843,12 @@
 		vrf_id = stcb->asoc.vrf_id;
 		stcb->asoc.state |= SCTP_STATE_WAS_ABORTED;
 	}
-	sctp_send_abort(m, iphlen, sh, vtag, op_err, vrf_id, port);
+	sctp_send_abort(m, iphlen, src, dst, sh, vtag, op_err,
+	    use_mflowid, mflowid,
+	    vrf_id, port);
 	if (stcb != NULL) {
 		/* Ok, now lets free it */
-#if defined (__APPLE__) || defined(SCTP_SO_LOCK_TESTING)
+#if defined(__APPLE__) || defined(SCTP_SO_LOCK_TESTING)
 		so = SCTP_INP_SO(inp);
 		atomic_add_int(&stcb->asoc.refcnt, 1);
 		SCTP_TCB_UNLOCK(stcb);
@@ -3859,7 +3862,7 @@
 			SCTP_STAT_DECR_GAUGE32(sctps_currestab);
 		}
 		(void)sctp_free_assoc(inp, stcb, SCTP_NORMAL_PROC, SCTP_FROM_SCTPUTIL + SCTP_LOC_4);
-#if defined (__APPLE__) || defined(SCTP_SO_LOCK_TESTING)
+#if defined(__APPLE__) || defined(SCTP_SO_LOCK_TESTING)
 		SCTP_SOCKET_UNLOCK(so, 1);
 #endif
 	}
@@ -3938,12 +3941,12 @@
 #endif
 )
 {
-#if defined (__APPLE__) || defined(SCTP_SO_LOCK_TESTING)
+#if defined(__APPLE__) || defined(SCTP_SO_LOCK_TESTING)
 	struct socket *so;
 
 #endif
 
-#if defined (__APPLE__) || defined(SCTP_SO_LOCK_TESTING)
+#if defined(__APPLE__) || defined(SCTP_SO_LOCK_TESTING)
 	so = SCTP_INP_SO(inp);
 #endif
 	if (stcb == NULL) {
@@ -3973,7 +3976,7 @@
 #ifdef SCTP_ASOCLOG_OF_TSNS
 	sctp_print_out_track_log(stcb);
 #endif
-#if defined (__APPLE__) || defined(SCTP_SO_LOCK_TESTING)
+#if defined(__APPLE__) || defined(SCTP_SO_LOCK_TESTING)
 	if (!so_locked) {
 		atomic_add_int(&stcb->asoc.refcnt, 1);
 		SCTP_TCB_UNLOCK(stcb);
@@ -3983,7 +3986,7 @@
 	}
 #endif
 	(void)sctp_free_assoc(inp, stcb, SCTP_NORMAL_PROC, SCTP_FROM_SCTPUTIL + SCTP_LOC_5);
-#if defined (__APPLE__) || defined(SCTP_SO_LOCK_TESTING)
+#if defined(__APPLE__) || defined(SCTP_SO_LOCK_TESTING)
 	if (!so_locked) {
 		SCTP_SOCKET_UNLOCK(so, 1);
 	}
@@ -3991,8 +3994,11 @@
 }
 
 void
-sctp_handle_ootb(struct mbuf *m, int iphlen, int offset, struct sctphdr *sh,
-    struct sctp_inpcb *inp, struct mbuf *op_err, uint32_t vrf_id, uint16_t port)
+sctp_handle_ootb(struct mbuf *m, int iphlen, int offset,
+    struct sockaddr *src, struct sockaddr *dst,
+    struct sctphdr *sh, struct sctp_inpcb *inp,
+    uint8_t use_mflowid, uint32_t mflowid,
+    uint32_t vrf_id, uint16_t port)
 {
 	struct sctp_chunkhdr *ch, chunk_buf;
 	unsigned int chk_length;
@@ -4035,7 +4041,9 @@
 			 */
 			return;
 		case SCTP_SHUTDOWN_ACK:
-			sctp_send_shutdown_complete2(m, sh, vrf_id, port);
+			sctp_send_shutdown_complete2(src, dst, sh,
+			    use_mflowid, mflowid,
+			    vrf_id, port);
 			return;
 		default:
 			break;
@@ -4047,7 +4055,9 @@
 	if ((SCTP_BASE_SYSCTL(sctp_blackhole) == 0) ||
 	    ((SCTP_BASE_SYSCTL(sctp_blackhole) == 1) &&
 	    (contains_init_chunk == 0))) {
-		sctp_send_abort(m, iphlen, sh, 0, op_err, vrf_id, port);
+		sctp_send_abort(m, iphlen, src, dst, sh, 0, NULL,
+		    use_mflowid, mflowid,
+		    vrf_id, port);
 	}
 }
 
@@ -4232,62 +4242,6 @@
 #endif
 	default:
 		SCTP_PRINTF("?\n");
-		break;
-	}
-}
-
-void
-sctp_print_address_pkt(struct ip *iph, struct sctphdr *sh)
-{
-	switch (iph->ip_v) {
-#ifdef INET
-	case IPVERSION:
-		{
-			struct sockaddr_in lsa, fsa;
-
-			bzero(&lsa, sizeof(lsa));
-			lsa.sin_len = sizeof(lsa);
-			lsa.sin_family = AF_INET;
-			lsa.sin_addr = iph->ip_src;
-			lsa.sin_port = sh->src_port;
-			bzero(&fsa, sizeof(fsa));
-			fsa.sin_len = sizeof(fsa);
-			fsa.sin_family = AF_INET;
-			fsa.sin_addr = iph->ip_dst;
-			fsa.sin_port = sh->dest_port;
-			SCTP_PRINTF("src: ");
-			sctp_print_address((struct sockaddr *)&lsa);
-			SCTP_PRINTF("dest: ");
-			sctp_print_address((struct sockaddr *)&fsa);
-			break;
-		}
-#endif
-#ifdef INET6
-	case IPV6_VERSION >> 4:
-		{
-			struct ip6_hdr *ip6;
-			struct sockaddr_in6 lsa6, fsa6;
-
-			ip6 = (struct ip6_hdr *)iph;
-			bzero(&lsa6, sizeof(lsa6));
-			lsa6.sin6_len = sizeof(lsa6);
-			lsa6.sin6_family = AF_INET6;
-			lsa6.sin6_addr = ip6->ip6_src;
-			lsa6.sin6_port = sh->src_port;
-			bzero(&fsa6, sizeof(fsa6));
-			fsa6.sin6_len = sizeof(fsa6);
-			fsa6.sin6_family = AF_INET6;
-			fsa6.sin6_addr = ip6->ip6_dst;
-			fsa6.sin6_port = sh->dest_port;
-			SCTP_PRINTF("src: ");
-			sctp_print_address((struct sockaddr *)&lsa6);
-			SCTP_PRINTF("dest: ");
-			sctp_print_address((struct sockaddr *)&fsa6);
-			break;
-		}
-#endif
-	default:
-		/* TSNH */
 		break;
 	}
 }
@@ -4464,7 +4418,7 @@
 		if (sctp_is_feature_on(inp, SCTP_PCB_FLAGS_ZERO_COPY_ACTIVE)) {
 			SCTP_ZERO_COPY_EVENT(inp, inp->sctp_socket);
 		} else {
-#if defined (__APPLE__) || defined(SCTP_SO_LOCK_TESTING)
+#if defined(__APPLE__) || defined(SCTP_SO_LOCK_TESTING)
 			struct socket *so;
 
 			so = SCTP_INP_SO(inp);
@@ -4485,7 +4439,7 @@
 			}
 #endif
 			sctp_sorwakeup(inp, inp->sctp_socket);
-#if defined (__APPLE__) || defined(SCTP_SO_LOCK_TESTING)
+#if defined(__APPLE__) || defined(SCTP_SO_LOCK_TESTING)
 			if (!so_locked) {
 				SCTP_SOCKET_UNLOCK(so, 1);
 			}
@@ -4618,7 +4572,7 @@
 		if (sctp_is_feature_on(inp, SCTP_PCB_FLAGS_ZERO_COPY_ACTIVE)) {
 			SCTP_ZERO_COPY_EVENT(inp, inp->sctp_socket);
 		} else {
-#if defined (__APPLE__) || defined(SCTP_SO_LOCK_TESTING)
+#if defined(__APPLE__) || defined(SCTP_SO_LOCK_TESTING)
 			struct socket *so;
 
 			so = SCTP_INP_SO(inp);
@@ -4637,7 +4591,7 @@
 			}
 #endif
 			sctp_sorwakeup(inp, inp->sctp_socket);
-#if defined (__APPLE__) || defined(SCTP_SO_LOCK_TESTING)
+#if defined(__APPLE__) || defined(SCTP_SO_LOCK_TESTING)
 			SCTP_SOCKET_UNLOCK(so, 1);
 #endif
 		}
@@ -4894,7 +4848,7 @@
 		SCTP_TCB_SEND_UNLOCK(stcb);
 	}
 	if (do_wakeup_routine) {
-#if defined (__APPLE__) || defined(SCTP_SO_LOCK_TESTING)
+#if defined(__APPLE__) || defined(SCTP_SO_LOCK_TESTING)
 		struct socket *so;
 
 		so = SCTP_INP_SO(stcb->sctp_ep);
@@ -4912,7 +4866,7 @@
 		}
 #endif
 		sctp_sowwakeup(stcb->sctp_ep, stcb->sctp_socket);
-#if defined (__APPLE__) || defined(SCTP_SO_LOCK_TESTING)
+#if defined(__APPLE__) || defined(SCTP_SO_LOCK_TESTING)
 		if (!so_locked) {
 			SCTP_SOCKET_UNLOCK(so, 1);
 		}
@@ -6826,89 +6780,61 @@
 	struct ip *iph;
 	struct mbuf *sp, *last;
 	struct udphdr *uhdr;
-	uint16_t port = 0;
-	int header_size = sizeof(struct udphdr) + sizeof(struct sctphdr);
-
+	uint16_t port;
+
+	if ((m->m_flags & M_PKTHDR) == 0) {
+		/* Can't handle one that is not a pkt hdr */
+		goto out;
+	}
+	/* Pull the src port */
+	iph = mtod(m, struct ip *);
+	uhdr = (struct udphdr *)((caddr_t)iph + off);
+	port = uhdr->uh_sport;
 	/*
 	 * Split out the mbuf chain. Leave the IP header in m, place the
 	 * rest in the sp.
 	 */
-	if ((m->m_flags & M_PKTHDR) == 0) {
-		/* Can't handle one that is not a pkt hdr */
-		goto out;
-	}
-	/* pull the src port */
-	iph = mtod(m, struct ip *);
-	uhdr = (struct udphdr *)((caddr_t)iph + off);
-
-	port = uhdr->uh_sport;
 	sp = m_split(m, off, M_DONTWAIT);
 	if (sp == NULL) {
 		/* Gak, drop packet, we can't do a split */
 		goto out;
 	}
-	if (sp->m_pkthdr.len < header_size) {
-		/* Gak, packet can't have an SCTP header in it - to small */
+	if (sp->m_pkthdr.len < sizeof(struct udphdr) + sizeof(struct sctphdr)) {
+		/* Gak, packet can't have an SCTP header in it - too small */
 		m_freem(sp);
 		goto out;
 	}
-	/* ok now pull up the UDP header and SCTP header together */
-	sp = m_pullup(sp, header_size);
+	/* Now pull up the UDP header and SCTP header together */
+	sp = m_pullup(sp, sizeof(struct udphdr) + sizeof(struct sctphdr));
 	if (sp == NULL) {
 		/* Gak pullup failed */
 		goto out;
 	}
-	/* trim out the UDP header */
+	/* Trim out the UDP header */
 	m_adj(sp, sizeof(struct udphdr));
 
 	/* Now reconstruct the mbuf chain */
-	/* 1) find last one */
-	last = m;
-	while (last->m_next != NULL) {
-		last = last->m_next;
-	}
+	for (last = m; last->m_next; last = last->m_next);
 	last->m_next = sp;
 	m->m_pkthdr.len += sp->m_pkthdr.len;
-	last = m;
-	while (last != NULL) {
-		last = last->m_next;
-	}
-	/* Now its ready for sctp_input or sctp6_input */
 	iph = mtod(m, struct ip *);
 	switch (iph->ip_v) {
 #ifdef INET
 	case IPVERSION:
-<<<<<<< HEAD
-		{
-			uint16_t len;
-
-			/* its IPv4 */
-			len = SCTP_GET_IPV4_LENGTH(iph);
-			len -= sizeof(struct udphdr);
-			SCTP_GET_IPV4_LENGTH(iph) = len;
-			sctp_input_with_port(m, off, port);
-			break;
-		}
-=======
 		iph->ip_len = htons(ntohs(iph->ip_len) - sizeof(struct udphdr));
 		sctp_input_with_port(m, off, port);
 		break;
->>>>>>> 85823a3b
 #endif
 #ifdef INET6
 	case IPV6_VERSION >> 4:
-		{
-			/* its IPv6 - NOT supported */
-			goto out;
-			break;
-
-		}
+		/* Not yet supported. */
+		goto out;
+		break;
+
 #endif
 	default:
-		{
-			m_freem(m);
-			break;
-		}
+		goto out;
+		break;
 	}
 	return;
 out:
