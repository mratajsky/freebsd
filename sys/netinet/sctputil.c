/*-
 * Copyright (c) 2001-2008, by Cisco Systems, Inc. All rights reserved.
 * Copyright (c) 2008-2012, by Randall Stewart. All rights reserved.
 * Copyright (c) 2008-2012, by Michael Tuexen. All rights reserved.
 *
 * Redistribution and use in source and binary forms, with or without
 * modification, are permitted provided that the following conditions are met:
 *
 * a) Redistributions of source code must retain the above copyright notice,
 *    this list of conditions and the following disclaimer.
 *
 * b) Redistributions in binary form must reproduce the above copyright
 *    notice, this list of conditions and the following disclaimer in
 *    the documentation and/or other materials provided with the distribution.
 *
 * c) Neither the name of Cisco Systems, Inc. nor the names of its
 *    contributors may be used to endorse or promote products derived
 *    from this software without specific prior written permission.
 *
 * THIS SOFTWARE IS PROVIDED BY THE COPYRIGHT HOLDERS AND CONTRIBUTORS
 * "AS IS" AND ANY EXPRESS OR IMPLIED WARRANTIES, INCLUDING, BUT NOT LIMITED TO,
 * THE IMPLIED WARRANTIES OF MERCHANTABILITY AND FITNESS FOR A PARTICULAR PURPOSE
 * ARE DISCLAIMED. IN NO EVENT SHALL THE COPYRIGHT OWNER OR CONTRIBUTORS BE
 * LIABLE FOR ANY DIRECT, INDIRECT, INCIDENTAL, SPECIAL, EXEMPLARY, OR
 * CONSEQUENTIAL DAMAGES (INCLUDING, BUT NOT LIMITED TO, PROCUREMENT OF
 * SUBSTITUTE GOODS OR SERVICES; LOSS OF USE, DATA, OR PROFITS; OR BUSINESS
 * INTERRUPTION) HOWEVER CAUSED AND ON ANY THEORY OF LIABILITY, WHETHER IN
 * CONTRACT, STRICT LIABILITY, OR TORT (INCLUDING NEGLIGENCE OR OTHERWISE)
 * ARISING IN ANY WAY OUT OF THE USE OF THIS SOFTWARE, EVEN IF ADVISED OF
 * THE POSSIBILITY OF SUCH DAMAGE.
 */

#include <sys/cdefs.h>
__FBSDID("$FreeBSD$");

#include <netinet/sctp_os.h>
#include <netinet/sctp_pcb.h>
#include <netinet/sctputil.h>
#include <netinet/sctp_var.h>
#include <netinet/sctp_sysctl.h>
#ifdef INET6
#endif
#include <netinet/sctp_header.h>
#include <netinet/sctp_output.h>
#include <netinet/sctp_uio.h>
#include <netinet/sctp_timer.h>
#include <netinet/sctp_indata.h>/* for sctp_deliver_data() */
#include <netinet/sctp_auth.h>
#include <netinet/sctp_asconf.h>
#include <netinet/sctp_bsd_addr.h>


#ifndef KTR_SCTP
#define KTR_SCTP KTR_SUBSYS
#endif

extern struct sctp_cc_functions sctp_cc_functions[];
extern struct sctp_ss_functions sctp_ss_functions[];

void
sctp_sblog(struct sockbuf *sb, struct sctp_tcb *stcb, int from, int incr)
{
	struct sctp_cwnd_log sctp_clog;

	sctp_clog.x.sb.stcb = stcb;
	sctp_clog.x.sb.so_sbcc = sb->sb_cc;
	if (stcb)
		sctp_clog.x.sb.stcb_sbcc = stcb->asoc.sb_cc;
	else
		sctp_clog.x.sb.stcb_sbcc = 0;
	sctp_clog.x.sb.incr = incr;
	SCTP_CTR6(KTR_SCTP, "SCTP:%d[%d]:%x-%x-%x-%x",
	    SCTP_LOG_EVENT_SB,
	    from,
	    sctp_clog.x.misc.log1,
	    sctp_clog.x.misc.log2,
	    sctp_clog.x.misc.log3,
	    sctp_clog.x.misc.log4);
}

void
sctp_log_closing(struct sctp_inpcb *inp, struct sctp_tcb *stcb, int16_t loc)
{
	struct sctp_cwnd_log sctp_clog;

	sctp_clog.x.close.inp = (void *)inp;
	sctp_clog.x.close.sctp_flags = inp->sctp_flags;
	if (stcb) {
		sctp_clog.x.close.stcb = (void *)stcb;
		sctp_clog.x.close.state = (uint16_t) stcb->asoc.state;
	} else {
		sctp_clog.x.close.stcb = 0;
		sctp_clog.x.close.state = 0;
	}
	sctp_clog.x.close.loc = loc;
	SCTP_CTR6(KTR_SCTP, "SCTP:%d[%d]:%x-%x-%x-%x",
	    SCTP_LOG_EVENT_CLOSE,
	    0,
	    sctp_clog.x.misc.log1,
	    sctp_clog.x.misc.log2,
	    sctp_clog.x.misc.log3,
	    sctp_clog.x.misc.log4);
}

void
rto_logging(struct sctp_nets *net, int from)
{
	struct sctp_cwnd_log sctp_clog;

	memset(&sctp_clog, 0, sizeof(sctp_clog));
	sctp_clog.x.rto.net = (void *)net;
	sctp_clog.x.rto.rtt = net->rtt / 1000;
	SCTP_CTR6(KTR_SCTP, "SCTP:%d[%d]:%x-%x-%x-%x",
	    SCTP_LOG_EVENT_RTT,
	    from,
	    sctp_clog.x.misc.log1,
	    sctp_clog.x.misc.log2,
	    sctp_clog.x.misc.log3,
	    sctp_clog.x.misc.log4);
}

void
sctp_log_strm_del_alt(struct sctp_tcb *stcb, uint32_t tsn, uint16_t sseq, uint16_t stream, int from)
{
	struct sctp_cwnd_log sctp_clog;

	sctp_clog.x.strlog.stcb = stcb;
	sctp_clog.x.strlog.n_tsn = tsn;
	sctp_clog.x.strlog.n_sseq = sseq;
	sctp_clog.x.strlog.e_tsn = 0;
	sctp_clog.x.strlog.e_sseq = 0;
	sctp_clog.x.strlog.strm = stream;
	SCTP_CTR6(KTR_SCTP, "SCTP:%d[%d]:%x-%x-%x-%x",
	    SCTP_LOG_EVENT_STRM,
	    from,
	    sctp_clog.x.misc.log1,
	    sctp_clog.x.misc.log2,
	    sctp_clog.x.misc.log3,
	    sctp_clog.x.misc.log4);
}

void
sctp_log_nagle_event(struct sctp_tcb *stcb, int action)
{
	struct sctp_cwnd_log sctp_clog;

	sctp_clog.x.nagle.stcb = (void *)stcb;
	sctp_clog.x.nagle.total_flight = stcb->asoc.total_flight;
	sctp_clog.x.nagle.total_in_queue = stcb->asoc.total_output_queue_size;
	sctp_clog.x.nagle.count_in_queue = stcb->asoc.chunks_on_out_queue;
	sctp_clog.x.nagle.count_in_flight = stcb->asoc.total_flight_count;
	SCTP_CTR6(KTR_SCTP, "SCTP:%d[%d]:%x-%x-%x-%x",
	    SCTP_LOG_EVENT_NAGLE,
	    action,
	    sctp_clog.x.misc.log1,
	    sctp_clog.x.misc.log2,
	    sctp_clog.x.misc.log3,
	    sctp_clog.x.misc.log4);
}

void
sctp_log_sack(uint32_t old_cumack, uint32_t cumack, uint32_t tsn, uint16_t gaps, uint16_t dups, int from)
{
	struct sctp_cwnd_log sctp_clog;

	sctp_clog.x.sack.cumack = cumack;
	sctp_clog.x.sack.oldcumack = old_cumack;
	sctp_clog.x.sack.tsn = tsn;
	sctp_clog.x.sack.numGaps = gaps;
	sctp_clog.x.sack.numDups = dups;
	SCTP_CTR6(KTR_SCTP, "SCTP:%d[%d]:%x-%x-%x-%x",
	    SCTP_LOG_EVENT_SACK,
	    from,
	    sctp_clog.x.misc.log1,
	    sctp_clog.x.misc.log2,
	    sctp_clog.x.misc.log3,
	    sctp_clog.x.misc.log4);
}

void
sctp_log_map(uint32_t map, uint32_t cum, uint32_t high, int from)
{
	struct sctp_cwnd_log sctp_clog;

	memset(&sctp_clog, 0, sizeof(sctp_clog));
	sctp_clog.x.map.base = map;
	sctp_clog.x.map.cum = cum;
	sctp_clog.x.map.high = high;
	SCTP_CTR6(KTR_SCTP, "SCTP:%d[%d]:%x-%x-%x-%x",
	    SCTP_LOG_EVENT_MAP,
	    from,
	    sctp_clog.x.misc.log1,
	    sctp_clog.x.misc.log2,
	    sctp_clog.x.misc.log3,
	    sctp_clog.x.misc.log4);
}

void
sctp_log_fr(uint32_t biggest_tsn, uint32_t biggest_new_tsn, uint32_t tsn, int from)
{
	struct sctp_cwnd_log sctp_clog;

	memset(&sctp_clog, 0, sizeof(sctp_clog));
	sctp_clog.x.fr.largest_tsn = biggest_tsn;
	sctp_clog.x.fr.largest_new_tsn = biggest_new_tsn;
	sctp_clog.x.fr.tsn = tsn;
	SCTP_CTR6(KTR_SCTP, "SCTP:%d[%d]:%x-%x-%x-%x",
	    SCTP_LOG_EVENT_FR,
	    from,
	    sctp_clog.x.misc.log1,
	    sctp_clog.x.misc.log2,
	    sctp_clog.x.misc.log3,
	    sctp_clog.x.misc.log4);
}

void
sctp_log_mb(struct mbuf *m, int from)
{
	struct sctp_cwnd_log sctp_clog;

	sctp_clog.x.mb.mp = m;
	sctp_clog.x.mb.mbuf_flags = (uint8_t) (SCTP_BUF_GET_FLAGS(m));
	sctp_clog.x.mb.size = (uint16_t) (SCTP_BUF_LEN(m));
	sctp_clog.x.mb.data = SCTP_BUF_AT(m, 0);
	if (SCTP_BUF_IS_EXTENDED(m)) {
		sctp_clog.x.mb.ext = SCTP_BUF_EXTEND_BASE(m);
		sctp_clog.x.mb.refcnt = (uint8_t) (SCTP_BUF_EXTEND_REFCNT(m));
	} else {
		sctp_clog.x.mb.ext = 0;
		sctp_clog.x.mb.refcnt = 0;
	}
	SCTP_CTR6(KTR_SCTP, "SCTP:%d[%d]:%x-%x-%x-%x",
	    SCTP_LOG_EVENT_MBUF,
	    from,
	    sctp_clog.x.misc.log1,
	    sctp_clog.x.misc.log2,
	    sctp_clog.x.misc.log3,
	    sctp_clog.x.misc.log4);
}

void
sctp_log_strm_del(struct sctp_queued_to_read *control, struct sctp_queued_to_read *poschk, int from)
{
	struct sctp_cwnd_log sctp_clog;

	if (control == NULL) {
		SCTP_PRINTF("Gak log of NULL?\n");
		return;
	}
	sctp_clog.x.strlog.stcb = control->stcb;
	sctp_clog.x.strlog.n_tsn = control->sinfo_tsn;
	sctp_clog.x.strlog.n_sseq = control->sinfo_ssn;
	sctp_clog.x.strlog.strm = control->sinfo_stream;
	if (poschk != NULL) {
		sctp_clog.x.strlog.e_tsn = poschk->sinfo_tsn;
		sctp_clog.x.strlog.e_sseq = poschk->sinfo_ssn;
	} else {
		sctp_clog.x.strlog.e_tsn = 0;
		sctp_clog.x.strlog.e_sseq = 0;
	}
	SCTP_CTR6(KTR_SCTP, "SCTP:%d[%d]:%x-%x-%x-%x",
	    SCTP_LOG_EVENT_STRM,
	    from,
	    sctp_clog.x.misc.log1,
	    sctp_clog.x.misc.log2,
	    sctp_clog.x.misc.log3,
	    sctp_clog.x.misc.log4);
}

void
sctp_log_cwnd(struct sctp_tcb *stcb, struct sctp_nets *net, int augment, uint8_t from)
{
	struct sctp_cwnd_log sctp_clog;

	sctp_clog.x.cwnd.net = net;
	if (stcb->asoc.send_queue_cnt > 255)
		sctp_clog.x.cwnd.cnt_in_send = 255;
	else
		sctp_clog.x.cwnd.cnt_in_send = stcb->asoc.send_queue_cnt;
	if (stcb->asoc.stream_queue_cnt > 255)
		sctp_clog.x.cwnd.cnt_in_str = 255;
	else
		sctp_clog.x.cwnd.cnt_in_str = stcb->asoc.stream_queue_cnt;

	if (net) {
		sctp_clog.x.cwnd.cwnd_new_value = net->cwnd;
		sctp_clog.x.cwnd.inflight = net->flight_size;
		sctp_clog.x.cwnd.pseudo_cumack = net->pseudo_cumack;
		sctp_clog.x.cwnd.meets_pseudo_cumack = net->new_pseudo_cumack;
		sctp_clog.x.cwnd.need_new_pseudo_cumack = net->find_pseudo_cumack;
	}
	if (SCTP_CWNDLOG_PRESEND == from) {
		sctp_clog.x.cwnd.meets_pseudo_cumack = stcb->asoc.peers_rwnd;
	}
	sctp_clog.x.cwnd.cwnd_augment = augment;
	SCTP_CTR6(KTR_SCTP, "SCTP:%d[%d]:%x-%x-%x-%x",
	    SCTP_LOG_EVENT_CWND,
	    from,
	    sctp_clog.x.misc.log1,
	    sctp_clog.x.misc.log2,
	    sctp_clog.x.misc.log3,
	    sctp_clog.x.misc.log4);
}

void
sctp_log_lock(struct sctp_inpcb *inp, struct sctp_tcb *stcb, uint8_t from)
{
	struct sctp_cwnd_log sctp_clog;

	memset(&sctp_clog, 0, sizeof(sctp_clog));
	if (inp) {
		sctp_clog.x.lock.sock = (void *)inp->sctp_socket;

	} else {
		sctp_clog.x.lock.sock = (void *)NULL;
	}
	sctp_clog.x.lock.inp = (void *)inp;
	if (stcb) {
		sctp_clog.x.lock.tcb_lock = mtx_owned(&stcb->tcb_mtx);
	} else {
		sctp_clog.x.lock.tcb_lock = SCTP_LOCK_UNKNOWN;
	}
	if (inp) {
		sctp_clog.x.lock.inp_lock = mtx_owned(&inp->inp_mtx);
		sctp_clog.x.lock.create_lock = mtx_owned(&inp->inp_create_mtx);
	} else {
		sctp_clog.x.lock.inp_lock = SCTP_LOCK_UNKNOWN;
		sctp_clog.x.lock.create_lock = SCTP_LOCK_UNKNOWN;
	}
	sctp_clog.x.lock.info_lock = rw_wowned(&SCTP_BASE_INFO(ipi_ep_mtx));
	if (inp && (inp->sctp_socket)) {
		sctp_clog.x.lock.sock_lock = mtx_owned(&(inp->sctp_socket->so_rcv.sb_mtx));
		sctp_clog.x.lock.sockrcvbuf_lock = mtx_owned(&(inp->sctp_socket->so_rcv.sb_mtx));
		sctp_clog.x.lock.socksndbuf_lock = mtx_owned(&(inp->sctp_socket->so_snd.sb_mtx));
	} else {
		sctp_clog.x.lock.sock_lock = SCTP_LOCK_UNKNOWN;
		sctp_clog.x.lock.sockrcvbuf_lock = SCTP_LOCK_UNKNOWN;
		sctp_clog.x.lock.socksndbuf_lock = SCTP_LOCK_UNKNOWN;
	}
	SCTP_CTR6(KTR_SCTP, "SCTP:%d[%d]:%x-%x-%x-%x",
	    SCTP_LOG_LOCK_EVENT,
	    from,
	    sctp_clog.x.misc.log1,
	    sctp_clog.x.misc.log2,
	    sctp_clog.x.misc.log3,
	    sctp_clog.x.misc.log4);
}

void
sctp_log_maxburst(struct sctp_tcb *stcb, struct sctp_nets *net, int error, int burst, uint8_t from)
{
	struct sctp_cwnd_log sctp_clog;

	memset(&sctp_clog, 0, sizeof(sctp_clog));
	sctp_clog.x.cwnd.net = net;
	sctp_clog.x.cwnd.cwnd_new_value = error;
	sctp_clog.x.cwnd.inflight = net->flight_size;
	sctp_clog.x.cwnd.cwnd_augment = burst;
	if (stcb->asoc.send_queue_cnt > 255)
		sctp_clog.x.cwnd.cnt_in_send = 255;
	else
		sctp_clog.x.cwnd.cnt_in_send = stcb->asoc.send_queue_cnt;
	if (stcb->asoc.stream_queue_cnt > 255)
		sctp_clog.x.cwnd.cnt_in_str = 255;
	else
		sctp_clog.x.cwnd.cnt_in_str = stcb->asoc.stream_queue_cnt;
	SCTP_CTR6(KTR_SCTP, "SCTP:%d[%d]:%x-%x-%x-%x",
	    SCTP_LOG_EVENT_MAXBURST,
	    from,
	    sctp_clog.x.misc.log1,
	    sctp_clog.x.misc.log2,
	    sctp_clog.x.misc.log3,
	    sctp_clog.x.misc.log4);
}

void
sctp_log_rwnd(uint8_t from, uint32_t peers_rwnd, uint32_t snd_size, uint32_t overhead)
{
	struct sctp_cwnd_log sctp_clog;

	sctp_clog.x.rwnd.rwnd = peers_rwnd;
	sctp_clog.x.rwnd.send_size = snd_size;
	sctp_clog.x.rwnd.overhead = overhead;
	sctp_clog.x.rwnd.new_rwnd = 0;
	SCTP_CTR6(KTR_SCTP, "SCTP:%d[%d]:%x-%x-%x-%x",
	    SCTP_LOG_EVENT_RWND,
	    from,
	    sctp_clog.x.misc.log1,
	    sctp_clog.x.misc.log2,
	    sctp_clog.x.misc.log3,
	    sctp_clog.x.misc.log4);
}

void
sctp_log_rwnd_set(uint8_t from, uint32_t peers_rwnd, uint32_t flight_size, uint32_t overhead, uint32_t a_rwndval)
{
	struct sctp_cwnd_log sctp_clog;

	sctp_clog.x.rwnd.rwnd = peers_rwnd;
	sctp_clog.x.rwnd.send_size = flight_size;
	sctp_clog.x.rwnd.overhead = overhead;
	sctp_clog.x.rwnd.new_rwnd = a_rwndval;
	SCTP_CTR6(KTR_SCTP, "SCTP:%d[%d]:%x-%x-%x-%x",
	    SCTP_LOG_EVENT_RWND,
	    from,
	    sctp_clog.x.misc.log1,
	    sctp_clog.x.misc.log2,
	    sctp_clog.x.misc.log3,
	    sctp_clog.x.misc.log4);
}

void
sctp_log_mbcnt(uint8_t from, uint32_t total_oq, uint32_t book, uint32_t total_mbcnt_q, uint32_t mbcnt)
{
	struct sctp_cwnd_log sctp_clog;

	sctp_clog.x.mbcnt.total_queue_size = total_oq;
	sctp_clog.x.mbcnt.size_change = book;
	sctp_clog.x.mbcnt.total_queue_mb_size = total_mbcnt_q;
	sctp_clog.x.mbcnt.mbcnt_change = mbcnt;
	SCTP_CTR6(KTR_SCTP, "SCTP:%d[%d]:%x-%x-%x-%x",
	    SCTP_LOG_EVENT_MBCNT,
	    from,
	    sctp_clog.x.misc.log1,
	    sctp_clog.x.misc.log2,
	    sctp_clog.x.misc.log3,
	    sctp_clog.x.misc.log4);
}

void
sctp_misc_ints(uint8_t from, uint32_t a, uint32_t b, uint32_t c, uint32_t d)
{
	SCTP_CTR6(KTR_SCTP, "SCTP:%d[%d]:%x-%x-%x-%x",
	    SCTP_LOG_MISC_EVENT,
	    from,
	    a, b, c, d);
}

void
sctp_wakeup_log(struct sctp_tcb *stcb, uint32_t wake_cnt, int from)
{
	struct sctp_cwnd_log sctp_clog;

	sctp_clog.x.wake.stcb = (void *)stcb;
	sctp_clog.x.wake.wake_cnt = wake_cnt;
	sctp_clog.x.wake.flight = stcb->asoc.total_flight_count;
	sctp_clog.x.wake.send_q = stcb->asoc.send_queue_cnt;
	sctp_clog.x.wake.sent_q = stcb->asoc.sent_queue_cnt;

	if (stcb->asoc.stream_queue_cnt < 0xff)
		sctp_clog.x.wake.stream_qcnt = (uint8_t) stcb->asoc.stream_queue_cnt;
	else
		sctp_clog.x.wake.stream_qcnt = 0xff;

	if (stcb->asoc.chunks_on_out_queue < 0xff)
		sctp_clog.x.wake.chunks_on_oque = (uint8_t) stcb->asoc.chunks_on_out_queue;
	else
		sctp_clog.x.wake.chunks_on_oque = 0xff;

	sctp_clog.x.wake.sctpflags = 0;
	/* set in the defered mode stuff */
	if (stcb->sctp_ep->sctp_flags & SCTP_PCB_FLAGS_DONT_WAKE)
		sctp_clog.x.wake.sctpflags |= 1;
	if (stcb->sctp_ep->sctp_flags & SCTP_PCB_FLAGS_WAKEOUTPUT)
		sctp_clog.x.wake.sctpflags |= 2;
	if (stcb->sctp_ep->sctp_flags & SCTP_PCB_FLAGS_WAKEINPUT)
		sctp_clog.x.wake.sctpflags |= 4;
	/* what about the sb */
	if (stcb->sctp_socket) {
		struct socket *so = stcb->sctp_socket;

		sctp_clog.x.wake.sbflags = (uint8_t) ((so->so_snd.sb_flags & 0x00ff));
	} else {
		sctp_clog.x.wake.sbflags = 0xff;
	}
	SCTP_CTR6(KTR_SCTP, "SCTP:%d[%d]:%x-%x-%x-%x",
	    SCTP_LOG_EVENT_WAKE,
	    from,
	    sctp_clog.x.misc.log1,
	    sctp_clog.x.misc.log2,
	    sctp_clog.x.misc.log3,
	    sctp_clog.x.misc.log4);
}

void
sctp_log_block(uint8_t from, struct sctp_association *asoc, int sendlen)
{
	struct sctp_cwnd_log sctp_clog;

	sctp_clog.x.blk.onsb = asoc->total_output_queue_size;
	sctp_clog.x.blk.send_sent_qcnt = (uint16_t) (asoc->send_queue_cnt + asoc->sent_queue_cnt);
	sctp_clog.x.blk.peer_rwnd = asoc->peers_rwnd;
	sctp_clog.x.blk.stream_qcnt = (uint16_t) asoc->stream_queue_cnt;
	sctp_clog.x.blk.chunks_on_oque = (uint16_t) asoc->chunks_on_out_queue;
	sctp_clog.x.blk.flight_size = (uint16_t) (asoc->total_flight / 1024);
	sctp_clog.x.blk.sndlen = sendlen;
	SCTP_CTR6(KTR_SCTP, "SCTP:%d[%d]:%x-%x-%x-%x",
	    SCTP_LOG_EVENT_BLOCK,
	    from,
	    sctp_clog.x.misc.log1,
	    sctp_clog.x.misc.log2,
	    sctp_clog.x.misc.log3,
	    sctp_clog.x.misc.log4);
}

int
sctp_fill_stat_log(void *optval SCTP_UNUSED, size_t *optsize SCTP_UNUSED)
{
	/* May need to fix this if ktrdump does not work */
	return (0);
}

#ifdef SCTP_AUDITING_ENABLED
uint8_t sctp_audit_data[SCTP_AUDIT_SIZE][2];
static int sctp_audit_indx = 0;

static
void
sctp_print_audit_report(void)
{
	int i;
	int cnt;

	cnt = 0;
	for (i = sctp_audit_indx; i < SCTP_AUDIT_SIZE; i++) {
		if ((sctp_audit_data[i][0] == 0xe0) &&
		    (sctp_audit_data[i][1] == 0x01)) {
			cnt = 0;
			SCTP_PRINTF("\n");
		} else if (sctp_audit_data[i][0] == 0xf0) {
			cnt = 0;
			SCTP_PRINTF("\n");
		} else if ((sctp_audit_data[i][0] == 0xc0) &&
		    (sctp_audit_data[i][1] == 0x01)) {
			SCTP_PRINTF("\n");
			cnt = 0;
		}
		SCTP_PRINTF("%2.2x%2.2x ", (uint32_t) sctp_audit_data[i][0],
		    (uint32_t) sctp_audit_data[i][1]);
		cnt++;
		if ((cnt % 14) == 0)
			SCTP_PRINTF("\n");
	}
	for (i = 0; i < sctp_audit_indx; i++) {
		if ((sctp_audit_data[i][0] == 0xe0) &&
		    (sctp_audit_data[i][1] == 0x01)) {
			cnt = 0;
			SCTP_PRINTF("\n");
		} else if (sctp_audit_data[i][0] == 0xf0) {
			cnt = 0;
			SCTP_PRINTF("\n");
		} else if ((sctp_audit_data[i][0] == 0xc0) &&
		    (sctp_audit_data[i][1] == 0x01)) {
			SCTP_PRINTF("\n");
			cnt = 0;
		}
		SCTP_PRINTF("%2.2x%2.2x ", (uint32_t) sctp_audit_data[i][0],
		    (uint32_t) sctp_audit_data[i][1]);
		cnt++;
		if ((cnt % 14) == 0)
			SCTP_PRINTF("\n");
	}
	SCTP_PRINTF("\n");
}

void
sctp_auditing(int from, struct sctp_inpcb *inp, struct sctp_tcb *stcb,
    struct sctp_nets *net)
{
	int resend_cnt, tot_out, rep, tot_book_cnt;
	struct sctp_nets *lnet;
	struct sctp_tmit_chunk *chk;

	sctp_audit_data[sctp_audit_indx][0] = 0xAA;
	sctp_audit_data[sctp_audit_indx][1] = 0x000000ff & from;
	sctp_audit_indx++;
	if (sctp_audit_indx >= SCTP_AUDIT_SIZE) {
		sctp_audit_indx = 0;
	}
	if (inp == NULL) {
		sctp_audit_data[sctp_audit_indx][0] = 0xAF;
		sctp_audit_data[sctp_audit_indx][1] = 0x01;
		sctp_audit_indx++;
		if (sctp_audit_indx >= SCTP_AUDIT_SIZE) {
			sctp_audit_indx = 0;
		}
		return;
	}
	if (stcb == NULL) {
		sctp_audit_data[sctp_audit_indx][0] = 0xAF;
		sctp_audit_data[sctp_audit_indx][1] = 0x02;
		sctp_audit_indx++;
		if (sctp_audit_indx >= SCTP_AUDIT_SIZE) {
			sctp_audit_indx = 0;
		}
		return;
	}
	sctp_audit_data[sctp_audit_indx][0] = 0xA1;
	sctp_audit_data[sctp_audit_indx][1] =
	    (0x000000ff & stcb->asoc.sent_queue_retran_cnt);
	sctp_audit_indx++;
	if (sctp_audit_indx >= SCTP_AUDIT_SIZE) {
		sctp_audit_indx = 0;
	}
	rep = 0;
	tot_book_cnt = 0;
	resend_cnt = tot_out = 0;
	TAILQ_FOREACH(chk, &stcb->asoc.sent_queue, sctp_next) {
		if (chk->sent == SCTP_DATAGRAM_RESEND) {
			resend_cnt++;
		} else if (chk->sent < SCTP_DATAGRAM_RESEND) {
			tot_out += chk->book_size;
			tot_book_cnt++;
		}
	}
	if (resend_cnt != stcb->asoc.sent_queue_retran_cnt) {
		sctp_audit_data[sctp_audit_indx][0] = 0xAF;
		sctp_audit_data[sctp_audit_indx][1] = 0xA1;
		sctp_audit_indx++;
		if (sctp_audit_indx >= SCTP_AUDIT_SIZE) {
			sctp_audit_indx = 0;
		}
		SCTP_PRINTF("resend_cnt:%d asoc-tot:%d\n",
		    resend_cnt, stcb->asoc.sent_queue_retran_cnt);
		rep = 1;
		stcb->asoc.sent_queue_retran_cnt = resend_cnt;
		sctp_audit_data[sctp_audit_indx][0] = 0xA2;
		sctp_audit_data[sctp_audit_indx][1] =
		    (0x000000ff & stcb->asoc.sent_queue_retran_cnt);
		sctp_audit_indx++;
		if (sctp_audit_indx >= SCTP_AUDIT_SIZE) {
			sctp_audit_indx = 0;
		}
	}
	if (tot_out != stcb->asoc.total_flight) {
		sctp_audit_data[sctp_audit_indx][0] = 0xAF;
		sctp_audit_data[sctp_audit_indx][1] = 0xA2;
		sctp_audit_indx++;
		if (sctp_audit_indx >= SCTP_AUDIT_SIZE) {
			sctp_audit_indx = 0;
		}
		rep = 1;
		SCTP_PRINTF("tot_flt:%d asoc_tot:%d\n", tot_out,
		    (int)stcb->asoc.total_flight);
		stcb->asoc.total_flight = tot_out;
	}
	if (tot_book_cnt != stcb->asoc.total_flight_count) {
		sctp_audit_data[sctp_audit_indx][0] = 0xAF;
		sctp_audit_data[sctp_audit_indx][1] = 0xA5;
		sctp_audit_indx++;
		if (sctp_audit_indx >= SCTP_AUDIT_SIZE) {
			sctp_audit_indx = 0;
		}
		rep = 1;
		SCTP_PRINTF("tot_flt_book:%d\n", tot_book_cnt);

		stcb->asoc.total_flight_count = tot_book_cnt;
	}
	tot_out = 0;
	TAILQ_FOREACH(lnet, &stcb->asoc.nets, sctp_next) {
		tot_out += lnet->flight_size;
	}
	if (tot_out != stcb->asoc.total_flight) {
		sctp_audit_data[sctp_audit_indx][0] = 0xAF;
		sctp_audit_data[sctp_audit_indx][1] = 0xA3;
		sctp_audit_indx++;
		if (sctp_audit_indx >= SCTP_AUDIT_SIZE) {
			sctp_audit_indx = 0;
		}
		rep = 1;
		SCTP_PRINTF("real flight:%d net total was %d\n",
		    stcb->asoc.total_flight, tot_out);
		/* now corrective action */
		TAILQ_FOREACH(lnet, &stcb->asoc.nets, sctp_next) {

			tot_out = 0;
			TAILQ_FOREACH(chk, &stcb->asoc.sent_queue, sctp_next) {
				if ((chk->whoTo == lnet) &&
				    (chk->sent < SCTP_DATAGRAM_RESEND)) {
					tot_out += chk->book_size;
				}
			}
			if (lnet->flight_size != tot_out) {
				SCTP_PRINTF("net:%p flight was %d corrected to %d\n",
				    (void *)lnet, lnet->flight_size,
				    tot_out);
				lnet->flight_size = tot_out;
			}
		}
	}
	if (rep) {
		sctp_print_audit_report();
	}
}

void
sctp_audit_log(uint8_t ev, uint8_t fd)
{

	sctp_audit_data[sctp_audit_indx][0] = ev;
	sctp_audit_data[sctp_audit_indx][1] = fd;
	sctp_audit_indx++;
	if (sctp_audit_indx >= SCTP_AUDIT_SIZE) {
		sctp_audit_indx = 0;
	}
}

#endif

/*
 * sctp_stop_timers_for_shutdown() should be called
 * when entering the SHUTDOWN_SENT or SHUTDOWN_ACK_SENT
 * state to make sure that all timers are stopped.
 */
void
sctp_stop_timers_for_shutdown(struct sctp_tcb *stcb)
{
	struct sctp_association *asoc;
	struct sctp_nets *net;

	asoc = &stcb->asoc;

	(void)SCTP_OS_TIMER_STOP(&asoc->dack_timer.timer);
	(void)SCTP_OS_TIMER_STOP(&asoc->strreset_timer.timer);
	(void)SCTP_OS_TIMER_STOP(&asoc->asconf_timer.timer);
	(void)SCTP_OS_TIMER_STOP(&asoc->autoclose_timer.timer);
	(void)SCTP_OS_TIMER_STOP(&asoc->delayed_event_timer.timer);
	TAILQ_FOREACH(net, &asoc->nets, sctp_next) {
		(void)SCTP_OS_TIMER_STOP(&net->pmtu_timer.timer);
		(void)SCTP_OS_TIMER_STOP(&net->hb_timer.timer);
	}
}

/*
 * a list of sizes based on typical mtu's, used only if next hop size not
 * returned.
 */
static uint32_t sctp_mtu_sizes[] = {
	68,
	296,
	508,
	512,
	544,
	576,
	1006,
	1492,
	1500,
	1536,
	2002,
	2048,
	4352,
	4464,
	8166,
	17914,
	32000,
	65535
};

/*
 * Return the largest MTU smaller than val. If there is no
 * entry, just return val.
 */
uint32_t
sctp_get_prev_mtu(uint32_t val)
{
	uint32_t i;

	if (val <= sctp_mtu_sizes[0]) {
		return (val);
	}
	for (i = 1; i < (sizeof(sctp_mtu_sizes) / sizeof(uint32_t)); i++) {
		if (val <= sctp_mtu_sizes[i]) {
			break;
		}
	}
	return (sctp_mtu_sizes[i - 1]);
}

/*
 * Return the smallest MTU larger than val. If there is no
 * entry, just return val.
 */
uint32_t
sctp_get_next_mtu(uint32_t val)
{
	/* select another MTU that is just bigger than this one */
	uint32_t i;

	for (i = 0; i < (sizeof(sctp_mtu_sizes) / sizeof(uint32_t)); i++) {
		if (val < sctp_mtu_sizes[i]) {
			return (sctp_mtu_sizes[i]);
		}
	}
	return (val);
}

void
sctp_fill_random_store(struct sctp_pcb *m)
{
	/*
	 * Here we use the MD5/SHA-1 to hash with our good randomNumbers and
	 * our counter. The result becomes our good random numbers and we
	 * then setup to give these out. Note that we do no locking to
	 * protect this. This is ok, since if competing folks call this we
	 * will get more gobbled gook in the random store which is what we
	 * want. There is a danger that two guys will use the same random
	 * numbers, but thats ok too since that is random as well :->
	 */
	m->store_at = 0;
	(void)sctp_hmac(SCTP_HMAC, (uint8_t *) m->random_numbers,
	    sizeof(m->random_numbers), (uint8_t *) & m->random_counter,
	    sizeof(m->random_counter), (uint8_t *) m->random_store);
	m->random_counter++;
}

uint32_t
sctp_select_initial_TSN(struct sctp_pcb *inp)
{
	/*
	 * A true implementation should use random selection process to get
	 * the initial stream sequence number, using RFC1750 as a good
	 * guideline
	 */
	uint32_t x, *xp;
	uint8_t *p;
	int store_at, new_store;

	if (inp->initial_sequence_debug != 0) {
		uint32_t ret;

		ret = inp->initial_sequence_debug;
		inp->initial_sequence_debug++;
		return (ret);
	}
retry:
	store_at = inp->store_at;
	new_store = store_at + sizeof(uint32_t);
	if (new_store >= (SCTP_SIGNATURE_SIZE - 3)) {
		new_store = 0;
	}
	if (!atomic_cmpset_int(&inp->store_at, store_at, new_store)) {
		goto retry;
	}
	if (new_store == 0) {
		/* Refill the random store */
		sctp_fill_random_store(inp);
	}
	p = &inp->random_store[store_at];
	xp = (uint32_t *) p;
	x = *xp;
	return (x);
}

uint32_t
sctp_select_a_tag(struct sctp_inpcb *inp, uint16_t lport, uint16_t rport, int check)
{
	uint32_t x;
	struct timeval now;

	if (check) {
		(void)SCTP_GETTIME_TIMEVAL(&now);
	}
	for (;;) {
		x = sctp_select_initial_TSN(&inp->sctp_ep);
		if (x == 0) {
			/* we never use 0 */
			continue;
		}
		if (!check || sctp_is_vtag_good(x, lport, rport, &now)) {
			break;
		}
	}
	return (x);
}

int
sctp_init_asoc(struct sctp_inpcb *m, struct sctp_tcb *stcb,
    uint32_t override_tag, uint32_t vrf_id)
{
	struct sctp_association *asoc;

	/*
	 * Anything set to zero is taken care of by the allocation routine's
	 * bzero
	 */

	/*
	 * Up front select what scoping to apply on addresses I tell my peer
	 * Not sure what to do with these right now, we will need to come up
	 * with a way to set them. We may need to pass them through from the
	 * caller in the sctp_aloc_assoc() function.
	 */
	int i;

	asoc = &stcb->asoc;
	/* init all variables to a known value. */
	SCTP_SET_STATE(&stcb->asoc, SCTP_STATE_INUSE);
	asoc->max_burst = m->sctp_ep.max_burst;
	asoc->fr_max_burst = m->sctp_ep.fr_max_burst;
	asoc->heart_beat_delay = TICKS_TO_MSEC(m->sctp_ep.sctp_timeoutticks[SCTP_TIMER_HEARTBEAT]);
	asoc->cookie_life = m->sctp_ep.def_cookie_life;
	asoc->sctp_cmt_on_off = m->sctp_cmt_on_off;
	asoc->ecn_allowed = m->sctp_ecn_enable;
	asoc->sctp_nr_sack_on_off = (uint8_t) SCTP_BASE_SYSCTL(sctp_nr_sack_on_off);
	asoc->sctp_cmt_pf = (uint8_t) 0;
	asoc->sctp_frag_point = m->sctp_frag_point;
	asoc->sctp_features = m->sctp_features;
	asoc->default_dscp = m->sctp_ep.default_dscp;
#ifdef INET6
	if (m->sctp_ep.default_flowlabel) {
		asoc->default_flowlabel = m->sctp_ep.default_flowlabel;
	} else {
		if (m->ip_inp.inp.inp_flags & IN6P_AUTOFLOWLABEL) {
			asoc->default_flowlabel = sctp_select_initial_TSN(&m->sctp_ep);
			asoc->default_flowlabel &= 0x000fffff;
			asoc->default_flowlabel |= 0x80000000;
		} else {
			asoc->default_flowlabel = 0;
		}
	}
#endif
	asoc->sb_send_resv = 0;
	if (override_tag) {
		asoc->my_vtag = override_tag;
	} else {
		asoc->my_vtag = sctp_select_a_tag(m, stcb->sctp_ep->sctp_lport, stcb->rport, 1);
	}
	/* Get the nonce tags */
	asoc->my_vtag_nonce = sctp_select_a_tag(m, stcb->sctp_ep->sctp_lport, stcb->rport, 0);
	asoc->peer_vtag_nonce = sctp_select_a_tag(m, stcb->sctp_ep->sctp_lport, stcb->rport, 0);
	asoc->vrf_id = vrf_id;

#ifdef SCTP_ASOCLOG_OF_TSNS
	asoc->tsn_in_at = 0;
	asoc->tsn_out_at = 0;
	asoc->tsn_in_wrapped = 0;
	asoc->tsn_out_wrapped = 0;
	asoc->cumack_log_at = 0;
	asoc->cumack_log_atsnt = 0;
#endif
#ifdef SCTP_FS_SPEC_LOG
	asoc->fs_index = 0;
#endif
	asoc->refcnt = 0;
	asoc->assoc_up_sent = 0;
	asoc->asconf_seq_out = asoc->str_reset_seq_out = asoc->init_seq_number = asoc->sending_seq =
	    sctp_select_initial_TSN(&m->sctp_ep);
	asoc->asconf_seq_out_acked = asoc->asconf_seq_out - 1;
	/* we are optimisitic here */
	asoc->peer_supports_pktdrop = 1;
	asoc->peer_supports_nat = 0;
	asoc->sent_queue_retran_cnt = 0;

	/* for CMT */
	asoc->last_net_cmt_send_started = NULL;

	/* This will need to be adjusted */
	asoc->last_acked_seq = asoc->init_seq_number - 1;
	asoc->advanced_peer_ack_point = asoc->last_acked_seq;
	asoc->asconf_seq_in = asoc->last_acked_seq;

	/* here we are different, we hold the next one we expect */
	asoc->str_reset_seq_in = asoc->last_acked_seq + 1;

	asoc->initial_init_rto_max = m->sctp_ep.initial_init_rto_max;
	asoc->initial_rto = m->sctp_ep.initial_rto;

	asoc->max_init_times = m->sctp_ep.max_init_times;
	asoc->max_send_times = m->sctp_ep.max_send_times;
	asoc->def_net_failure = m->sctp_ep.def_net_failure;
	asoc->def_net_pf_threshold = m->sctp_ep.def_net_pf_threshold;
	asoc->free_chunk_cnt = 0;

	asoc->iam_blocking = 0;
	asoc->context = m->sctp_context;
	asoc->local_strreset_support = m->local_strreset_support;
	asoc->def_send = m->def_send;
	asoc->delayed_ack = TICKS_TO_MSEC(m->sctp_ep.sctp_timeoutticks[SCTP_TIMER_RECV]);
	asoc->sack_freq = m->sctp_ep.sctp_sack_freq;
	asoc->pr_sctp_cnt = 0;
	asoc->total_output_queue_size = 0;

	if (m->sctp_flags & SCTP_PCB_FLAGS_BOUND_V6) {
		struct in6pcb *inp6;

		/* Its a V6 socket */
		inp6 = (struct in6pcb *)m;
		asoc->ipv6_addr_legal = 1;
		/* Now look at the binding flag to see if V4 will be legal */
		if (SCTP_IPV6_V6ONLY(inp6) == 0) {
			asoc->ipv4_addr_legal = 1;
		} else {
			/* V4 addresses are NOT legal on the association */
			asoc->ipv4_addr_legal = 0;
		}
	} else {
		/* Its a V4 socket, no - V6 */
		asoc->ipv4_addr_legal = 1;
		asoc->ipv6_addr_legal = 0;
	}

	asoc->my_rwnd = max(SCTP_SB_LIMIT_RCV(m->sctp_socket), SCTP_MINIMAL_RWND);
	asoc->peers_rwnd = SCTP_SB_LIMIT_RCV(m->sctp_socket);

	asoc->smallest_mtu = m->sctp_frag_point;
	asoc->minrto = m->sctp_ep.sctp_minrto;
	asoc->maxrto = m->sctp_ep.sctp_maxrto;

	asoc->locked_on_sending = NULL;
	asoc->stream_locked_on = 0;
	asoc->ecn_echo_cnt_onq = 0;
	asoc->stream_locked = 0;

	asoc->send_sack = 1;

	LIST_INIT(&asoc->sctp_restricted_addrs);

	TAILQ_INIT(&asoc->nets);
	TAILQ_INIT(&asoc->pending_reply_queue);
	TAILQ_INIT(&asoc->asconf_ack_sent);
	/* Setup to fill the hb random cache at first HB */
	asoc->hb_random_idx = 4;

	asoc->sctp_autoclose_ticks = m->sctp_ep.auto_close_time;

	stcb->asoc.congestion_control_module = m->sctp_ep.sctp_default_cc_module;
	stcb->asoc.cc_functions = sctp_cc_functions[m->sctp_ep.sctp_default_cc_module];

	stcb->asoc.stream_scheduling_module = m->sctp_ep.sctp_default_ss_module;
	stcb->asoc.ss_functions = sctp_ss_functions[m->sctp_ep.sctp_default_ss_module];

	/*
	 * Now the stream parameters, here we allocate space for all streams
	 * that we request by default.
	 */
	asoc->strm_realoutsize = asoc->streamoutcnt = asoc->pre_open_streams =
	    m->sctp_ep.pre_open_stream_count;
	SCTP_MALLOC(asoc->strmout, struct sctp_stream_out *,
	    asoc->streamoutcnt * sizeof(struct sctp_stream_out),
	    SCTP_M_STRMO);
	if (asoc->strmout == NULL) {
		/* big trouble no memory */
		SCTP_LTRACE_ERR_RET(NULL, stcb, NULL, SCTP_FROM_SCTPUTIL, ENOMEM);
		return (ENOMEM);
	}
	for (i = 0; i < asoc->streamoutcnt; i++) {
		/*
		 * inbound side must be set to 0xffff, also NOTE when we get
		 * the INIT-ACK back (for INIT sender) we MUST reduce the
		 * count (streamoutcnt) but first check if we sent to any of
		 * the upper streams that were dropped (if some were). Those
		 * that were dropped must be notified to the upper layer as
		 * failed to send.
		 */
		asoc->strmout[i].next_sequence_sent = 0x0;
		TAILQ_INIT(&asoc->strmout[i].outqueue);
		asoc->strmout[i].stream_no = i;
		asoc->strmout[i].last_msg_incomplete = 0;
		asoc->ss_functions.sctp_ss_init_stream(&asoc->strmout[i], NULL);
	}
	asoc->ss_functions.sctp_ss_init(stcb, asoc, 0);

	/* Now the mapping array */
	asoc->mapping_array_size = SCTP_INITIAL_MAPPING_ARRAY;
	SCTP_MALLOC(asoc->mapping_array, uint8_t *, asoc->mapping_array_size,
	    SCTP_M_MAP);
	if (asoc->mapping_array == NULL) {
		SCTP_FREE(asoc->strmout, SCTP_M_STRMO);
		SCTP_LTRACE_ERR_RET(NULL, stcb, NULL, SCTP_FROM_SCTPUTIL, ENOMEM);
		return (ENOMEM);
	}
	memset(asoc->mapping_array, 0, asoc->mapping_array_size);
	SCTP_MALLOC(asoc->nr_mapping_array, uint8_t *, asoc->mapping_array_size,
	    SCTP_M_MAP);
	if (asoc->nr_mapping_array == NULL) {
		SCTP_FREE(asoc->strmout, SCTP_M_STRMO);
		SCTP_FREE(asoc->mapping_array, SCTP_M_MAP);
		SCTP_LTRACE_ERR_RET(NULL, stcb, NULL, SCTP_FROM_SCTPUTIL, ENOMEM);
		return (ENOMEM);
	}
	memset(asoc->nr_mapping_array, 0, asoc->mapping_array_size);

	/* Now the init of the other outqueues */
	TAILQ_INIT(&asoc->free_chunks);
	TAILQ_INIT(&asoc->control_send_queue);
	TAILQ_INIT(&asoc->asconf_send_queue);
	TAILQ_INIT(&asoc->send_queue);
	TAILQ_INIT(&asoc->sent_queue);
	TAILQ_INIT(&asoc->reasmqueue);
	TAILQ_INIT(&asoc->resetHead);
	asoc->max_inbound_streams = m->sctp_ep.max_open_streams_intome;
	TAILQ_INIT(&asoc->asconf_queue);
	/* authentication fields */
	asoc->authinfo.random = NULL;
	asoc->authinfo.active_keyid = 0;
	asoc->authinfo.assoc_key = NULL;
	asoc->authinfo.assoc_keyid = 0;
	asoc->authinfo.recv_key = NULL;
	asoc->authinfo.recv_keyid = 0;
	LIST_INIT(&asoc->shared_keys);
	asoc->marked_retrans = 0;
	asoc->port = m->sctp_ep.port;
	asoc->timoinit = 0;
	asoc->timodata = 0;
	asoc->timosack = 0;
	asoc->timoshutdown = 0;
	asoc->timoheartbeat = 0;
	asoc->timocookie = 0;
	asoc->timoshutdownack = 0;
	(void)SCTP_GETTIME_TIMEVAL(&asoc->start_time);
	asoc->discontinuity_time = asoc->start_time;
	/*
	 * sa_ignore MEMLEAK {memory is put in the assoc mapping array and
	 * freed later when the association is freed.
	 */
	return (0);
}

void
sctp_print_mapping_array(struct sctp_association *asoc)
{
	unsigned int i, limit;

	SCTP_PRINTF("Mapping array size: %d, baseTSN: %8.8x, cumAck: %8.8x, highestTSN: (%8.8x, %8.8x).\n",
	    asoc->mapping_array_size,
	    asoc->mapping_array_base_tsn,
	    asoc->cumulative_tsn,
	    asoc->highest_tsn_inside_map,
	    asoc->highest_tsn_inside_nr_map);
	for (limit = asoc->mapping_array_size; limit > 1; limit--) {
		if (asoc->mapping_array[limit - 1] != 0) {
			break;
		}
	}
	SCTP_PRINTF("Renegable mapping array (last %d entries are zero):\n", asoc->mapping_array_size - limit);
	for (i = 0; i < limit; i++) {
		SCTP_PRINTF("%2.2x%c", asoc->mapping_array[i], ((i + 1) % 16) ? ' ' : '\n');
	}
	if (limit % 16)
		SCTP_PRINTF("\n");
	for (limit = asoc->mapping_array_size; limit > 1; limit--) {
		if (asoc->nr_mapping_array[limit - 1]) {
			break;
		}
	}
	SCTP_PRINTF("Non renegable mapping array (last %d entries are zero):\n", asoc->mapping_array_size - limit);
	for (i = 0; i < limit; i++) {
		SCTP_PRINTF("%2.2x%c", asoc->nr_mapping_array[i], ((i + 1) % 16) ? ' ' : '\n');
	}
	if (limit % 16)
		SCTP_PRINTF("\n");
}

int
sctp_expand_mapping_array(struct sctp_association *asoc, uint32_t needed)
{
	/* mapping array needs to grow */
	uint8_t *new_array1, *new_array2;
	uint32_t new_size;

	new_size = asoc->mapping_array_size + ((needed + 7) / 8 + SCTP_MAPPING_ARRAY_INCR);
	SCTP_MALLOC(new_array1, uint8_t *, new_size, SCTP_M_MAP);
	SCTP_MALLOC(new_array2, uint8_t *, new_size, SCTP_M_MAP);
	if ((new_array1 == NULL) || (new_array2 == NULL)) {
		/* can't get more, forget it */
		SCTP_PRINTF("No memory for expansion of SCTP mapping array %d\n", new_size);
		if (new_array1) {
			SCTP_FREE(new_array1, SCTP_M_MAP);
		}
		if (new_array2) {
			SCTP_FREE(new_array2, SCTP_M_MAP);
		}
		return (-1);
	}
	memset(new_array1, 0, new_size);
	memset(new_array2, 0, new_size);
	memcpy(new_array1, asoc->mapping_array, asoc->mapping_array_size);
	memcpy(new_array2, asoc->nr_mapping_array, asoc->mapping_array_size);
	SCTP_FREE(asoc->mapping_array, SCTP_M_MAP);
	SCTP_FREE(asoc->nr_mapping_array, SCTP_M_MAP);
	asoc->mapping_array = new_array1;
	asoc->nr_mapping_array = new_array2;
	asoc->mapping_array_size = new_size;
	return (0);
}


static void
sctp_iterator_work(struct sctp_iterator *it)
{
	int iteration_count = 0;
	int inp_skip = 0;
	int first_in = 1;
	struct sctp_inpcb *tinp;

	SCTP_INP_INFO_RLOCK();
	SCTP_ITERATOR_LOCK();
	if (it->inp) {
		SCTP_INP_RLOCK(it->inp);
		SCTP_INP_DECR_REF(it->inp);
	}
	if (it->inp == NULL) {
		/* iterator is complete */
done_with_iterator:
		SCTP_ITERATOR_UNLOCK();
		SCTP_INP_INFO_RUNLOCK();
		if (it->function_atend != NULL) {
			(*it->function_atend) (it->pointer, it->val);
		}
		SCTP_FREE(it, SCTP_M_ITER);
		return;
	}
select_a_new_ep:
	if (first_in) {
		first_in = 0;
	} else {
		SCTP_INP_RLOCK(it->inp);
	}
	while (((it->pcb_flags) &&
	    ((it->inp->sctp_flags & it->pcb_flags) != it->pcb_flags)) ||
	    ((it->pcb_features) &&
	    ((it->inp->sctp_features & it->pcb_features) != it->pcb_features))) {
		/* endpoint flags or features don't match, so keep looking */
		if (it->iterator_flags & SCTP_ITERATOR_DO_SINGLE_INP) {
			SCTP_INP_RUNLOCK(it->inp);
			goto done_with_iterator;
		}
		tinp = it->inp;
		it->inp = LIST_NEXT(it->inp, sctp_list);
		SCTP_INP_RUNLOCK(tinp);
		if (it->inp == NULL) {
			goto done_with_iterator;
		}
		SCTP_INP_RLOCK(it->inp);
	}
	/* now go through each assoc which is in the desired state */
	if (it->done_current_ep == 0) {
		if (it->function_inp != NULL)
			inp_skip = (*it->function_inp) (it->inp, it->pointer, it->val);
		it->done_current_ep = 1;
	}
	if (it->stcb == NULL) {
		/* run the per instance function */
		it->stcb = LIST_FIRST(&it->inp->sctp_asoc_list);
	}
	if ((inp_skip) || it->stcb == NULL) {
		if (it->function_inp_end != NULL) {
			inp_skip = (*it->function_inp_end) (it->inp,
			    it->pointer,
			    it->val);
		}
		SCTP_INP_RUNLOCK(it->inp);
		goto no_stcb;
	}
	while (it->stcb) {
		SCTP_TCB_LOCK(it->stcb);
		if (it->asoc_state && ((it->stcb->asoc.state & it->asoc_state) != it->asoc_state)) {
			/* not in the right state... keep looking */
			SCTP_TCB_UNLOCK(it->stcb);
			goto next_assoc;
		}
		/* see if we have limited out the iterator loop */
		iteration_count++;
		if (iteration_count > SCTP_ITERATOR_MAX_AT_ONCE) {
			/* Pause to let others grab the lock */
			atomic_add_int(&it->stcb->asoc.refcnt, 1);
			SCTP_TCB_UNLOCK(it->stcb);
			SCTP_INP_INCR_REF(it->inp);
			SCTP_INP_RUNLOCK(it->inp);
			SCTP_ITERATOR_UNLOCK();
			SCTP_INP_INFO_RUNLOCK();
			SCTP_INP_INFO_RLOCK();
			SCTP_ITERATOR_LOCK();
			if (sctp_it_ctl.iterator_flags) {
				/* We won't be staying here */
				SCTP_INP_DECR_REF(it->inp);
				atomic_add_int(&it->stcb->asoc.refcnt, -1);
				if (sctp_it_ctl.iterator_flags &
				    SCTP_ITERATOR_STOP_CUR_IT) {
					sctp_it_ctl.iterator_flags &= ~SCTP_ITERATOR_STOP_CUR_IT;
					goto done_with_iterator;
				}
				if (sctp_it_ctl.iterator_flags &
				    SCTP_ITERATOR_STOP_CUR_INP) {
					sctp_it_ctl.iterator_flags &= ~SCTP_ITERATOR_STOP_CUR_INP;
					goto no_stcb;
				}
				/* If we reach here huh? */
				SCTP_PRINTF("Unknown it ctl flag %x\n",
				    sctp_it_ctl.iterator_flags);
				sctp_it_ctl.iterator_flags = 0;
			}
			SCTP_INP_RLOCK(it->inp);
			SCTP_INP_DECR_REF(it->inp);
			SCTP_TCB_LOCK(it->stcb);
			atomic_add_int(&it->stcb->asoc.refcnt, -1);
			iteration_count = 0;
		}
		/* run function on this one */
		(*it->function_assoc) (it->inp, it->stcb, it->pointer, it->val);

		/*
		 * we lie here, it really needs to have its own type but
		 * first I must verify that this won't effect things :-0
		 */
		if (it->no_chunk_output == 0)
			sctp_chunk_output(it->inp, it->stcb, SCTP_OUTPUT_FROM_T3, SCTP_SO_NOT_LOCKED);

		SCTP_TCB_UNLOCK(it->stcb);
next_assoc:
		it->stcb = LIST_NEXT(it->stcb, sctp_tcblist);
		if (it->stcb == NULL) {
			/* Run last function */
			if (it->function_inp_end != NULL) {
				inp_skip = (*it->function_inp_end) (it->inp,
				    it->pointer,
				    it->val);
			}
		}
	}
	SCTP_INP_RUNLOCK(it->inp);
no_stcb:
	/* done with all assocs on this endpoint, move on to next endpoint */
	it->done_current_ep = 0;
	if (it->iterator_flags & SCTP_ITERATOR_DO_SINGLE_INP) {
		it->inp = NULL;
	} else {
		it->inp = LIST_NEXT(it->inp, sctp_list);
	}
	if (it->inp == NULL) {
		goto done_with_iterator;
	}
	goto select_a_new_ep;
}

void
sctp_iterator_worker(void)
{
	struct sctp_iterator *it, *nit;

	/* This function is called with the WQ lock in place */

	sctp_it_ctl.iterator_running = 1;
	TAILQ_FOREACH_SAFE(it, &sctp_it_ctl.iteratorhead, sctp_nxt_itr, nit) {
		sctp_it_ctl.cur_it = it;
		/* now lets work on this one */
		TAILQ_REMOVE(&sctp_it_ctl.iteratorhead, it, sctp_nxt_itr);
		SCTP_IPI_ITERATOR_WQ_UNLOCK();
		CURVNET_SET(it->vn);
		sctp_iterator_work(it);
		sctp_it_ctl.cur_it = NULL;
		CURVNET_RESTORE();
		SCTP_IPI_ITERATOR_WQ_LOCK();
		/* sa_ignore FREED_MEMORY */
	}
	sctp_it_ctl.iterator_running = 0;
	return;
}


static void
sctp_handle_addr_wq(void)
{
	/* deal with the ADDR wq from the rtsock calls */
	struct sctp_laddr *wi, *nwi;
	struct sctp_asconf_iterator *asc;

	SCTP_MALLOC(asc, struct sctp_asconf_iterator *,
	    sizeof(struct sctp_asconf_iterator), SCTP_M_ASC_IT);
	if (asc == NULL) {
		/* Try later, no memory */
		sctp_timer_start(SCTP_TIMER_TYPE_ADDR_WQ,
		    (struct sctp_inpcb *)NULL,
		    (struct sctp_tcb *)NULL,
		    (struct sctp_nets *)NULL);
		return;
	}
	LIST_INIT(&asc->list_of_work);
	asc->cnt = 0;

	SCTP_WQ_ADDR_LOCK();
	LIST_FOREACH_SAFE(wi, &SCTP_BASE_INFO(addr_wq), sctp_nxt_addr, nwi) {
		LIST_REMOVE(wi, sctp_nxt_addr);
		LIST_INSERT_HEAD(&asc->list_of_work, wi, sctp_nxt_addr);
		asc->cnt++;
	}
	SCTP_WQ_ADDR_UNLOCK();

	if (asc->cnt == 0) {
		SCTP_FREE(asc, SCTP_M_ASC_IT);
	} else {
		(void)sctp_initiate_iterator(sctp_asconf_iterator_ep,
		    sctp_asconf_iterator_stcb,
		    NULL,	/* No ep end for boundall */
		    SCTP_PCB_FLAGS_BOUNDALL,
		    SCTP_PCB_ANY_FEATURES,
		    SCTP_ASOC_ANY_STATE,
		    (void *)asc, 0,
		    sctp_asconf_iterator_end, NULL, 0);
	}
}

void
sctp_timeout_handler(void *t)
{
	struct sctp_inpcb *inp;
	struct sctp_tcb *stcb;
	struct sctp_nets *net;
	struct sctp_timer *tmr;

#if defined(__APPLE__) || defined(SCTP_SO_LOCK_TESTING)
	struct socket *so;

#endif
	int did_output, type;

	tmr = (struct sctp_timer *)t;
	inp = (struct sctp_inpcb *)tmr->ep;
	stcb = (struct sctp_tcb *)tmr->tcb;
	net = (struct sctp_nets *)tmr->net;
	CURVNET_SET((struct vnet *)tmr->vnet);
	did_output = 1;

#ifdef SCTP_AUDITING_ENABLED
	sctp_audit_log(0xF0, (uint8_t) tmr->type);
	sctp_auditing(3, inp, stcb, net);
#endif

	/* sanity checks... */
	if (tmr->self != (void *)tmr) {
		/*
		 * SCTP_PRINTF("Stale SCTP timer fired (%p), ignoring...\n",
		 * (void *)tmr);
		 */
		CURVNET_RESTORE();
		return;
	}
	tmr->stopped_from = 0xa001;
	if (!SCTP_IS_TIMER_TYPE_VALID(tmr->type)) {
		/*
		 * SCTP_PRINTF("SCTP timer fired with invalid type: 0x%x\n",
		 * tmr->type);
		 */
		CURVNET_RESTORE();
		return;
	}
	tmr->stopped_from = 0xa002;
	if ((tmr->type != SCTP_TIMER_TYPE_ADDR_WQ) && (inp == NULL)) {
		CURVNET_RESTORE();
		return;
	}
	/* if this is an iterator timeout, get the struct and clear inp */
	tmr->stopped_from = 0xa003;
	type = tmr->type;
	if (inp) {
		SCTP_INP_INCR_REF(inp);
		if ((inp->sctp_socket == NULL) &&
		    ((tmr->type != SCTP_TIMER_TYPE_INPKILL) &&
		    (tmr->type != SCTP_TIMER_TYPE_INIT) &&
		    (tmr->type != SCTP_TIMER_TYPE_SEND) &&
		    (tmr->type != SCTP_TIMER_TYPE_RECV) &&
		    (tmr->type != SCTP_TIMER_TYPE_HEARTBEAT) &&
		    (tmr->type != SCTP_TIMER_TYPE_SHUTDOWN) &&
		    (tmr->type != SCTP_TIMER_TYPE_SHUTDOWNACK) &&
		    (tmr->type != SCTP_TIMER_TYPE_SHUTDOWNGUARD) &&
		    (tmr->type != SCTP_TIMER_TYPE_ASOCKILL))
		    ) {
			SCTP_INP_DECR_REF(inp);
			CURVNET_RESTORE();
			return;
		}
	}
	tmr->stopped_from = 0xa004;
	if (stcb) {
		atomic_add_int(&stcb->asoc.refcnt, 1);
		if (stcb->asoc.state == 0) {
			atomic_add_int(&stcb->asoc.refcnt, -1);
			if (inp) {
				SCTP_INP_DECR_REF(inp);
			}
			CURVNET_RESTORE();
			return;
		}
	}
	tmr->stopped_from = 0xa005;
	SCTPDBG(SCTP_DEBUG_TIMER1, "Timer type %d goes off\n", tmr->type);
	if (!SCTP_OS_TIMER_ACTIVE(&tmr->timer)) {
		if (inp) {
			SCTP_INP_DECR_REF(inp);
		}
		if (stcb) {
			atomic_add_int(&stcb->asoc.refcnt, -1);
		}
		CURVNET_RESTORE();
		return;
	}
	tmr->stopped_from = 0xa006;

	if (stcb) {
		SCTP_TCB_LOCK(stcb);
		atomic_add_int(&stcb->asoc.refcnt, -1);
		if ((tmr->type != SCTP_TIMER_TYPE_ASOCKILL) &&
		    ((stcb->asoc.state == 0) ||
		    (stcb->asoc.state & SCTP_STATE_ABOUT_TO_BE_FREED))) {
			SCTP_TCB_UNLOCK(stcb);
			if (inp) {
				SCTP_INP_DECR_REF(inp);
			}
			CURVNET_RESTORE();
			return;
		}
	}
	/* record in stopped what t-o occured */
	tmr->stopped_from = tmr->type;

	/* mark as being serviced now */
	if (SCTP_OS_TIMER_PENDING(&tmr->timer)) {
		/*
		 * Callout has been rescheduled.
		 */
		goto get_out;
	}
	if (!SCTP_OS_TIMER_ACTIVE(&tmr->timer)) {
		/*
		 * Not active, so no action.
		 */
		goto get_out;
	}
	SCTP_OS_TIMER_DEACTIVATE(&tmr->timer);

	/* call the handler for the appropriate timer type */
	switch (tmr->type) {
	case SCTP_TIMER_TYPE_ZERO_COPY:
		if (inp == NULL) {
			break;
		}
		if (sctp_is_feature_on(inp, SCTP_PCB_FLAGS_ZERO_COPY_ACTIVE)) {
			SCTP_ZERO_COPY_EVENT(inp, inp->sctp_socket);
		}
		break;
	case SCTP_TIMER_TYPE_ZCOPY_SENDQ:
		if (inp == NULL) {
			break;
		}
		if (sctp_is_feature_on(inp, SCTP_PCB_FLAGS_ZERO_COPY_ACTIVE)) {
			SCTP_ZERO_COPY_SENDQ_EVENT(inp, inp->sctp_socket);
		}
		break;
	case SCTP_TIMER_TYPE_ADDR_WQ:
		sctp_handle_addr_wq();
		break;
	case SCTP_TIMER_TYPE_SEND:
		if ((stcb == NULL) || (inp == NULL)) {
			break;
		}
		SCTP_STAT_INCR(sctps_timodata);
		stcb->asoc.timodata++;
		stcb->asoc.num_send_timers_up--;
		if (stcb->asoc.num_send_timers_up < 0) {
			stcb->asoc.num_send_timers_up = 0;
		}
		SCTP_TCB_LOCK_ASSERT(stcb);
		if (sctp_t3rxt_timer(inp, stcb, net)) {
			/* no need to unlock on tcb its gone */

			goto out_decr;
		}
		SCTP_TCB_LOCK_ASSERT(stcb);
#ifdef SCTP_AUDITING_ENABLED
		sctp_auditing(4, inp, stcb, net);
#endif
		sctp_chunk_output(inp, stcb, SCTP_OUTPUT_FROM_T3, SCTP_SO_NOT_LOCKED);
		if ((stcb->asoc.num_send_timers_up == 0) &&
		    (stcb->asoc.sent_queue_cnt > 0)) {
			struct sctp_tmit_chunk *chk;

			/*
			 * safeguard. If there on some on the sent queue
			 * somewhere but no timers running something is
			 * wrong... so we start a timer on the first chunk
			 * on the send queue on whatever net it is sent to.
			 */
			chk = TAILQ_FIRST(&stcb->asoc.sent_queue);
			sctp_timer_start(SCTP_TIMER_TYPE_SEND, inp, stcb,
			    chk->whoTo);
		}
		break;
	case SCTP_TIMER_TYPE_INIT:
		if ((stcb == NULL) || (inp == NULL)) {
			break;
		}
		SCTP_STAT_INCR(sctps_timoinit);
		stcb->asoc.timoinit++;
		if (sctp_t1init_timer(inp, stcb, net)) {
			/* no need to unlock on tcb its gone */
			goto out_decr;
		}
		/* We do output but not here */
		did_output = 0;
		break;
	case SCTP_TIMER_TYPE_RECV:
		if ((stcb == NULL) || (inp == NULL)) {
			break;
		}
		SCTP_STAT_INCR(sctps_timosack);
		stcb->asoc.timosack++;
		sctp_send_sack(stcb, SCTP_SO_NOT_LOCKED);
#ifdef SCTP_AUDITING_ENABLED
		sctp_auditing(4, inp, stcb, net);
#endif
		sctp_chunk_output(inp, stcb, SCTP_OUTPUT_FROM_SACK_TMR, SCTP_SO_NOT_LOCKED);
		break;
	case SCTP_TIMER_TYPE_SHUTDOWN:
		if ((stcb == NULL) || (inp == NULL)) {
			break;
		}
		if (sctp_shutdown_timer(inp, stcb, net)) {
			/* no need to unlock on tcb its gone */
			goto out_decr;
		}
		SCTP_STAT_INCR(sctps_timoshutdown);
		stcb->asoc.timoshutdown++;
#ifdef SCTP_AUDITING_ENABLED
		sctp_auditing(4, inp, stcb, net);
#endif
		sctp_chunk_output(inp, stcb, SCTP_OUTPUT_FROM_SHUT_TMR, SCTP_SO_NOT_LOCKED);
		break;
	case SCTP_TIMER_TYPE_HEARTBEAT:
		if ((stcb == NULL) || (inp == NULL) || (net == NULL)) {
			break;
		}
		SCTP_STAT_INCR(sctps_timoheartbeat);
		stcb->asoc.timoheartbeat++;
		if (sctp_heartbeat_timer(inp, stcb, net)) {
			/* no need to unlock on tcb its gone */
			goto out_decr;
		}
#ifdef SCTP_AUDITING_ENABLED
		sctp_auditing(4, inp, stcb, net);
#endif
		if (!(net->dest_state & SCTP_ADDR_NOHB)) {
			sctp_timer_start(SCTP_TIMER_TYPE_HEARTBEAT, inp, stcb, net);
			sctp_chunk_output(inp, stcb, SCTP_OUTPUT_FROM_HB_TMR, SCTP_SO_NOT_LOCKED);
		}
		break;
	case SCTP_TIMER_TYPE_COOKIE:
		if ((stcb == NULL) || (inp == NULL)) {
			break;
		}
		if (sctp_cookie_timer(inp, stcb, net)) {
			/* no need to unlock on tcb its gone */
			goto out_decr;
		}
		SCTP_STAT_INCR(sctps_timocookie);
		stcb->asoc.timocookie++;
#ifdef SCTP_AUDITING_ENABLED
		sctp_auditing(4, inp, stcb, net);
#endif
		/*
		 * We consider T3 and Cookie timer pretty much the same with
		 * respect to where from in chunk_output.
		 */
		sctp_chunk_output(inp, stcb, SCTP_OUTPUT_FROM_T3, SCTP_SO_NOT_LOCKED);
		break;
	case SCTP_TIMER_TYPE_NEWCOOKIE:
		{
			struct timeval tv;
			int i, secret;

			if (inp == NULL) {
				break;
			}
			SCTP_STAT_INCR(sctps_timosecret);
			(void)SCTP_GETTIME_TIMEVAL(&tv);
			SCTP_INP_WLOCK(inp);
			inp->sctp_ep.time_of_secret_change = tv.tv_sec;
			inp->sctp_ep.last_secret_number =
			    inp->sctp_ep.current_secret_number;
			inp->sctp_ep.current_secret_number++;
			if (inp->sctp_ep.current_secret_number >=
			    SCTP_HOW_MANY_SECRETS) {
				inp->sctp_ep.current_secret_number = 0;
			}
			secret = (int)inp->sctp_ep.current_secret_number;
			for (i = 0; i < SCTP_NUMBER_OF_SECRETS; i++) {
				inp->sctp_ep.secret_key[secret][i] =
				    sctp_select_initial_TSN(&inp->sctp_ep);
			}
			SCTP_INP_WUNLOCK(inp);
			sctp_timer_start(SCTP_TIMER_TYPE_NEWCOOKIE, inp, stcb, net);
		}
		did_output = 0;
		break;
	case SCTP_TIMER_TYPE_PATHMTURAISE:
		if ((stcb == NULL) || (inp == NULL)) {
			break;
		}
		SCTP_STAT_INCR(sctps_timopathmtu);
		sctp_pathmtu_timer(inp, stcb, net);
		did_output = 0;
		break;
	case SCTP_TIMER_TYPE_SHUTDOWNACK:
		if ((stcb == NULL) || (inp == NULL)) {
			break;
		}
		if (sctp_shutdownack_timer(inp, stcb, net)) {
			/* no need to unlock on tcb its gone */
			goto out_decr;
		}
		SCTP_STAT_INCR(sctps_timoshutdownack);
		stcb->asoc.timoshutdownack++;
#ifdef SCTP_AUDITING_ENABLED
		sctp_auditing(4, inp, stcb, net);
#endif
		sctp_chunk_output(inp, stcb, SCTP_OUTPUT_FROM_SHUT_ACK_TMR, SCTP_SO_NOT_LOCKED);
		break;
	case SCTP_TIMER_TYPE_SHUTDOWNGUARD:
		if ((stcb == NULL) || (inp == NULL)) {
			break;
		}
		SCTP_STAT_INCR(sctps_timoshutdownguard);
		sctp_abort_an_association(inp, stcb, NULL, SCTP_SO_NOT_LOCKED);
		/* no need to unlock on tcb its gone */
		goto out_decr;

	case SCTP_TIMER_TYPE_STRRESET:
		if ((stcb == NULL) || (inp == NULL)) {
			break;
		}
		if (sctp_strreset_timer(inp, stcb, net)) {
			/* no need to unlock on tcb its gone */
			goto out_decr;
		}
		SCTP_STAT_INCR(sctps_timostrmrst);
		sctp_chunk_output(inp, stcb, SCTP_OUTPUT_FROM_STRRST_TMR, SCTP_SO_NOT_LOCKED);
		break;
	case SCTP_TIMER_TYPE_ASCONF:
		if ((stcb == NULL) || (inp == NULL)) {
			break;
		}
		if (sctp_asconf_timer(inp, stcb, net)) {
			/* no need to unlock on tcb its gone */
			goto out_decr;
		}
		SCTP_STAT_INCR(sctps_timoasconf);
#ifdef SCTP_AUDITING_ENABLED
		sctp_auditing(4, inp, stcb, net);
#endif
		sctp_chunk_output(inp, stcb, SCTP_OUTPUT_FROM_ASCONF_TMR, SCTP_SO_NOT_LOCKED);
		break;
	case SCTP_TIMER_TYPE_PRIM_DELETED:
		if ((stcb == NULL) || (inp == NULL)) {
			break;
		}
		sctp_delete_prim_timer(inp, stcb, net);
		SCTP_STAT_INCR(sctps_timodelprim);
		break;

	case SCTP_TIMER_TYPE_AUTOCLOSE:
		if ((stcb == NULL) || (inp == NULL)) {
			break;
		}
		SCTP_STAT_INCR(sctps_timoautoclose);
		sctp_autoclose_timer(inp, stcb, net);
		sctp_chunk_output(inp, stcb, SCTP_OUTPUT_FROM_AUTOCLOSE_TMR, SCTP_SO_NOT_LOCKED);
		did_output = 0;
		break;
	case SCTP_TIMER_TYPE_ASOCKILL:
		if ((stcb == NULL) || (inp == NULL)) {
			break;
		}
		SCTP_STAT_INCR(sctps_timoassockill);
		/* Can we free it yet? */
		SCTP_INP_DECR_REF(inp);
		sctp_timer_stop(SCTP_TIMER_TYPE_ASOCKILL, inp, stcb, NULL, SCTP_FROM_SCTPUTIL + SCTP_LOC_1);
#if defined(__APPLE__) || defined(SCTP_SO_LOCK_TESTING)
		so = SCTP_INP_SO(inp);
		atomic_add_int(&stcb->asoc.refcnt, 1);
		SCTP_TCB_UNLOCK(stcb);
		SCTP_SOCKET_LOCK(so, 1);
		SCTP_TCB_LOCK(stcb);
		atomic_subtract_int(&stcb->asoc.refcnt, 1);
#endif
		(void)sctp_free_assoc(inp, stcb, SCTP_NORMAL_PROC, SCTP_FROM_SCTPUTIL + SCTP_LOC_2);
#if defined(__APPLE__) || defined(SCTP_SO_LOCK_TESTING)
		SCTP_SOCKET_UNLOCK(so, 1);
#endif
		/*
		 * free asoc, always unlocks (or destroy's) so prevent
		 * duplicate unlock or unlock of a free mtx :-0
		 */
		stcb = NULL;
		goto out_no_decr;
	case SCTP_TIMER_TYPE_INPKILL:
		SCTP_STAT_INCR(sctps_timoinpkill);
		if (inp == NULL) {
			break;
		}
		/*
		 * special case, take away our increment since WE are the
		 * killer
		 */
		SCTP_INP_DECR_REF(inp);
		sctp_timer_stop(SCTP_TIMER_TYPE_INPKILL, inp, NULL, NULL, SCTP_FROM_SCTPUTIL + SCTP_LOC_3);
		sctp_inpcb_free(inp, SCTP_FREE_SHOULD_USE_ABORT,
		    SCTP_CALLED_FROM_INPKILL_TIMER);
		inp = NULL;
		goto out_no_decr;
	default:
		SCTPDBG(SCTP_DEBUG_TIMER1, "sctp_timeout_handler:unknown timer %d\n",
		    tmr->type);
		break;
	}
#ifdef SCTP_AUDITING_ENABLED
	sctp_audit_log(0xF1, (uint8_t) tmr->type);
	if (inp)
		sctp_auditing(5, inp, stcb, net);
#endif
	if ((did_output) && stcb) {
		/*
		 * Now we need to clean up the control chunk chain if an
		 * ECNE is on it. It must be marked as UNSENT again so next
		 * call will continue to send it until such time that we get
		 * a CWR, to remove it. It is, however, less likely that we
		 * will find a ecn echo on the chain though.
		 */
		sctp_fix_ecn_echo(&stcb->asoc);
	}
get_out:
	if (stcb) {
		SCTP_TCB_UNLOCK(stcb);
	}
out_decr:
	if (inp) {
		SCTP_INP_DECR_REF(inp);
	}
out_no_decr:
	SCTPDBG(SCTP_DEBUG_TIMER1, "Timer now complete (type %d)\n",
	    type);
	CURVNET_RESTORE();
}

void
sctp_timer_start(int t_type, struct sctp_inpcb *inp, struct sctp_tcb *stcb,
    struct sctp_nets *net)
{
	uint32_t to_ticks;
	struct sctp_timer *tmr;

	if ((t_type != SCTP_TIMER_TYPE_ADDR_WQ) && (inp == NULL))
		return;

	tmr = NULL;
	if (stcb) {
		SCTP_TCB_LOCK_ASSERT(stcb);
	}
	switch (t_type) {
	case SCTP_TIMER_TYPE_ZERO_COPY:
		tmr = &inp->sctp_ep.zero_copy_timer;
		to_ticks = SCTP_ZERO_COPY_TICK_DELAY;
		break;
	case SCTP_TIMER_TYPE_ZCOPY_SENDQ:
		tmr = &inp->sctp_ep.zero_copy_sendq_timer;
		to_ticks = SCTP_ZERO_COPY_SENDQ_TICK_DELAY;
		break;
	case SCTP_TIMER_TYPE_ADDR_WQ:
		/* Only 1 tick away :-) */
		tmr = &SCTP_BASE_INFO(addr_wq_timer);
		to_ticks = SCTP_ADDRESS_TICK_DELAY;
		break;
	case SCTP_TIMER_TYPE_SEND:
		/* Here we use the RTO timer */
		{
			int rto_val;

			if ((stcb == NULL) || (net == NULL)) {
				return;
			}
			tmr = &net->rxt_timer;
			if (net->RTO == 0) {
				rto_val = stcb->asoc.initial_rto;
			} else {
				rto_val = net->RTO;
			}
			to_ticks = MSEC_TO_TICKS(rto_val);
		}
		break;
	case SCTP_TIMER_TYPE_INIT:
		/*
		 * Here we use the INIT timer default usually about 1
		 * minute.
		 */
		if ((stcb == NULL) || (net == NULL)) {
			return;
		}
		tmr = &net->rxt_timer;
		if (net->RTO == 0) {
			to_ticks = MSEC_TO_TICKS(stcb->asoc.initial_rto);
		} else {
			to_ticks = MSEC_TO_TICKS(net->RTO);
		}
		break;
	case SCTP_TIMER_TYPE_RECV:
		/*
		 * Here we use the Delayed-Ack timer value from the inp
		 * ususually about 200ms.
		 */
		if (stcb == NULL) {
			return;
		}
		tmr = &stcb->asoc.dack_timer;
		to_ticks = MSEC_TO_TICKS(stcb->asoc.delayed_ack);
		break;
	case SCTP_TIMER_TYPE_SHUTDOWN:
		/* Here we use the RTO of the destination. */
		if ((stcb == NULL) || (net == NULL)) {
			return;
		}
		if (net->RTO == 0) {
			to_ticks = MSEC_TO_TICKS(stcb->asoc.initial_rto);
		} else {
			to_ticks = MSEC_TO_TICKS(net->RTO);
		}
		tmr = &net->rxt_timer;
		break;
	case SCTP_TIMER_TYPE_HEARTBEAT:
		/*
		 * the net is used here so that we can add in the RTO. Even
		 * though we use a different timer. We also add the HB timer
		 * PLUS a random jitter.
		 */
		if ((inp == NULL) || (stcb == NULL) || (net == NULL)) {
			return;
		} else {
			uint32_t rndval;
			uint32_t jitter;

			if ((net->dest_state & SCTP_ADDR_NOHB) &&
			    !(net->dest_state & SCTP_ADDR_UNCONFIRMED)) {
				return;
			}
			if (net->RTO == 0) {
				to_ticks = stcb->asoc.initial_rto;
			} else {
				to_ticks = net->RTO;
			}
			rndval = sctp_select_initial_TSN(&inp->sctp_ep);
			jitter = rndval % to_ticks;
			if (jitter >= (to_ticks >> 1)) {
				to_ticks = to_ticks + (jitter - (to_ticks >> 1));
			} else {
				to_ticks = to_ticks - jitter;
			}
			if (!(net->dest_state & SCTP_ADDR_UNCONFIRMED) &&
			    !(net->dest_state & SCTP_ADDR_PF)) {
				to_ticks += net->heart_beat_delay;
			}
			/*
			 * Now we must convert the to_ticks that are now in
			 * ms to ticks.
			 */
			to_ticks = MSEC_TO_TICKS(to_ticks);
			tmr = &net->hb_timer;
		}
		break;
	case SCTP_TIMER_TYPE_COOKIE:
		/*
		 * Here we can use the RTO timer from the network since one
		 * RTT was compelete. If a retran happened then we will be
		 * using the RTO initial value.
		 */
		if ((stcb == NULL) || (net == NULL)) {
			return;
		}
		if (net->RTO == 0) {
			to_ticks = MSEC_TO_TICKS(stcb->asoc.initial_rto);
		} else {
			to_ticks = MSEC_TO_TICKS(net->RTO);
		}
		tmr = &net->rxt_timer;
		break;
	case SCTP_TIMER_TYPE_NEWCOOKIE:
		/*
		 * nothing needed but the endpoint here ususually about 60
		 * minutes.
		 */
		if (inp == NULL) {
			return;
		}
		tmr = &inp->sctp_ep.signature_change;
		to_ticks = inp->sctp_ep.sctp_timeoutticks[SCTP_TIMER_SIGNATURE];
		break;
	case SCTP_TIMER_TYPE_ASOCKILL:
		if (stcb == NULL) {
			return;
		}
		tmr = &stcb->asoc.strreset_timer;
		to_ticks = MSEC_TO_TICKS(SCTP_ASOC_KILL_TIMEOUT);
		break;
	case SCTP_TIMER_TYPE_INPKILL:
		/*
		 * The inp is setup to die. We re-use the signature_chage
		 * timer since that has stopped and we are in the GONE
		 * state.
		 */
		if (inp == NULL) {
			return;
		}
		tmr = &inp->sctp_ep.signature_change;
		to_ticks = MSEC_TO_TICKS(SCTP_INP_KILL_TIMEOUT);
		break;
	case SCTP_TIMER_TYPE_PATHMTURAISE:
		/*
		 * Here we use the value found in the EP for PMTU ususually
		 * about 10 minutes.
		 */
		if ((stcb == NULL) || (inp == NULL)) {
			return;
		}
		if (net == NULL) {
			return;
		}
		if (net->dest_state & SCTP_ADDR_NO_PMTUD) {
			return;
		}
		to_ticks = inp->sctp_ep.sctp_timeoutticks[SCTP_TIMER_PMTU];
		tmr = &net->pmtu_timer;
		break;
	case SCTP_TIMER_TYPE_SHUTDOWNACK:
		/* Here we use the RTO of the destination */
		if ((stcb == NULL) || (net == NULL)) {
			return;
		}
		if (net->RTO == 0) {
			to_ticks = MSEC_TO_TICKS(stcb->asoc.initial_rto);
		} else {
			to_ticks = MSEC_TO_TICKS(net->RTO);
		}
		tmr = &net->rxt_timer;
		break;
	case SCTP_TIMER_TYPE_SHUTDOWNGUARD:
		/*
		 * Here we use the endpoints shutdown guard timer usually
		 * about 3 minutes.
		 */
		if ((inp == NULL) || (stcb == NULL)) {
			return;
		}
		to_ticks = inp->sctp_ep.sctp_timeoutticks[SCTP_TIMER_MAXSHUTDOWN];
		tmr = &stcb->asoc.shut_guard_timer;
		break;
	case SCTP_TIMER_TYPE_STRRESET:
		/*
		 * Here the timer comes from the stcb but its value is from
		 * the net's RTO.
		 */
		if ((stcb == NULL) || (net == NULL)) {
			return;
		}
		if (net->RTO == 0) {
			to_ticks = MSEC_TO_TICKS(stcb->asoc.initial_rto);
		} else {
			to_ticks = MSEC_TO_TICKS(net->RTO);
		}
		tmr = &stcb->asoc.strreset_timer;
		break;
	case SCTP_TIMER_TYPE_ASCONF:
		/*
		 * Here the timer comes from the stcb but its value is from
		 * the net's RTO.
		 */
		if ((stcb == NULL) || (net == NULL)) {
			return;
		}
		if (net->RTO == 0) {
			to_ticks = MSEC_TO_TICKS(stcb->asoc.initial_rto);
		} else {
			to_ticks = MSEC_TO_TICKS(net->RTO);
		}
		tmr = &stcb->asoc.asconf_timer;
		break;
	case SCTP_TIMER_TYPE_PRIM_DELETED:
		if ((stcb == NULL) || (net != NULL)) {
			return;
		}
		to_ticks = MSEC_TO_TICKS(stcb->asoc.initial_rto);
		tmr = &stcb->asoc.delete_prim_timer;
		break;
	case SCTP_TIMER_TYPE_AUTOCLOSE:
		if (stcb == NULL) {
			return;
		}
		if (stcb->asoc.sctp_autoclose_ticks == 0) {
			/*
			 * Really an error since stcb is NOT set to
			 * autoclose
			 */
			return;
		}
		to_ticks = stcb->asoc.sctp_autoclose_ticks;
		tmr = &stcb->asoc.autoclose_timer;
		break;
	default:
		SCTPDBG(SCTP_DEBUG_TIMER1, "%s: Unknown timer type %d\n",
		    __FUNCTION__, t_type);
		return;
		break;
	}
	if ((to_ticks <= 0) || (tmr == NULL)) {
		SCTPDBG(SCTP_DEBUG_TIMER1, "%s: %d:software error to_ticks:%d tmr:%p not set ??\n",
		    __FUNCTION__, t_type, to_ticks, (void *)tmr);
		return;
	}
	if (SCTP_OS_TIMER_PENDING(&tmr->timer)) {
		/*
		 * we do NOT allow you to have it already running. if it is
		 * we leave the current one up unchanged
		 */
		return;
	}
	/* At this point we can proceed */
	if (t_type == SCTP_TIMER_TYPE_SEND) {
		stcb->asoc.num_send_timers_up++;
	}
	tmr->stopped_from = 0;
	tmr->type = t_type;
	tmr->ep = (void *)inp;
	tmr->tcb = (void *)stcb;
	tmr->net = (void *)net;
	tmr->self = (void *)tmr;
	tmr->vnet = (void *)curvnet;
	tmr->ticks = sctp_get_tick_count();
	(void)SCTP_OS_TIMER_START(&tmr->timer, to_ticks, sctp_timeout_handler, tmr);
	return;
}

void
sctp_timer_stop(int t_type, struct sctp_inpcb *inp, struct sctp_tcb *stcb,
    struct sctp_nets *net, uint32_t from)
{
	struct sctp_timer *tmr;

	if ((t_type != SCTP_TIMER_TYPE_ADDR_WQ) &&
	    (inp == NULL))
		return;

	tmr = NULL;
	if (stcb) {
		SCTP_TCB_LOCK_ASSERT(stcb);
	}
	switch (t_type) {
	case SCTP_TIMER_TYPE_ZERO_COPY:
		tmr = &inp->sctp_ep.zero_copy_timer;
		break;
	case SCTP_TIMER_TYPE_ZCOPY_SENDQ:
		tmr = &inp->sctp_ep.zero_copy_sendq_timer;
		break;
	case SCTP_TIMER_TYPE_ADDR_WQ:
		tmr = &SCTP_BASE_INFO(addr_wq_timer);
		break;
	case SCTP_TIMER_TYPE_SEND:
		if ((stcb == NULL) || (net == NULL)) {
			return;
		}
		tmr = &net->rxt_timer;
		break;
	case SCTP_TIMER_TYPE_INIT:
		if ((stcb == NULL) || (net == NULL)) {
			return;
		}
		tmr = &net->rxt_timer;
		break;
	case SCTP_TIMER_TYPE_RECV:
		if (stcb == NULL) {
			return;
		}
		tmr = &stcb->asoc.dack_timer;
		break;
	case SCTP_TIMER_TYPE_SHUTDOWN:
		if ((stcb == NULL) || (net == NULL)) {
			return;
		}
		tmr = &net->rxt_timer;
		break;
	case SCTP_TIMER_TYPE_HEARTBEAT:
		if ((stcb == NULL) || (net == NULL)) {
			return;
		}
		tmr = &net->hb_timer;
		break;
	case SCTP_TIMER_TYPE_COOKIE:
		if ((stcb == NULL) || (net == NULL)) {
			return;
		}
		tmr = &net->rxt_timer;
		break;
	case SCTP_TIMER_TYPE_NEWCOOKIE:
		/* nothing needed but the endpoint here */
		tmr = &inp->sctp_ep.signature_change;
		/*
		 * We re-use the newcookie timer for the INP kill timer. We
		 * must assure that we do not kill it by accident.
		 */
		break;
	case SCTP_TIMER_TYPE_ASOCKILL:
		/*
		 * Stop the asoc kill timer.
		 */
		if (stcb == NULL) {
			return;
		}
		tmr = &stcb->asoc.strreset_timer;
		break;

	case SCTP_TIMER_TYPE_INPKILL:
		/*
		 * The inp is setup to die. We re-use the signature_chage
		 * timer since that has stopped and we are in the GONE
		 * state.
		 */
		tmr = &inp->sctp_ep.signature_change;
		break;
	case SCTP_TIMER_TYPE_PATHMTURAISE:
		if ((stcb == NULL) || (net == NULL)) {
			return;
		}
		tmr = &net->pmtu_timer;
		break;
	case SCTP_TIMER_TYPE_SHUTDOWNACK:
		if ((stcb == NULL) || (net == NULL)) {
			return;
		}
		tmr = &net->rxt_timer;
		break;
	case SCTP_TIMER_TYPE_SHUTDOWNGUARD:
		if (stcb == NULL) {
			return;
		}
		tmr = &stcb->asoc.shut_guard_timer;
		break;
	case SCTP_TIMER_TYPE_STRRESET:
		if (stcb == NULL) {
			return;
		}
		tmr = &stcb->asoc.strreset_timer;
		break;
	case SCTP_TIMER_TYPE_ASCONF:
		if (stcb == NULL) {
			return;
		}
		tmr = &stcb->asoc.asconf_timer;
		break;
	case SCTP_TIMER_TYPE_PRIM_DELETED:
		if (stcb == NULL) {
			return;
		}
		tmr = &stcb->asoc.delete_prim_timer;
		break;
	case SCTP_TIMER_TYPE_AUTOCLOSE:
		if (stcb == NULL) {
			return;
		}
		tmr = &stcb->asoc.autoclose_timer;
		break;
	default:
		SCTPDBG(SCTP_DEBUG_TIMER1, "%s: Unknown timer type %d\n",
		    __FUNCTION__, t_type);
		break;
	}
	if (tmr == NULL) {
		return;
	}
	if ((tmr->type != t_type) && tmr->type) {
		/*
		 * Ok we have a timer that is under joint use. Cookie timer
		 * per chance with the SEND timer. We therefore are NOT
		 * running the timer that the caller wants stopped.  So just
		 * return.
		 */
		return;
	}
	if ((t_type == SCTP_TIMER_TYPE_SEND) && (stcb != NULL)) {
		stcb->asoc.num_send_timers_up--;
		if (stcb->asoc.num_send_timers_up < 0) {
			stcb->asoc.num_send_timers_up = 0;
		}
	}
	tmr->self = NULL;
	tmr->stopped_from = from;
	(void)SCTP_OS_TIMER_STOP(&tmr->timer);
	return;
}

uint32_t
sctp_calculate_len(struct mbuf *m)
{
	uint32_t tlen = 0;
	struct mbuf *at;

	at = m;
	while (at) {
		tlen += SCTP_BUF_LEN(at);
		at = SCTP_BUF_NEXT(at);
	}
	return (tlen);
}

void
sctp_mtu_size_reset(struct sctp_inpcb *inp,
    struct sctp_association *asoc, uint32_t mtu)
{
	/*
	 * Reset the P-MTU size on this association, this involves changing
	 * the asoc MTU, going through ANY chunk+overhead larger than mtu to
	 * allow the DF flag to be cleared.
	 */
	struct sctp_tmit_chunk *chk;
	unsigned int eff_mtu, ovh;

	asoc->smallest_mtu = mtu;
	if (inp->sctp_flags & SCTP_PCB_FLAGS_BOUND_V6) {
		ovh = SCTP_MIN_OVERHEAD;
	} else {
		ovh = SCTP_MIN_V4_OVERHEAD;
	}
	eff_mtu = mtu - ovh;
	TAILQ_FOREACH(chk, &asoc->send_queue, sctp_next) {
		if (chk->send_size > eff_mtu) {
			chk->flags |= CHUNK_FLAGS_FRAGMENT_OK;
		}
	}
	TAILQ_FOREACH(chk, &asoc->sent_queue, sctp_next) {
		if (chk->send_size > eff_mtu) {
			chk->flags |= CHUNK_FLAGS_FRAGMENT_OK;
		}
	}
}


/*
 * given an association and starting time of the current RTT period return
 * RTO in number of msecs net should point to the current network
 */

uint32_t
sctp_calculate_rto(struct sctp_tcb *stcb,
    struct sctp_association *asoc,
    struct sctp_nets *net,
    struct timeval *told,
    int safe, int rtt_from_sack)
{
	/*-
	 * given an association and the starting time of the current RTT
	 * period (in value1/value2) return RTO in number of msecs.
	 */
	int32_t rtt;		/* RTT in ms */
	uint32_t new_rto;
	int first_measure = 0;
	struct timeval now, then, *old;

	/* Copy it out for sparc64 */
	if (safe == sctp_align_unsafe_makecopy) {
		old = &then;
		memcpy(&then, told, sizeof(struct timeval));
	} else if (safe == sctp_align_safe_nocopy) {
		old = told;
	} else {
		/* error */
		SCTP_PRINTF("Huh, bad rto calc call\n");
		return (0);
	}
	/************************/
	/* 1. calculate new RTT */
	/************************/
	/* get the current time */
	if (stcb->asoc.use_precise_time) {
		(void)SCTP_GETPTIME_TIMEVAL(&now);
	} else {
		(void)SCTP_GETTIME_TIMEVAL(&now);
	}
	timevalsub(&now, old);
	/* store the current RTT in us */
	net->rtt = (uint64_t) 1000000 *(uint64_t) now.tv_sec +
	        (uint64_t) now.tv_usec;

	/* computer rtt in ms */
	rtt = net->rtt / 1000;
	if ((asoc->cc_functions.sctp_rtt_calculated) && (rtt_from_sack == SCTP_RTT_FROM_DATA)) {
		/*
		 * Tell the CC module that a new update has just occurred
		 * from a sack
		 */
		(*asoc->cc_functions.sctp_rtt_calculated) (stcb, net, &now);
	}
	/*
	 * Do we need to determine the lan? We do this only on sacks i.e.
	 * RTT being determined from data not non-data (HB/INIT->INITACK).
	 */
	if ((rtt_from_sack == SCTP_RTT_FROM_DATA) &&
	    (net->lan_type == SCTP_LAN_UNKNOWN)) {
		if (net->rtt > SCTP_LOCAL_LAN_RTT) {
			net->lan_type = SCTP_LAN_INTERNET;
		} else {
			net->lan_type = SCTP_LAN_LOCAL;
		}
	}
	/***************************/
	/* 2. update RTTVAR & SRTT */
	/***************************/
	/*-
	 * Compute the scaled average lastsa and the
	 * scaled variance lastsv as described in van Jacobson
	 * Paper "Congestion Avoidance and Control", Annex A.
	 *
	 * (net->lastsa >> SCTP_RTT_SHIFT) is the srtt
	 * (net->lastsa >> SCTP_RTT_VAR_SHIFT) is the rttvar
	 */
	if (net->RTO_measured) {
		rtt -= (net->lastsa >> SCTP_RTT_SHIFT);
		net->lastsa += rtt;
		if (rtt < 0) {
			rtt = -rtt;
		}
		rtt -= (net->lastsv >> SCTP_RTT_VAR_SHIFT);
		net->lastsv += rtt;
		if (SCTP_BASE_SYSCTL(sctp_logging_level) & SCTP_RTTVAR_LOGGING_ENABLE) {
			rto_logging(net, SCTP_LOG_RTTVAR);
		}
	} else {
		/* First RTO measurment */
		net->RTO_measured = 1;
		first_measure = 1;
		net->lastsa = rtt << SCTP_RTT_SHIFT;
		net->lastsv = (rtt / 2) << SCTP_RTT_VAR_SHIFT;
		if (SCTP_BASE_SYSCTL(sctp_logging_level) & SCTP_RTTVAR_LOGGING_ENABLE) {
			rto_logging(net, SCTP_LOG_INITIAL_RTT);
		}
	}
	if (net->lastsv == 0) {
		net->lastsv = SCTP_CLOCK_GRANULARITY;
	}
	new_rto = (net->lastsa >> SCTP_RTT_SHIFT) + net->lastsv;
	if ((new_rto > SCTP_SAT_NETWORK_MIN) &&
	    (stcb->asoc.sat_network_lockout == 0)) {
		stcb->asoc.sat_network = 1;
	} else if ((!first_measure) && stcb->asoc.sat_network) {
		stcb->asoc.sat_network = 0;
		stcb->asoc.sat_network_lockout = 1;
	}
	/* bound it, per C6/C7 in Section 5.3.1 */
	if (new_rto < stcb->asoc.minrto) {
		new_rto = stcb->asoc.minrto;
	}
	if (new_rto > stcb->asoc.maxrto) {
		new_rto = stcb->asoc.maxrto;
	}
	/* we are now returning the RTO */
	return (new_rto);
}

/*
 * return a pointer to a contiguous piece of data from the given mbuf chain
 * starting at 'off' for 'len' bytes.  If the desired piece spans more than
 * one mbuf, a copy is made at 'ptr'. caller must ensure that the buffer size
 * is >= 'len' returns NULL if there there isn't 'len' bytes in the chain.
 */
caddr_t
sctp_m_getptr(struct mbuf *m, int off, int len, uint8_t * in_ptr)
{
	uint32_t count;
	uint8_t *ptr;

	ptr = in_ptr;
	if ((off < 0) || (len <= 0))
		return (NULL);

	/* find the desired start location */
	while ((m != NULL) && (off > 0)) {
		if (off < SCTP_BUF_LEN(m))
			break;
		off -= SCTP_BUF_LEN(m);
		m = SCTP_BUF_NEXT(m);
	}
	if (m == NULL)
		return (NULL);

	/* is the current mbuf large enough (eg. contiguous)? */
	if ((SCTP_BUF_LEN(m) - off) >= len) {
		return (mtod(m, caddr_t)+off);
	} else {
		/* else, it spans more than one mbuf, so save a temp copy... */
		while ((m != NULL) && (len > 0)) {
			count = min(SCTP_BUF_LEN(m) - off, len);
			bcopy(mtod(m, caddr_t)+off, ptr, count);
			len -= count;
			ptr += count;
			off = 0;
			m = SCTP_BUF_NEXT(m);
		}
		if ((m == NULL) && (len > 0))
			return (NULL);
		else
			return ((caddr_t)in_ptr);
	}
}



struct sctp_paramhdr *
sctp_get_next_param(struct mbuf *m,
    int offset,
    struct sctp_paramhdr *pull,
    int pull_limit)
{
	/* This just provides a typed signature to Peter's Pull routine */
	return ((struct sctp_paramhdr *)sctp_m_getptr(m, offset, pull_limit,
	    (uint8_t *) pull));
}


int
sctp_add_pad_tombuf(struct mbuf *m, int padlen)
{
	/*
	 * add padlen bytes of 0 filled padding to the end of the mbuf. If
	 * padlen is > 3 this routine will fail.
	 */
	uint8_t *dp;
	int i;

	if (padlen > 3) {
		SCTP_LTRACE_ERR_RET_PKT(m, NULL, NULL, NULL, SCTP_FROM_SCTPUTIL, ENOBUFS);
		return (ENOBUFS);
	}
	if (padlen <= M_TRAILINGSPACE(m)) {
		/*
		 * The easy way. We hope the majority of the time we hit
		 * here :)
		 */
		dp = (uint8_t *) (mtod(m, caddr_t)+SCTP_BUF_LEN(m));
		SCTP_BUF_LEN(m) += padlen;
	} else {
		/* Hard way we must grow the mbuf */
		struct mbuf *tmp;

		tmp = sctp_get_mbuf_for_msg(padlen, 0, M_DONTWAIT, 1, MT_DATA);
		if (tmp == NULL) {
			/* Out of space GAK! we are in big trouble. */
			SCTP_LTRACE_ERR_RET_PKT(m, NULL, NULL, NULL, SCTP_FROM_SCTPUTIL, ENOBUFS);
			return (ENOBUFS);
		}
		/* setup and insert in middle */
		SCTP_BUF_LEN(tmp) = padlen;
		SCTP_BUF_NEXT(tmp) = NULL;
		SCTP_BUF_NEXT(m) = tmp;
		dp = mtod(tmp, uint8_t *);
	}
	/* zero out the pad */
	for (i = 0; i < padlen; i++) {
		*dp = 0;
		dp++;
	}
	return (0);
}

int
sctp_pad_lastmbuf(struct mbuf *m, int padval, struct mbuf *last_mbuf)
{
	/* find the last mbuf in chain and pad it */
	struct mbuf *m_at;

	if (last_mbuf) {
		return (sctp_add_pad_tombuf(last_mbuf, padval));
	} else {
		for (m_at = m; m_at; m_at = SCTP_BUF_NEXT(m_at)) {
			if (SCTP_BUF_NEXT(m_at) == NULL) {
				return (sctp_add_pad_tombuf(m_at, padval));
			}
		}
	}
	SCTP_LTRACE_ERR_RET_PKT(m, NULL, NULL, NULL, SCTP_FROM_SCTPUTIL, EFAULT);
	return (EFAULT);
}

static void
sctp_notify_assoc_change(uint16_t state, struct sctp_tcb *stcb,
    uint16_t error, struct sctp_abort_chunk *abort, uint8_t from_peer, int so_locked
#if !defined(__APPLE__) && !defined(SCTP_SO_LOCK_TESTING)
    SCTP_UNUSED
#endif
)
{
	struct mbuf *m_notify;
	struct sctp_assoc_change *sac;
	struct sctp_queued_to_read *control;
	size_t notif_len, abort_len;
	unsigned int i;

#if defined(__APPLE__) || defined(SCTP_SO_LOCK_TESTING)
	struct socket *so;

#endif

	if (sctp_stcb_is_feature_on(stcb->sctp_ep, stcb, SCTP_PCB_FLAGS_RECVASSOCEVNT)) {
		notif_len = sizeof(struct sctp_assoc_change);
		if (abort != NULL) {
			abort_len = htons(abort->ch.chunk_length);
		} else {
			abort_len = 0;
		}
		if ((state == SCTP_COMM_UP) || (state == SCTP_RESTART)) {
			notif_len += SCTP_ASSOC_SUPPORTS_MAX;
		} else if ((state == SCTP_COMM_LOST) || (state == SCTP_CANT_STR_ASSOC)) {
			notif_len += abort_len;
		}
		m_notify = sctp_get_mbuf_for_msg(notif_len, 0, M_DONTWAIT, 1, MT_DATA);
		if (m_notify == NULL) {
			/* Retry with smaller value. */
			notif_len = sizeof(struct sctp_assoc_change);
			m_notify = sctp_get_mbuf_for_msg(notif_len, 0, M_DONTWAIT, 1, MT_DATA);
			if (m_notify == NULL) {
				goto set_error;
			}
		}
		SCTP_BUF_NEXT(m_notify) = NULL;
		sac = mtod(m_notify, struct sctp_assoc_change *);
		sac->sac_type = SCTP_ASSOC_CHANGE;
		sac->sac_flags = 0;
		sac->sac_length = sizeof(struct sctp_assoc_change);
		sac->sac_state = state;
		sac->sac_error = error;
		/* XXX verify these stream counts */
		sac->sac_outbound_streams = stcb->asoc.streamoutcnt;
		sac->sac_inbound_streams = stcb->asoc.streamincnt;
		sac->sac_assoc_id = sctp_get_associd(stcb);
		if (notif_len > sizeof(struct sctp_assoc_change)) {
			if ((state == SCTP_COMM_UP) || (state == SCTP_RESTART)) {
				i = 0;
				if (stcb->asoc.peer_supports_prsctp) {
					sac->sac_info[i++] = SCTP_ASSOC_SUPPORTS_PR;
				}
				if (stcb->asoc.peer_supports_auth) {
					sac->sac_info[i++] = SCTP_ASSOC_SUPPORTS_AUTH;
				}
				if (stcb->asoc.peer_supports_asconf) {
					sac->sac_info[i++] = SCTP_ASSOC_SUPPORTS_ASCONF;
				}
				sac->sac_info[i++] = SCTP_ASSOC_SUPPORTS_MULTIBUF;
				if (stcb->asoc.peer_supports_strreset) {
					sac->sac_info[i++] = SCTP_ASSOC_SUPPORTS_RE_CONFIG;
				}
				sac->sac_length += i;
			} else if ((state == SCTP_COMM_LOST) || (state == SCTP_CANT_STR_ASSOC)) {
				memcpy(sac->sac_info, abort, abort_len);
				sac->sac_length += abort_len;
			}
		}
		SCTP_BUF_LEN(m_notify) = sac->sac_length;
		control = sctp_build_readq_entry(stcb, stcb->asoc.primary_destination,
		    0, 0, stcb->asoc.context, 0, 0, 0,
		    m_notify);
		if (control != NULL) {
			control->length = SCTP_BUF_LEN(m_notify);
			/* not that we need this */
			control->tail_mbuf = m_notify;
			control->spec_flags = M_NOTIFICATION;
			sctp_add_to_readq(stcb->sctp_ep, stcb,
			    control,
			    &stcb->sctp_socket->so_rcv, 1, SCTP_READ_LOCK_NOT_HELD,
			    so_locked);
		} else {
			sctp_m_freem(m_notify);
		}
	}
	/*
	 * For 1-to-1 style sockets, we send up and error when an ABORT
	 * comes in.
	 */
set_error:
	if (((stcb->sctp_ep->sctp_flags & SCTP_PCB_FLAGS_TCPTYPE) ||
	    (stcb->sctp_ep->sctp_flags & SCTP_PCB_FLAGS_IN_TCPPOOL)) &&
	    ((state == SCTP_COMM_LOST) || (state == SCTP_CANT_STR_ASSOC))) {
		if (from_peer) {
			if (SCTP_GET_STATE(&stcb->asoc) == SCTP_STATE_COOKIE_WAIT) {
				SCTP_LTRACE_ERR_RET(NULL, stcb, NULL, SCTP_FROM_SCTPUTIL, ECONNREFUSED);
				stcb->sctp_socket->so_error = ECONNREFUSED;
			} else {
				SCTP_LTRACE_ERR_RET(NULL, stcb, NULL, SCTP_FROM_SCTPUTIL, ECONNRESET);
				stcb->sctp_socket->so_error = ECONNRESET;
			}
		} else {
			SCTP_LTRACE_ERR_RET(NULL, stcb, NULL, SCTP_FROM_SCTPUTIL, ECONNABORTED);
			stcb->sctp_socket->so_error = ECONNABORTED;
		}
	}
	/* Wake ANY sleepers */
#if defined(__APPLE__) || defined(SCTP_SO_LOCK_TESTING)
	so = SCTP_INP_SO(stcb->sctp_ep);
	if (!so_locked) {
		atomic_add_int(&stcb->asoc.refcnt, 1);
		SCTP_TCB_UNLOCK(stcb);
		SCTP_SOCKET_LOCK(so, 1);
		SCTP_TCB_LOCK(stcb);
		atomic_subtract_int(&stcb->asoc.refcnt, 1);
		if (stcb->asoc.state & SCTP_STATE_CLOSED_SOCKET) {
			SCTP_SOCKET_UNLOCK(so, 1);
			return;
		}
	}
#endif
	if (((stcb->sctp_ep->sctp_flags & SCTP_PCB_FLAGS_TCPTYPE) ||
	    (stcb->sctp_ep->sctp_flags & SCTP_PCB_FLAGS_IN_TCPPOOL)) &&
	    ((state == SCTP_COMM_LOST) || (state == SCTP_CANT_STR_ASSOC))) {
		socantrcvmore(stcb->sctp_socket);
	}
	sorwakeup(stcb->sctp_socket);
	sowwakeup(stcb->sctp_socket);
#if defined(__APPLE__) || defined(SCTP_SO_LOCK_TESTING)
	if (!so_locked) {
		SCTP_SOCKET_UNLOCK(so, 1);
	}
#endif
}

static void
sctp_notify_peer_addr_change(struct sctp_tcb *stcb, uint32_t state,
    struct sockaddr *sa, uint32_t error)
{
	struct mbuf *m_notify;
	struct sctp_paddr_change *spc;
	struct sctp_queued_to_read *control;

	if ((stcb == NULL) ||
	    sctp_stcb_is_feature_off(stcb->sctp_ep, stcb, SCTP_PCB_FLAGS_RECVPADDREVNT)) {
		/* event not enabled */
		return;
	}
	m_notify = sctp_get_mbuf_for_msg(sizeof(struct sctp_paddr_change), 0, M_DONTWAIT, 1, MT_DATA);
	if (m_notify == NULL)
		return;
	SCTP_BUF_LEN(m_notify) = 0;
	spc = mtod(m_notify, struct sctp_paddr_change *);
	spc->spc_type = SCTP_PEER_ADDR_CHANGE;
	spc->spc_flags = 0;
	spc->spc_length = sizeof(struct sctp_paddr_change);
	switch (sa->sa_family) {
#ifdef INET
	case AF_INET:
		memcpy(&spc->spc_aaddr, sa, sizeof(struct sockaddr_in));
		break;
#endif
#ifdef INET6
	case AF_INET6:
		{
			struct sockaddr_in6 *sin6;

			memcpy(&spc->spc_aaddr, sa, sizeof(struct sockaddr_in6));

			sin6 = (struct sockaddr_in6 *)&spc->spc_aaddr;
			if (IN6_IS_SCOPE_LINKLOCAL(&sin6->sin6_addr)) {
				if (sin6->sin6_scope_id == 0) {
					/* recover scope_id for user */
					(void)sa6_recoverscope(sin6);
				} else {
					/* clear embedded scope_id for user */
					in6_clearscope(&sin6->sin6_addr);
				}
			}
			break;
		}
#endif
	default:
		/* TSNH */
		break;
	}
	spc->spc_state = state;
	spc->spc_error = error;
	spc->spc_assoc_id = sctp_get_associd(stcb);

	SCTP_BUF_LEN(m_notify) = sizeof(struct sctp_paddr_change);
	SCTP_BUF_NEXT(m_notify) = NULL;

	/* append to socket */
	control = sctp_build_readq_entry(stcb, stcb->asoc.primary_destination,
	    0, 0, stcb->asoc.context, 0, 0, 0,
	    m_notify);
	if (control == NULL) {
		/* no memory */
		sctp_m_freem(m_notify);
		return;
	}
	control->length = SCTP_BUF_LEN(m_notify);
	control->spec_flags = M_NOTIFICATION;
	/* not that we need this */
	control->tail_mbuf = m_notify;
	sctp_add_to_readq(stcb->sctp_ep, stcb,
	    control,
	    &stcb->sctp_socket->so_rcv, 1,
	    SCTP_READ_LOCK_NOT_HELD,
	    SCTP_SO_NOT_LOCKED);
}


static void
sctp_notify_send_failed(struct sctp_tcb *stcb, uint8_t sent, uint32_t error,
    struct sctp_tmit_chunk *chk, int so_locked
#if !defined(__APPLE__) && !defined(SCTP_SO_LOCK_TESTING)
    SCTP_UNUSED
#endif
)
{
	struct mbuf *m_notify;
	struct sctp_send_failed *ssf;
	struct sctp_send_failed_event *ssfe;
	struct sctp_queued_to_read *control;
	int length;

	if ((stcb == NULL) ||
	    (sctp_stcb_is_feature_off(stcb->sctp_ep, stcb, SCTP_PCB_FLAGS_RECVSENDFAILEVNT) &&
	    sctp_stcb_is_feature_off(stcb->sctp_ep, stcb, SCTP_PCB_FLAGS_RECVNSENDFAILEVNT))) {
		/* event not enabled */
		return;
	}
	if (sctp_stcb_is_feature_on(stcb->sctp_ep, stcb, SCTP_PCB_FLAGS_RECVNSENDFAILEVNT)) {
		length = sizeof(struct sctp_send_failed_event);
	} else {
		length = sizeof(struct sctp_send_failed);
	}
	m_notify = sctp_get_mbuf_for_msg(length, 0, M_DONTWAIT, 1, MT_DATA);
	if (m_notify == NULL)
		/* no space left */
		return;
	length += chk->send_size;
	length -= sizeof(struct sctp_data_chunk);
	SCTP_BUF_LEN(m_notify) = 0;
	if (sctp_stcb_is_feature_on(stcb->sctp_ep, stcb, SCTP_PCB_FLAGS_RECVNSENDFAILEVNT)) {
		ssfe = mtod(m_notify, struct sctp_send_failed_event *);
		ssfe->ssfe_type = SCTP_SEND_FAILED_EVENT;
		if (sent) {
			ssfe->ssfe_flags = SCTP_DATA_SENT;
		} else {
			ssfe->ssfe_flags = SCTP_DATA_UNSENT;
		}
		ssfe->ssfe_length = length;
		ssfe->ssfe_error = error;
		/* not exactly what the user sent in, but should be close :) */
		bzero(&ssfe->ssfe_info, sizeof(ssfe->ssfe_info));
		ssfe->ssfe_info.snd_sid = chk->rec.data.stream_number;
		ssfe->ssfe_info.snd_flags = chk->rec.data.rcv_flags;
		ssfe->ssfe_info.snd_ppid = chk->rec.data.payloadtype;
		ssfe->ssfe_info.snd_context = chk->rec.data.context;
		ssfe->ssfe_info.snd_assoc_id = sctp_get_associd(stcb);
		ssfe->ssfe_assoc_id = sctp_get_associd(stcb);
		SCTP_BUF_LEN(m_notify) = sizeof(struct sctp_send_failed_event);
	} else {
		ssf = mtod(m_notify, struct sctp_send_failed *);
		ssf->ssf_type = SCTP_SEND_FAILED;
		if (sent) {
			ssf->ssf_flags = SCTP_DATA_SENT;
		} else {
			ssf->ssf_flags = SCTP_DATA_UNSENT;
		}
		ssf->ssf_length = length;
		ssf->ssf_error = error;
		/* not exactly what the user sent in, but should be close :) */
		bzero(&ssf->ssf_info, sizeof(ssf->ssf_info));
		ssf->ssf_info.sinfo_stream = chk->rec.data.stream_number;
		ssf->ssf_info.sinfo_ssn = chk->rec.data.stream_seq;
		ssf->ssf_info.sinfo_flags = chk->rec.data.rcv_flags;
		ssf->ssf_info.sinfo_ppid = chk->rec.data.payloadtype;
		ssf->ssf_info.sinfo_context = chk->rec.data.context;
		ssf->ssf_info.sinfo_assoc_id = sctp_get_associd(stcb);
		ssf->ssf_assoc_id = sctp_get_associd(stcb);
		SCTP_BUF_LEN(m_notify) = sizeof(struct sctp_send_failed);
	}
	if (chk->data) {
		/*
		 * trim off the sctp chunk header(it should be there)
		 */
		if (chk->send_size >= sizeof(struct sctp_data_chunk)) {
			m_adj(chk->data, sizeof(struct sctp_data_chunk));
			sctp_mbuf_crush(chk->data);
			chk->send_size -= sizeof(struct sctp_data_chunk);
		}
	}
	SCTP_BUF_NEXT(m_notify) = chk->data;
	/* Steal off the mbuf */
	chk->data = NULL;
	/*
	 * For this case, we check the actual socket buffer, since the assoc
	 * is going away we don't want to overfill the socket buffer for a
	 * non-reader
	 */
	if (sctp_sbspace_failedmsgs(&stcb->sctp_socket->so_rcv) < SCTP_BUF_LEN(m_notify)) {
		sctp_m_freem(m_notify);
		return;
	}
	/* append to socket */
	control = sctp_build_readq_entry(stcb, stcb->asoc.primary_destination,
	    0, 0, stcb->asoc.context, 0, 0, 0,
	    m_notify);
	if (control == NULL) {
		/* no memory */
		sctp_m_freem(m_notify);
		return;
	}
	control->spec_flags = M_NOTIFICATION;
	sctp_add_to_readq(stcb->sctp_ep, stcb,
	    control,
	    &stcb->sctp_socket->so_rcv, 1,
	    SCTP_READ_LOCK_NOT_HELD,
	    so_locked);
}


static void
sctp_notify_send_failed2(struct sctp_tcb *stcb, uint32_t error,
    struct sctp_stream_queue_pending *sp, int so_locked
#if !defined(__APPLE__) && !defined(SCTP_SO_LOCK_TESTING)
    SCTP_UNUSED
#endif
)
{
	struct mbuf *m_notify;
	struct sctp_send_failed *ssf;
	struct sctp_send_failed_event *ssfe;
	struct sctp_queued_to_read *control;
	int length;

	if ((stcb == NULL) ||
	    (sctp_stcb_is_feature_off(stcb->sctp_ep, stcb, SCTP_PCB_FLAGS_RECVSENDFAILEVNT) &&
	    sctp_stcb_is_feature_off(stcb->sctp_ep, stcb, SCTP_PCB_FLAGS_RECVNSENDFAILEVNT))) {
		/* event not enabled */
		return;
	}
	if (sctp_stcb_is_feature_on(stcb->sctp_ep, stcb, SCTP_PCB_FLAGS_RECVNSENDFAILEVNT)) {
		length = sizeof(struct sctp_send_failed_event);
	} else {
		length = sizeof(struct sctp_send_failed);
	}
	m_notify = sctp_get_mbuf_for_msg(length, 0, M_DONTWAIT, 1, MT_DATA);
	if (m_notify == NULL) {
		/* no space left */
		return;
	}
	length += sp->length;
	SCTP_BUF_LEN(m_notify) = 0;
	if (sctp_stcb_is_feature_on(stcb->sctp_ep, stcb, SCTP_PCB_FLAGS_RECVNSENDFAILEVNT)) {
		ssfe = mtod(m_notify, struct sctp_send_failed_event *);
		ssfe->ssfe_type = SCTP_SEND_FAILED_EVENT;
		ssfe->ssfe_flags = SCTP_DATA_UNSENT;
		ssfe->ssfe_length = length;
		ssfe->ssfe_error = error;
		/* not exactly what the user sent in, but should be close :) */
		bzero(&ssfe->ssfe_info, sizeof(ssfe->ssfe_info));
		ssfe->ssfe_info.snd_sid = sp->stream;
		if (sp->some_taken) {
			ssfe->ssfe_info.snd_flags = SCTP_DATA_LAST_FRAG;
		} else {
			ssfe->ssfe_info.snd_flags = SCTP_DATA_NOT_FRAG;
		}
		ssfe->ssfe_info.snd_ppid = sp->ppid;
		ssfe->ssfe_info.snd_context = sp->context;
		ssfe->ssfe_info.snd_assoc_id = sctp_get_associd(stcb);
		ssfe->ssfe_assoc_id = sctp_get_associd(stcb);
		SCTP_BUF_LEN(m_notify) = sizeof(struct sctp_send_failed_event);
	} else {
		ssf = mtod(m_notify, struct sctp_send_failed *);
		ssf->ssf_type = SCTP_SEND_FAILED;
		ssf->ssf_flags = SCTP_DATA_UNSENT;
		ssf->ssf_length = length;
		ssf->ssf_error = error;
		/* not exactly what the user sent in, but should be close :) */
		bzero(&ssf->ssf_info, sizeof(ssf->ssf_info));
		ssf->ssf_info.sinfo_stream = sp->stream;
		ssf->ssf_info.sinfo_ssn = sp->strseq;
		if (sp->some_taken) {
			ssf->ssf_info.sinfo_flags = SCTP_DATA_LAST_FRAG;
		} else {
			ssf->ssf_info.sinfo_flags = SCTP_DATA_NOT_FRAG;
		}
		ssf->ssf_info.sinfo_ppid = sp->ppid;
		ssf->ssf_info.sinfo_context = sp->context;
		ssf->ssf_info.sinfo_assoc_id = sctp_get_associd(stcb);
		ssf->ssf_assoc_id = sctp_get_associd(stcb);
		SCTP_BUF_LEN(m_notify) = sizeof(struct sctp_send_failed);
	}
	SCTP_BUF_NEXT(m_notify) = sp->data;

	/* Steal off the mbuf */
	sp->data = NULL;
	/*
	 * For this case, we check the actual socket buffer, since the assoc
	 * is going away we don't want to overfill the socket buffer for a
	 * non-reader
	 */
	if (sctp_sbspace_failedmsgs(&stcb->sctp_socket->so_rcv) < SCTP_BUF_LEN(m_notify)) {
		sctp_m_freem(m_notify);
		return;
	}
	/* append to socket */
	control = sctp_build_readq_entry(stcb, stcb->asoc.primary_destination,
	    0, 0, stcb->asoc.context, 0, 0, 0,
	    m_notify);
	if (control == NULL) {
		/* no memory */
		sctp_m_freem(m_notify);
		return;
	}
	control->spec_flags = M_NOTIFICATION;
	sctp_add_to_readq(stcb->sctp_ep, stcb,
	    control,
	    &stcb->sctp_socket->so_rcv, 1, SCTP_READ_LOCK_NOT_HELD, so_locked);
}



static void
sctp_notify_adaptation_layer(struct sctp_tcb *stcb)
{
	struct mbuf *m_notify;
	struct sctp_adaptation_event *sai;
	struct sctp_queued_to_read *control;

	if ((stcb == NULL) ||
	    sctp_stcb_is_feature_off(stcb->sctp_ep, stcb, SCTP_PCB_FLAGS_ADAPTATIONEVNT)) {
		/* event not enabled */
		return;
	}
	m_notify = sctp_get_mbuf_for_msg(sizeof(struct sctp_adaption_event), 0, M_DONTWAIT, 1, MT_DATA);
	if (m_notify == NULL)
		/* no space left */
		return;
	SCTP_BUF_LEN(m_notify) = 0;
	sai = mtod(m_notify, struct sctp_adaptation_event *);
	sai->sai_type = SCTP_ADAPTATION_INDICATION;
	sai->sai_flags = 0;
	sai->sai_length = sizeof(struct sctp_adaptation_event);
	sai->sai_adaptation_ind = stcb->asoc.peers_adaptation;
	sai->sai_assoc_id = sctp_get_associd(stcb);

	SCTP_BUF_LEN(m_notify) = sizeof(struct sctp_adaptation_event);
	SCTP_BUF_NEXT(m_notify) = NULL;

	/* append to socket */
	control = sctp_build_readq_entry(stcb, stcb->asoc.primary_destination,
	    0, 0, stcb->asoc.context, 0, 0, 0,
	    m_notify);
	if (control == NULL) {
		/* no memory */
		sctp_m_freem(m_notify);
		return;
	}
	control->length = SCTP_BUF_LEN(m_notify);
	control->spec_flags = M_NOTIFICATION;
	/* not that we need this */
	control->tail_mbuf = m_notify;
	sctp_add_to_readq(stcb->sctp_ep, stcb,
	    control,
	    &stcb->sctp_socket->so_rcv, 1, SCTP_READ_LOCK_NOT_HELD, SCTP_SO_NOT_LOCKED);
}

/* This always must be called with the read-queue LOCKED in the INP */
static void
sctp_notify_partial_delivery_indication(struct sctp_tcb *stcb, uint32_t error,
    uint32_t val, int so_locked
#if !defined(__APPLE__) && !defined(SCTP_SO_LOCK_TESTING)
    SCTP_UNUSED
#endif
)
{
	struct mbuf *m_notify;
	struct sctp_pdapi_event *pdapi;
	struct sctp_queued_to_read *control;
	struct sockbuf *sb;

	if ((stcb == NULL) ||
	    sctp_stcb_is_feature_off(stcb->sctp_ep, stcb, SCTP_PCB_FLAGS_PDAPIEVNT)) {
		/* event not enabled */
		return;
	}
	if (stcb->sctp_ep->sctp_flags & SCTP_PCB_FLAGS_SOCKET_CANT_READ) {
		return;
	}
	m_notify = sctp_get_mbuf_for_msg(sizeof(struct sctp_pdapi_event), 0, M_DONTWAIT, 1, MT_DATA);
	if (m_notify == NULL)
		/* no space left */
		return;
	SCTP_BUF_LEN(m_notify) = 0;
	pdapi = mtod(m_notify, struct sctp_pdapi_event *);
	pdapi->pdapi_type = SCTP_PARTIAL_DELIVERY_EVENT;
	pdapi->pdapi_flags = 0;
	pdapi->pdapi_length = sizeof(struct sctp_pdapi_event);
	pdapi->pdapi_indication = error;
	pdapi->pdapi_stream = (val >> 16);
	pdapi->pdapi_seq = (val & 0x0000ffff);
	pdapi->pdapi_assoc_id = sctp_get_associd(stcb);

	SCTP_BUF_LEN(m_notify) = sizeof(struct sctp_pdapi_event);
	SCTP_BUF_NEXT(m_notify) = NULL;
	control = sctp_build_readq_entry(stcb, stcb->asoc.primary_destination,
	    0, 0, stcb->asoc.context, 0, 0, 0,
	    m_notify);
	if (control == NULL) {
		/* no memory */
		sctp_m_freem(m_notify);
		return;
	}
	control->spec_flags = M_NOTIFICATION;
	control->length = SCTP_BUF_LEN(m_notify);
	/* not that we need this */
	control->tail_mbuf = m_notify;
	control->held_length = 0;
	control->length = 0;
	sb = &stcb->sctp_socket->so_rcv;
	if (SCTP_BASE_SYSCTL(sctp_logging_level) & SCTP_SB_LOGGING_ENABLE) {
		sctp_sblog(sb, control->do_not_ref_stcb ? NULL : stcb, SCTP_LOG_SBALLOC, SCTP_BUF_LEN(m_notify));
	}
	sctp_sballoc(stcb, sb, m_notify);
	if (SCTP_BASE_SYSCTL(sctp_logging_level) & SCTP_SB_LOGGING_ENABLE) {
		sctp_sblog(sb, control->do_not_ref_stcb ? NULL : stcb, SCTP_LOG_SBRESULT, 0);
	}
	atomic_add_int(&control->length, SCTP_BUF_LEN(m_notify));
	control->end_added = 1;
	if (stcb->asoc.control_pdapi)
		TAILQ_INSERT_AFTER(&stcb->sctp_ep->read_queue, stcb->asoc.control_pdapi, control, next);
	else {
		/* we really should not see this case */
		TAILQ_INSERT_TAIL(&stcb->sctp_ep->read_queue, control, next);
	}
	if (stcb->sctp_ep && stcb->sctp_socket) {
		/* This should always be the case */
#if defined(__APPLE__) || defined(SCTP_SO_LOCK_TESTING)
		struct socket *so;

		so = SCTP_INP_SO(stcb->sctp_ep);
		if (!so_locked) {
			atomic_add_int(&stcb->asoc.refcnt, 1);
			SCTP_TCB_UNLOCK(stcb);
			SCTP_SOCKET_LOCK(so, 1);
			SCTP_TCB_LOCK(stcb);
			atomic_subtract_int(&stcb->asoc.refcnt, 1);
			if (stcb->sctp_ep->sctp_flags & SCTP_PCB_FLAGS_SOCKET_GONE) {
				SCTP_SOCKET_UNLOCK(so, 1);
				return;
			}
		}
#endif
		sctp_sorwakeup(stcb->sctp_ep, stcb->sctp_socket);
#if defined(__APPLE__) || defined(SCTP_SO_LOCK_TESTING)
		if (!so_locked) {
			SCTP_SOCKET_UNLOCK(so, 1);
		}
#endif
	}
}

static void
sctp_notify_shutdown_event(struct sctp_tcb *stcb)
{
	struct mbuf *m_notify;
	struct sctp_shutdown_event *sse;
	struct sctp_queued_to_read *control;

	/*
	 * For TCP model AND UDP connected sockets we will send an error up
	 * when an SHUTDOWN completes
	 */
	if ((stcb->sctp_ep->sctp_flags & SCTP_PCB_FLAGS_TCPTYPE) ||
	    (stcb->sctp_ep->sctp_flags & SCTP_PCB_FLAGS_IN_TCPPOOL)) {
		/* mark socket closed for read/write and wakeup! */
#if defined(__APPLE__) || defined(SCTP_SO_LOCK_TESTING)
		struct socket *so;

		so = SCTP_INP_SO(stcb->sctp_ep);
		atomic_add_int(&stcb->asoc.refcnt, 1);
		SCTP_TCB_UNLOCK(stcb);
		SCTP_SOCKET_LOCK(so, 1);
		SCTP_TCB_LOCK(stcb);
		atomic_subtract_int(&stcb->asoc.refcnt, 1);
		if (stcb->asoc.state & SCTP_STATE_CLOSED_SOCKET) {
			SCTP_SOCKET_UNLOCK(so, 1);
			return;
		}
#endif
		socantsendmore(stcb->sctp_socket);
#if defined(__APPLE__) || defined(SCTP_SO_LOCK_TESTING)
		SCTP_SOCKET_UNLOCK(so, 1);
#endif
	}
	if (sctp_stcb_is_feature_off(stcb->sctp_ep, stcb, SCTP_PCB_FLAGS_RECVSHUTDOWNEVNT)) {
		/* event not enabled */
		return;
	}
	m_notify = sctp_get_mbuf_for_msg(sizeof(struct sctp_shutdown_event), 0, M_DONTWAIT, 1, MT_DATA);
	if (m_notify == NULL)
		/* no space left */
		return;
	sse = mtod(m_notify, struct sctp_shutdown_event *);
	sse->sse_type = SCTP_SHUTDOWN_EVENT;
	sse->sse_flags = 0;
	sse->sse_length = sizeof(struct sctp_shutdown_event);
	sse->sse_assoc_id = sctp_get_associd(stcb);

	SCTP_BUF_LEN(m_notify) = sizeof(struct sctp_shutdown_event);
	SCTP_BUF_NEXT(m_notify) = NULL;

	/* append to socket */
	control = sctp_build_readq_entry(stcb, stcb->asoc.primary_destination,
	    0, 0, stcb->asoc.context, 0, 0, 0,
	    m_notify);
	if (control == NULL) {
		/* no memory */
		sctp_m_freem(m_notify);
		return;
	}
	control->spec_flags = M_NOTIFICATION;
	control->length = SCTP_BUF_LEN(m_notify);
	/* not that we need this */
	control->tail_mbuf = m_notify;
	sctp_add_to_readq(stcb->sctp_ep, stcb,
	    control,
	    &stcb->sctp_socket->so_rcv, 1, SCTP_READ_LOCK_NOT_HELD, SCTP_SO_NOT_LOCKED);
}

static void
sctp_notify_sender_dry_event(struct sctp_tcb *stcb,
    int so_locked
#if !defined(__APPLE__) && !defined(SCTP_SO_LOCK_TESTING)
    SCTP_UNUSED
#endif
)
{
	struct mbuf *m_notify;
	struct sctp_sender_dry_event *event;
	struct sctp_queued_to_read *control;

	if ((stcb == NULL) ||
	    sctp_stcb_is_feature_off(stcb->sctp_ep, stcb, SCTP_PCB_FLAGS_DRYEVNT)) {
		/* event not enabled */
		return;
	}
	m_notify = sctp_get_mbuf_for_msg(sizeof(struct sctp_sender_dry_event), 0, M_DONTWAIT, 1, MT_DATA);
	if (m_notify == NULL) {
		/* no space left */
		return;
	}
	SCTP_BUF_LEN(m_notify) = 0;
	event = mtod(m_notify, struct sctp_sender_dry_event *);
	event->sender_dry_type = SCTP_SENDER_DRY_EVENT;
	event->sender_dry_flags = 0;
	event->sender_dry_length = sizeof(struct sctp_sender_dry_event);
	event->sender_dry_assoc_id = sctp_get_associd(stcb);

	SCTP_BUF_LEN(m_notify) = sizeof(struct sctp_sender_dry_event);
	SCTP_BUF_NEXT(m_notify) = NULL;

	/* append to socket */
	control = sctp_build_readq_entry(stcb, stcb->asoc.primary_destination,
	    0, 0, stcb->asoc.context, 0, 0, 0,
	    m_notify);
	if (control == NULL) {
		/* no memory */
		sctp_m_freem(m_notify);
		return;
	}
	control->length = SCTP_BUF_LEN(m_notify);
	control->spec_flags = M_NOTIFICATION;
	/* not that we need this */
	control->tail_mbuf = m_notify;
	sctp_add_to_readq(stcb->sctp_ep, stcb, control,
	    &stcb->sctp_socket->so_rcv, 1, SCTP_READ_LOCK_NOT_HELD, so_locked);
}


void
sctp_notify_stream_reset_add(struct sctp_tcb *stcb, uint16_t numberin, uint16_t numberout, int flag)
{
	struct mbuf *m_notify;
	struct sctp_queued_to_read *control;
	struct sctp_stream_change_event *stradd;
	int len;

	if ((stcb == NULL) ||
	    (sctp_stcb_is_feature_off(stcb->sctp_ep, stcb, SCTP_PCB_FLAGS_STREAM_CHANGEEVNT))) {
		/* event not enabled */
		return;
	}
	if ((stcb->asoc.peer_req_out) && flag) {
		/* Peer made the request, don't tell the local user */
		stcb->asoc.peer_req_out = 0;
		return;
	}
	stcb->asoc.peer_req_out = 0;
	m_notify = sctp_get_mbuf_for_msg(MCLBYTES, 0, M_DONTWAIT, 1, MT_DATA);
	if (m_notify == NULL)
		/* no space left */
		return;
	SCTP_BUF_LEN(m_notify) = 0;
	len = sizeof(struct sctp_stream_change_event);
	if (len > M_TRAILINGSPACE(m_notify)) {
		/* never enough room */
		sctp_m_freem(m_notify);
		return;
	}
	stradd = mtod(m_notify, struct sctp_stream_change_event *);
	stradd->strchange_type = SCTP_STREAM_CHANGE_EVENT;
	stradd->strchange_flags = flag;
	stradd->strchange_length = len;
	stradd->strchange_assoc_id = sctp_get_associd(stcb);
	stradd->strchange_instrms = numberin;
	stradd->strchange_outstrms = numberout;
	SCTP_BUF_LEN(m_notify) = len;
	SCTP_BUF_NEXT(m_notify) = NULL;
	if (sctp_sbspace(&stcb->asoc, &stcb->sctp_socket->so_rcv) < SCTP_BUF_LEN(m_notify)) {
		/* no space */
		sctp_m_freem(m_notify);
		return;
	}
	/* append to socket */
	control = sctp_build_readq_entry(stcb, stcb->asoc.primary_destination,
	    0, 0, stcb->asoc.context, 0, 0, 0,
	    m_notify);
	if (control == NULL) {
		/* no memory */
		sctp_m_freem(m_notify);
		return;
	}
	control->spec_flags = M_NOTIFICATION;
	control->length = SCTP_BUF_LEN(m_notify);
	/* not that we need this */
	control->tail_mbuf = m_notify;
	sctp_add_to_readq(stcb->sctp_ep, stcb,
	    control,
	    &stcb->sctp_socket->so_rcv, 1, SCTP_READ_LOCK_NOT_HELD, SCTP_SO_NOT_LOCKED);
}

void
sctp_notify_stream_reset_tsn(struct sctp_tcb *stcb, uint32_t sending_tsn, uint32_t recv_tsn, int flag)
{
	struct mbuf *m_notify;
	struct sctp_queued_to_read *control;
	struct sctp_assoc_reset_event *strasoc;
	int len;

	if ((stcb == NULL) ||
	    (sctp_stcb_is_feature_off(stcb->sctp_ep, stcb, SCTP_PCB_FLAGS_ASSOC_RESETEVNT))) {
		/* event not enabled */
		return;
	}
	m_notify = sctp_get_mbuf_for_msg(MCLBYTES, 0, M_DONTWAIT, 1, MT_DATA);
	if (m_notify == NULL)
		/* no space left */
		return;
	SCTP_BUF_LEN(m_notify) = 0;
	len = sizeof(struct sctp_assoc_reset_event);
	if (len > M_TRAILINGSPACE(m_notify)) {
		/* never enough room */
		sctp_m_freem(m_notify);
		return;
	}
	strasoc = mtod(m_notify, struct sctp_assoc_reset_event *);
	strasoc->assocreset_type = SCTP_ASSOC_RESET_EVENT;
	strasoc->assocreset_flags = flag;
	strasoc->assocreset_length = len;
	strasoc->assocreset_assoc_id = sctp_get_associd(stcb);
	strasoc->assocreset_local_tsn = sending_tsn;
	strasoc->assocreset_remote_tsn = recv_tsn;
	SCTP_BUF_LEN(m_notify) = len;
	SCTP_BUF_NEXT(m_notify) = NULL;
	if (sctp_sbspace(&stcb->asoc, &stcb->sctp_socket->so_rcv) < SCTP_BUF_LEN(m_notify)) {
		/* no space */
		sctp_m_freem(m_notify);
		return;
	}
	/* append to socket */
	control = sctp_build_readq_entry(stcb, stcb->asoc.primary_destination,
	    0, 0, stcb->asoc.context, 0, 0, 0,
	    m_notify);
	if (control == NULL) {
		/* no memory */
		sctp_m_freem(m_notify);
		return;
	}
	control->spec_flags = M_NOTIFICATION;
	control->length = SCTP_BUF_LEN(m_notify);
	/* not that we need this */
	control->tail_mbuf = m_notify;
	sctp_add_to_readq(stcb->sctp_ep, stcb,
	    control,
	    &stcb->sctp_socket->so_rcv, 1, SCTP_READ_LOCK_NOT_HELD, SCTP_SO_NOT_LOCKED);
}



static void
sctp_notify_stream_reset(struct sctp_tcb *stcb,
    int number_entries, uint16_t * list, int flag)
{
	struct mbuf *m_notify;
	struct sctp_queued_to_read *control;
	struct sctp_stream_reset_event *strreset;
	int len;

	if ((stcb == NULL) ||
	    (sctp_stcb_is_feature_off(stcb->sctp_ep, stcb, SCTP_PCB_FLAGS_STREAM_RESETEVNT))) {
		/* event not enabled */
		return;
	}
	m_notify = sctp_get_mbuf_for_msg(MCLBYTES, 0, M_DONTWAIT, 1, MT_DATA);
	if (m_notify == NULL)
		/* no space left */
		return;
	SCTP_BUF_LEN(m_notify) = 0;
	len = sizeof(struct sctp_stream_reset_event) + (number_entries * sizeof(uint16_t));
	if (len > M_TRAILINGSPACE(m_notify)) {
		/* never enough room */
		sctp_m_freem(m_notify);
		return;
	}
	strreset = mtod(m_notify, struct sctp_stream_reset_event *);
	strreset->strreset_type = SCTP_STREAM_RESET_EVENT;
	strreset->strreset_flags = flag;
	strreset->strreset_length = len;
	strreset->strreset_assoc_id = sctp_get_associd(stcb);
	if (number_entries) {
		int i;

		for (i = 0; i < number_entries; i++) {
			strreset->strreset_stream_list[i] = ntohs(list[i]);
		}
	}
	SCTP_BUF_LEN(m_notify) = len;
	SCTP_BUF_NEXT(m_notify) = NULL;
	if (sctp_sbspace(&stcb->asoc, &stcb->sctp_socket->so_rcv) < SCTP_BUF_LEN(m_notify)) {
		/* no space */
		sctp_m_freem(m_notify);
		return;
	}
	/* append to socket */
	control = sctp_build_readq_entry(stcb, stcb->asoc.primary_destination,
	    0, 0, stcb->asoc.context, 0, 0, 0,
	    m_notify);
	if (control == NULL) {
		/* no memory */
		sctp_m_freem(m_notify);
		return;
	}
	control->spec_flags = M_NOTIFICATION;
	control->length = SCTP_BUF_LEN(m_notify);
	/* not that we need this */
	control->tail_mbuf = m_notify;
	sctp_add_to_readq(stcb->sctp_ep, stcb,
	    control,
	    &stcb->sctp_socket->so_rcv, 1, SCTP_READ_LOCK_NOT_HELD, SCTP_SO_NOT_LOCKED);
}


static void
sctp_notify_remote_error(struct sctp_tcb *stcb, uint16_t error, struct sctp_error_chunk *chunk)
{
	struct mbuf *m_notify;
	struct sctp_remote_error *sre;
	struct sctp_queued_to_read *control;
	size_t notif_len, chunk_len;

	if ((stcb == NULL) ||
	    sctp_stcb_is_feature_off(stcb->sctp_ep, stcb, SCTP_PCB_FLAGS_RECVPEERERR)) {
		return;
	}
	if (chunk != NULL) {
		chunk_len = htons(chunk->ch.chunk_length);
	} else {
		chunk_len = 0;
	}
	notif_len = sizeof(struct sctp_remote_error) + chunk_len;
	m_notify = sctp_get_mbuf_for_msg(notif_len, 0, M_DONTWAIT, 1, MT_DATA);
	if (m_notify == NULL) {
		/* Retry with smaller value. */
		notif_len = sizeof(struct sctp_remote_error);
		m_notify = sctp_get_mbuf_for_msg(notif_len, 0, M_DONTWAIT, 1, MT_DATA);
		if (m_notify == NULL) {
			return;
		}
	}
	SCTP_BUF_NEXT(m_notify) = NULL;
	sre = mtod(m_notify, struct sctp_remote_error *);
	sre->sre_type = SCTP_REMOTE_ERROR;
	sre->sre_flags = 0;
	sre->sre_length = sizeof(struct sctp_remote_error);
	sre->sre_error = error;
	sre->sre_assoc_id = sctp_get_associd(stcb);
	if (notif_len > sizeof(struct sctp_remote_error)) {
		memcpy(sre->sre_data, chunk, chunk_len);
		sre->sre_length += chunk_len;
	}
	SCTP_BUF_LEN(m_notify) = sre->sre_length;
	control = sctp_build_readq_entry(stcb, stcb->asoc.primary_destination,
	    0, 0, stcb->asoc.context, 0, 0, 0,
	    m_notify);
	if (control != NULL) {
		control->length = SCTP_BUF_LEN(m_notify);
		/* not that we need this */
		control->tail_mbuf = m_notify;
		control->spec_flags = M_NOTIFICATION;
		sctp_add_to_readq(stcb->sctp_ep, stcb,
		    control,
		    &stcb->sctp_socket->so_rcv, 1,
		    SCTP_READ_LOCK_NOT_HELD, SCTP_SO_NOT_LOCKED);
	} else {
		sctp_m_freem(m_notify);
	}
}


void
sctp_ulp_notify(uint32_t notification, struct sctp_tcb *stcb,
    uint32_t error, void *data, int so_locked
#if !defined(__APPLE__) && !defined(SCTP_SO_LOCK_TESTING)
    SCTP_UNUSED
#endif
)
{
	if ((stcb == NULL) ||
	    (stcb->sctp_ep->sctp_flags & SCTP_PCB_FLAGS_SOCKET_GONE) ||
	    (stcb->sctp_ep->sctp_flags & SCTP_PCB_FLAGS_SOCKET_ALLGONE) ||
	    (stcb->asoc.state & SCTP_STATE_CLOSED_SOCKET)) {
		/* If the socket is gone we are out of here */
		return;
	}
	if (stcb->sctp_socket->so_rcv.sb_state & SBS_CANTRCVMORE) {
		return;
	}
	if (stcb && ((stcb->asoc.state & SCTP_STATE_COOKIE_WAIT) ||
	    (stcb->asoc.state & SCTP_STATE_COOKIE_ECHOED))) {
		if ((notification == SCTP_NOTIFY_INTERFACE_DOWN) ||
		    (notification == SCTP_NOTIFY_INTERFACE_UP) ||
		    (notification == SCTP_NOTIFY_INTERFACE_CONFIRMED)) {
			/* Don't report these in front states */
			return;
		}
	}
	switch (notification) {
	case SCTP_NOTIFY_ASSOC_UP:
		if (stcb->asoc.assoc_up_sent == 0) {
			sctp_notify_assoc_change(SCTP_COMM_UP, stcb, error, NULL, 0, so_locked);
			stcb->asoc.assoc_up_sent = 1;
		}
		if (stcb->asoc.adaptation_needed && (stcb->asoc.adaptation_sent == 0)) {
			sctp_notify_adaptation_layer(stcb);
		}
		if (stcb->asoc.peer_supports_auth == 0) {
			sctp_ulp_notify(SCTP_NOTIFY_NO_PEER_AUTH, stcb, 0,
			    NULL, so_locked);
		}
		break;
	case SCTP_NOTIFY_ASSOC_DOWN:
		sctp_notify_assoc_change(SCTP_SHUTDOWN_COMP, stcb, error, NULL, 0, so_locked);
		break;
	case SCTP_NOTIFY_INTERFACE_DOWN:
		{
			struct sctp_nets *net;

			net = (struct sctp_nets *)data;
			sctp_notify_peer_addr_change(stcb, SCTP_ADDR_UNREACHABLE,
			    (struct sockaddr *)&net->ro._l_addr, error);
			break;
		}
	case SCTP_NOTIFY_INTERFACE_UP:
		{
			struct sctp_nets *net;

			net = (struct sctp_nets *)data;
			sctp_notify_peer_addr_change(stcb, SCTP_ADDR_AVAILABLE,
			    (struct sockaddr *)&net->ro._l_addr, error);
			break;
		}
	case SCTP_NOTIFY_INTERFACE_CONFIRMED:
		{
			struct sctp_nets *net;

			net = (struct sctp_nets *)data;
			sctp_notify_peer_addr_change(stcb, SCTP_ADDR_CONFIRMED,
			    (struct sockaddr *)&net->ro._l_addr, error);
			break;
		}
	case SCTP_NOTIFY_SPECIAL_SP_FAIL:
		sctp_notify_send_failed2(stcb, error,
		    (struct sctp_stream_queue_pending *)data, so_locked);
		break;
	case SCTP_NOTIFY_SENT_DG_FAIL:
		sctp_notify_send_failed(stcb, 1, error,
		    (struct sctp_tmit_chunk *)data, so_locked);
		break;
	case SCTP_NOTIFY_UNSENT_DG_FAIL:
		sctp_notify_send_failed(stcb, 0, error,
		    (struct sctp_tmit_chunk *)data, so_locked);
		break;
	case SCTP_NOTIFY_PARTIAL_DELVIERY_INDICATION:
		{
			uint32_t val;

			val = *((uint32_t *) data);

			sctp_notify_partial_delivery_indication(stcb, error, val, so_locked);
			break;
		}
	case SCTP_NOTIFY_ASSOC_LOC_ABORTED:
		if ((stcb) && (((stcb->asoc.state & SCTP_STATE_MASK) == SCTP_STATE_COOKIE_WAIT) ||
		    ((stcb->asoc.state & SCTP_STATE_MASK) == SCTP_STATE_COOKIE_ECHOED))) {
			sctp_notify_assoc_change(SCTP_CANT_STR_ASSOC, stcb, error, data, 0, so_locked);
		} else {
			sctp_notify_assoc_change(SCTP_COMM_LOST, stcb, error, data, 0, so_locked);
		}
		break;
	case SCTP_NOTIFY_ASSOC_REM_ABORTED:
		if ((stcb) && (((stcb->asoc.state & SCTP_STATE_MASK) == SCTP_STATE_COOKIE_WAIT) ||
		    ((stcb->asoc.state & SCTP_STATE_MASK) == SCTP_STATE_COOKIE_ECHOED))) {
			sctp_notify_assoc_change(SCTP_CANT_STR_ASSOC, stcb, error, data, 1, so_locked);
		} else {
			sctp_notify_assoc_change(SCTP_COMM_LOST, stcb, error, data, 1, so_locked);
		}
		break;
	case SCTP_NOTIFY_ASSOC_RESTART:
		sctp_notify_assoc_change(SCTP_RESTART, stcb, error, NULL, 0, so_locked);
		if (stcb->asoc.peer_supports_auth == 0) {
			sctp_ulp_notify(SCTP_NOTIFY_NO_PEER_AUTH, stcb, 0,
			    NULL, so_locked);
		}
		break;
	case SCTP_NOTIFY_STR_RESET_SEND:
		sctp_notify_stream_reset(stcb, error, ((uint16_t *) data), SCTP_STREAM_RESET_OUTGOING_SSN);
		break;
	case SCTP_NOTIFY_STR_RESET_RECV:
		sctp_notify_stream_reset(stcb, error, ((uint16_t *) data), SCTP_STREAM_RESET_INCOMING);
		break;
	case SCTP_NOTIFY_STR_RESET_FAILED_OUT:
		sctp_notify_stream_reset(stcb, error, ((uint16_t *) data),
		    (SCTP_STREAM_RESET_OUTGOING_SSN | SCTP_STREAM_RESET_FAILED));
		break;
	case SCTP_NOTIFY_STR_RESET_DENIED_OUT:
		sctp_notify_stream_reset(stcb, error, ((uint16_t *) data),
		    (SCTP_STREAM_RESET_OUTGOING_SSN | SCTP_STREAM_RESET_DENIED));
		break;
	case SCTP_NOTIFY_STR_RESET_FAILED_IN:
		sctp_notify_stream_reset(stcb, error, ((uint16_t *) data),
		    (SCTP_STREAM_RESET_INCOMING | SCTP_STREAM_RESET_FAILED));
		break;
	case SCTP_NOTIFY_STR_RESET_DENIED_IN:
		sctp_notify_stream_reset(stcb, error, ((uint16_t *) data),
		    (SCTP_STREAM_RESET_INCOMING | SCTP_STREAM_RESET_DENIED));
		break;
	case SCTP_NOTIFY_ASCONF_ADD_IP:
		sctp_notify_peer_addr_change(stcb, SCTP_ADDR_ADDED, data,
		    error);
		break;
	case SCTP_NOTIFY_ASCONF_DELETE_IP:
		sctp_notify_peer_addr_change(stcb, SCTP_ADDR_REMOVED, data,
		    error);
		break;
	case SCTP_NOTIFY_ASCONF_SET_PRIMARY:
		sctp_notify_peer_addr_change(stcb, SCTP_ADDR_MADE_PRIM, data,
		    error);
		break;
	case SCTP_NOTIFY_PEER_SHUTDOWN:
		sctp_notify_shutdown_event(stcb);
		break;
	case SCTP_NOTIFY_AUTH_NEW_KEY:
		sctp_notify_authentication(stcb, SCTP_AUTH_NEW_KEY, error,
		    (uint16_t) (uintptr_t) data,
		    so_locked);
		break;
	case SCTP_NOTIFY_AUTH_FREE_KEY:
		sctp_notify_authentication(stcb, SCTP_AUTH_FREE_KEY, error,
		    (uint16_t) (uintptr_t) data,
		    so_locked);
		break;
	case SCTP_NOTIFY_NO_PEER_AUTH:
		sctp_notify_authentication(stcb, SCTP_AUTH_NO_AUTH, error,
		    (uint16_t) (uintptr_t) data,
		    so_locked);
		break;
	case SCTP_NOTIFY_SENDER_DRY:
		sctp_notify_sender_dry_event(stcb, so_locked);
		break;
	case SCTP_NOTIFY_REMOTE_ERROR:
		sctp_notify_remote_error(stcb, error, data);
		break;
	default:
		SCTPDBG(SCTP_DEBUG_UTIL1, "%s: unknown notification %xh (%u)\n",
		    __FUNCTION__, notification, notification);
		break;
	}			/* end switch */
}

void
sctp_report_all_outbound(struct sctp_tcb *stcb, uint16_t error, int holds_lock, int so_locked
#if !defined(__APPLE__) && !defined(SCTP_SO_LOCK_TESTING)
    SCTP_UNUSED
#endif
)
{
	struct sctp_association *asoc;
	struct sctp_stream_out *outs;
	struct sctp_tmit_chunk *chk, *nchk;
	struct sctp_stream_queue_pending *sp, *nsp;
	int i;

	if (stcb == NULL) {
		return;
	}
	asoc = &stcb->asoc;
	if (asoc->state & SCTP_STATE_ABOUT_TO_BE_FREED) {
		/* already being freed */
		return;
	}
	if ((stcb->sctp_ep->sctp_flags & SCTP_PCB_FLAGS_SOCKET_GONE) ||
	    (stcb->sctp_ep->sctp_flags & SCTP_PCB_FLAGS_SOCKET_ALLGONE) ||
	    (asoc->state & SCTP_STATE_CLOSED_SOCKET)) {
		return;
	}
	/* now through all the gunk freeing chunks */
	if (holds_lock == 0) {
		SCTP_TCB_SEND_LOCK(stcb);
	}
	/* sent queue SHOULD be empty */
	TAILQ_FOREACH_SAFE(chk, &asoc->sent_queue, sctp_next, nchk) {
		TAILQ_REMOVE(&asoc->sent_queue, chk, sctp_next);
		asoc->sent_queue_cnt--;
		if (chk->data != NULL) {
			sctp_free_bufspace(stcb, asoc, chk, 1);
			sctp_ulp_notify(SCTP_NOTIFY_SENT_DG_FAIL, stcb,
			    error, chk, so_locked);
			if (chk->data) {
				sctp_m_freem(chk->data);
				chk->data = NULL;
			}
		}
		sctp_free_a_chunk(stcb, chk, so_locked);
		/* sa_ignore FREED_MEMORY */
	}
	/* pending send queue SHOULD be empty */
	TAILQ_FOREACH_SAFE(chk, &asoc->send_queue, sctp_next, nchk) {
		TAILQ_REMOVE(&asoc->send_queue, chk, sctp_next);
		asoc->send_queue_cnt--;
		if (chk->data != NULL) {
			sctp_free_bufspace(stcb, asoc, chk, 1);
			sctp_ulp_notify(SCTP_NOTIFY_UNSENT_DG_FAIL, stcb,
			    error, chk, so_locked);
			if (chk->data) {
				sctp_m_freem(chk->data);
				chk->data = NULL;
			}
		}
		sctp_free_a_chunk(stcb, chk, so_locked);
		/* sa_ignore FREED_MEMORY */
	}
	for (i = 0; i < asoc->streamoutcnt; i++) {
		/* For each stream */
		outs = &asoc->strmout[i];
		/* clean up any sends there */
		asoc->locked_on_sending = NULL;
		TAILQ_FOREACH_SAFE(sp, &outs->outqueue, next, nsp) {
			asoc->stream_queue_cnt--;
			TAILQ_REMOVE(&outs->outqueue, sp, next);
			sctp_free_spbufspace(stcb, asoc, sp);
			if (sp->data) {
				sctp_ulp_notify(SCTP_NOTIFY_SPECIAL_SP_FAIL, stcb,
				    error, (void *)sp, so_locked);
				if (sp->data) {
					sctp_m_freem(sp->data);
					sp->data = NULL;
					sp->tail_mbuf = NULL;
					sp->length = 0;
				}
			}
			if (sp->net) {
				sctp_free_remote_addr(sp->net);
				sp->net = NULL;
			}
			/* Free the chunk */
			sctp_free_a_strmoq(stcb, sp, so_locked);
			/* sa_ignore FREED_MEMORY */
		}
	}

	if (holds_lock == 0) {
		SCTP_TCB_SEND_UNLOCK(stcb);
	}
}

void
sctp_abort_notification(struct sctp_tcb *stcb, uint8_t from_peer, uint16_t error,
    struct sctp_abort_chunk *abort, int so_locked
#if !defined(__APPLE__) && !defined(SCTP_SO_LOCK_TESTING)
    SCTP_UNUSED
#endif
)
{
	if (stcb == NULL) {
		return;
	}
	if ((stcb->sctp_ep->sctp_flags & SCTP_PCB_FLAGS_IN_TCPPOOL) ||
	    ((stcb->sctp_ep->sctp_flags & SCTP_PCB_FLAGS_TCPTYPE) &&
	    (stcb->sctp_ep->sctp_flags & SCTP_PCB_FLAGS_CONNECTED))) {
		stcb->sctp_ep->sctp_flags |= SCTP_PCB_FLAGS_WAS_ABORTED;
	}
	if ((stcb->sctp_ep->sctp_flags & SCTP_PCB_FLAGS_SOCKET_GONE) ||
	    (stcb->sctp_ep->sctp_flags & SCTP_PCB_FLAGS_SOCKET_ALLGONE) ||
	    (stcb->asoc.state & SCTP_STATE_CLOSED_SOCKET)) {
		return;
	}
	/* Tell them we lost the asoc */
	sctp_report_all_outbound(stcb, error, 1, so_locked);
	if (from_peer) {
		sctp_ulp_notify(SCTP_NOTIFY_ASSOC_REM_ABORTED, stcb, error, abort, so_locked);
	} else {
		sctp_ulp_notify(SCTP_NOTIFY_ASSOC_LOC_ABORTED, stcb, error, abort, so_locked);
	}
}

void
sctp_abort_association(struct sctp_inpcb *inp, struct sctp_tcb *stcb,
    struct mbuf *m, int iphlen,
    struct sockaddr *src, struct sockaddr *dst,
    struct sctphdr *sh, struct mbuf *op_err,
    uint8_t use_mflowid, uint32_t mflowid,
    uint32_t vrf_id, uint16_t port)
{
	uint32_t vtag;

#if defined(__APPLE__) || defined(SCTP_SO_LOCK_TESTING)
	struct socket *so;

#endif

	vtag = 0;
	if (stcb != NULL) {
		/* We have a TCB to abort, send notification too */
		vtag = stcb->asoc.peer_vtag;
		sctp_abort_notification(stcb, 0, 0, NULL, SCTP_SO_NOT_LOCKED);
		/* get the assoc vrf id and table id */
		vrf_id = stcb->asoc.vrf_id;
		stcb->asoc.state |= SCTP_STATE_WAS_ABORTED;
	}
	sctp_send_abort(m, iphlen, src, dst, sh, vtag, op_err,
	    use_mflowid, mflowid,
	    vrf_id, port);
	if (stcb != NULL) {
		/* Ok, now lets free it */
#if defined(__APPLE__) || defined(SCTP_SO_LOCK_TESTING)
		so = SCTP_INP_SO(inp);
		atomic_add_int(&stcb->asoc.refcnt, 1);
		SCTP_TCB_UNLOCK(stcb);
		SCTP_SOCKET_LOCK(so, 1);
		SCTP_TCB_LOCK(stcb);
		atomic_subtract_int(&stcb->asoc.refcnt, 1);
#endif
		SCTP_STAT_INCR_COUNTER32(sctps_aborted);
		if ((SCTP_GET_STATE(&stcb->asoc) == SCTP_STATE_OPEN) ||
		    (SCTP_GET_STATE(&stcb->asoc) == SCTP_STATE_SHUTDOWN_RECEIVED)) {
			SCTP_STAT_DECR_GAUGE32(sctps_currestab);
		}
		(void)sctp_free_assoc(inp, stcb, SCTP_NORMAL_PROC, SCTP_FROM_SCTPUTIL + SCTP_LOC_4);
#if defined(__APPLE__) || defined(SCTP_SO_LOCK_TESTING)
		SCTP_SOCKET_UNLOCK(so, 1);
#endif
	}
}

#ifdef SCTP_ASOCLOG_OF_TSNS
void
sctp_print_out_track_log(struct sctp_tcb *stcb)
{
#ifdef NOSIY_PRINTS
	int i;

	SCTP_PRINTF("Last ep reason:%x\n", stcb->sctp_ep->last_abort_code);
	SCTP_PRINTF("IN bound TSN log-aaa\n");
	if ((stcb->asoc.tsn_in_at == 0) && (stcb->asoc.tsn_in_wrapped == 0)) {
		SCTP_PRINTF("None rcvd\n");
		goto none_in;
	}
	if (stcb->asoc.tsn_in_wrapped) {
		for (i = stcb->asoc.tsn_in_at; i < SCTP_TSN_LOG_SIZE; i++) {
			SCTP_PRINTF("TSN:%x strm:%d seq:%d flags:%x sz:%d\n",
			    stcb->asoc.in_tsnlog[i].tsn,
			    stcb->asoc.in_tsnlog[i].strm,
			    stcb->asoc.in_tsnlog[i].seq,
			    stcb->asoc.in_tsnlog[i].flgs,
			    stcb->asoc.in_tsnlog[i].sz);
		}
	}
	if (stcb->asoc.tsn_in_at) {
		for (i = 0; i < stcb->asoc.tsn_in_at; i++) {
			SCTP_PRINTF("TSN:%x strm:%d seq:%d flags:%x sz:%d\n",
			    stcb->asoc.in_tsnlog[i].tsn,
			    stcb->asoc.in_tsnlog[i].strm,
			    stcb->asoc.in_tsnlog[i].seq,
			    stcb->asoc.in_tsnlog[i].flgs,
			    stcb->asoc.in_tsnlog[i].sz);
		}
	}
none_in:
	SCTP_PRINTF("OUT bound TSN log-aaa\n");
	if ((stcb->asoc.tsn_out_at == 0) &&
	    (stcb->asoc.tsn_out_wrapped == 0)) {
		SCTP_PRINTF("None sent\n");
	}
	if (stcb->asoc.tsn_out_wrapped) {
		for (i = stcb->asoc.tsn_out_at; i < SCTP_TSN_LOG_SIZE; i++) {
			SCTP_PRINTF("TSN:%x strm:%d seq:%d flags:%x sz:%d\n",
			    stcb->asoc.out_tsnlog[i].tsn,
			    stcb->asoc.out_tsnlog[i].strm,
			    stcb->asoc.out_tsnlog[i].seq,
			    stcb->asoc.out_tsnlog[i].flgs,
			    stcb->asoc.out_tsnlog[i].sz);
		}
	}
	if (stcb->asoc.tsn_out_at) {
		for (i = 0; i < stcb->asoc.tsn_out_at; i++) {
			SCTP_PRINTF("TSN:%x strm:%d seq:%d flags:%x sz:%d\n",
			    stcb->asoc.out_tsnlog[i].tsn,
			    stcb->asoc.out_tsnlog[i].strm,
			    stcb->asoc.out_tsnlog[i].seq,
			    stcb->asoc.out_tsnlog[i].flgs,
			    stcb->asoc.out_tsnlog[i].sz);
		}
	}
#endif
}

#endif

void
sctp_abort_an_association(struct sctp_inpcb *inp, struct sctp_tcb *stcb,
    struct mbuf *op_err,
    int so_locked
#if !defined(__APPLE__) && !defined(SCTP_SO_LOCK_TESTING)
    SCTP_UNUSED
#endif
)
{
#if defined(__APPLE__) || defined(SCTP_SO_LOCK_TESTING)
	struct socket *so;

#endif

#if defined(__APPLE__) || defined(SCTP_SO_LOCK_TESTING)
	so = SCTP_INP_SO(inp);
#endif
	if (stcb == NULL) {
		/* Got to have a TCB */
		if (inp->sctp_flags & SCTP_PCB_FLAGS_SOCKET_GONE) {
			if (LIST_FIRST(&inp->sctp_asoc_list) == NULL) {
				sctp_inpcb_free(inp, SCTP_FREE_SHOULD_USE_ABORT,
				    SCTP_CALLED_DIRECTLY_NOCMPSET);
			}
		}
		return;
	} else {
		stcb->asoc.state |= SCTP_STATE_WAS_ABORTED;
	}
	/* notify the ulp */
	if ((inp->sctp_flags & SCTP_PCB_FLAGS_SOCKET_GONE) == 0) {
		sctp_abort_notification(stcb, 0, 0, NULL, so_locked);
	}
	/* notify the peer */
	sctp_send_abort_tcb(stcb, op_err, so_locked);
	SCTP_STAT_INCR_COUNTER32(sctps_aborted);
	if ((SCTP_GET_STATE(&stcb->asoc) == SCTP_STATE_OPEN) ||
	    (SCTP_GET_STATE(&stcb->asoc) == SCTP_STATE_SHUTDOWN_RECEIVED)) {
		SCTP_STAT_DECR_GAUGE32(sctps_currestab);
	}
	/* now free the asoc */
#ifdef SCTP_ASOCLOG_OF_TSNS
	sctp_print_out_track_log(stcb);
#endif
#if defined(__APPLE__) || defined(SCTP_SO_LOCK_TESTING)
	if (!so_locked) {
		atomic_add_int(&stcb->asoc.refcnt, 1);
		SCTP_TCB_UNLOCK(stcb);
		SCTP_SOCKET_LOCK(so, 1);
		SCTP_TCB_LOCK(stcb);
		atomic_subtract_int(&stcb->asoc.refcnt, 1);
	}
#endif
	(void)sctp_free_assoc(inp, stcb, SCTP_NORMAL_PROC, SCTP_FROM_SCTPUTIL + SCTP_LOC_5);
#if defined(__APPLE__) || defined(SCTP_SO_LOCK_TESTING)
	if (!so_locked) {
		SCTP_SOCKET_UNLOCK(so, 1);
	}
#endif
}

void
sctp_handle_ootb(struct mbuf *m, int iphlen, int offset,
    struct sockaddr *src, struct sockaddr *dst,
    struct sctphdr *sh, struct sctp_inpcb *inp,
    uint8_t use_mflowid, uint32_t mflowid,
    uint32_t vrf_id, uint16_t port)
{
	struct sctp_chunkhdr *ch, chunk_buf;
	unsigned int chk_length;
	int contains_init_chunk;

	SCTP_STAT_INCR_COUNTER32(sctps_outoftheblue);
	/* Generate a TO address for future reference */
	if (inp && (inp->sctp_flags & SCTP_PCB_FLAGS_SOCKET_GONE)) {
		if (LIST_FIRST(&inp->sctp_asoc_list) == NULL) {
			sctp_inpcb_free(inp, SCTP_FREE_SHOULD_USE_ABORT,
			    SCTP_CALLED_DIRECTLY_NOCMPSET);
		}
	}
	contains_init_chunk = 0;
	ch = (struct sctp_chunkhdr *)sctp_m_getptr(m, offset,
	    sizeof(*ch), (uint8_t *) & chunk_buf);
	while (ch != NULL) {
		chk_length = ntohs(ch->chunk_length);
		if (chk_length < sizeof(*ch)) {
			/* break to abort land */
			break;
		}
		switch (ch->chunk_type) {
		case SCTP_INIT:
			contains_init_chunk = 1;
			break;
		case SCTP_COOKIE_ECHO:
			/* We hit here only if the assoc is being freed */
			return;
		case SCTP_PACKET_DROPPED:
			/* we don't respond to pkt-dropped */
			return;
		case SCTP_ABORT_ASSOCIATION:
			/* we don't respond with an ABORT to an ABORT */
			return;
		case SCTP_SHUTDOWN_COMPLETE:
			/*
			 * we ignore it since we are not waiting for it and
			 * peer is gone
			 */
			return;
		case SCTP_SHUTDOWN_ACK:
			sctp_send_shutdown_complete2(src, dst, sh,
			    use_mflowid, mflowid,
			    vrf_id, port);
			return;
		default:
			break;
		}
		offset += SCTP_SIZE32(chk_length);
		ch = (struct sctp_chunkhdr *)sctp_m_getptr(m, offset,
		    sizeof(*ch), (uint8_t *) & chunk_buf);
	}
	if ((SCTP_BASE_SYSCTL(sctp_blackhole) == 0) ||
	    ((SCTP_BASE_SYSCTL(sctp_blackhole) == 1) &&
	    (contains_init_chunk == 0))) {
		sctp_send_abort(m, iphlen, src, dst, sh, 0, NULL,
		    use_mflowid, mflowid,
		    vrf_id, port);
	}
}

/*
 * check the inbound datagram to make sure there is not an abort inside it,
 * if there is return 1, else return 0.
 */
int
sctp_is_there_an_abort_here(struct mbuf *m, int iphlen, uint32_t * vtagfill)
{
	struct sctp_chunkhdr *ch;
	struct sctp_init_chunk *init_chk, chunk_buf;
	int offset;
	unsigned int chk_length;

	offset = iphlen + sizeof(struct sctphdr);
	ch = (struct sctp_chunkhdr *)sctp_m_getptr(m, offset, sizeof(*ch),
	    (uint8_t *) & chunk_buf);
	while (ch != NULL) {
		chk_length = ntohs(ch->chunk_length);
		if (chk_length < sizeof(*ch)) {
			/* packet is probably corrupt */
			break;
		}
		/* we seem to be ok, is it an abort? */
		if (ch->chunk_type == SCTP_ABORT_ASSOCIATION) {
			/* yep, tell them */
			return (1);
		}
		if (ch->chunk_type == SCTP_INITIATION) {
			/* need to update the Vtag */
			init_chk = (struct sctp_init_chunk *)sctp_m_getptr(m,
			    offset, sizeof(*init_chk), (uint8_t *) & chunk_buf);
			if (init_chk != NULL) {
				*vtagfill = ntohl(init_chk->init.initiate_tag);
			}
		}
		/* Nope, move to the next chunk */
		offset += SCTP_SIZE32(chk_length);
		ch = (struct sctp_chunkhdr *)sctp_m_getptr(m, offset,
		    sizeof(*ch), (uint8_t *) & chunk_buf);
	}
	return (0);
}

/*
 * currently (2/02), ifa_addr embeds scope_id's and don't have sin6_scope_id
 * set (i.e. it's 0) so, create this function to compare link local scopes
 */
#ifdef INET6
uint32_t
sctp_is_same_scope(struct sockaddr_in6 *addr1, struct sockaddr_in6 *addr2)
{
	struct sockaddr_in6 a, b;

	/* save copies */
	a = *addr1;
	b = *addr2;

	if (a.sin6_scope_id == 0)
		if (sa6_recoverscope(&a)) {
			/* can't get scope, so can't match */
			return (0);
		}
	if (b.sin6_scope_id == 0)
		if (sa6_recoverscope(&b)) {
			/* can't get scope, so can't match */
			return (0);
		}
	if (a.sin6_scope_id != b.sin6_scope_id)
		return (0);

	return (1);
}

/*
 * returns a sockaddr_in6 with embedded scope recovered and removed
 */
struct sockaddr_in6 *
sctp_recover_scope(struct sockaddr_in6 *addr, struct sockaddr_in6 *store)
{
	/* check and strip embedded scope junk */
	if (addr->sin6_family == AF_INET6) {
		if (IN6_IS_SCOPE_LINKLOCAL(&addr->sin6_addr)) {
			if (addr->sin6_scope_id == 0) {
				*store = *addr;
				if (!sa6_recoverscope(store)) {
					/* use the recovered scope */
					addr = store;
				}
			} else {
				/* else, return the original "to" addr */
				in6_clearscope(&addr->sin6_addr);
			}
		}
	}
	return (addr);
}

#endif

/*
 * are the two addresses the same?  currently a "scopeless" check returns: 1
 * if same, 0 if not
 */
int
sctp_cmpaddr(struct sockaddr *sa1, struct sockaddr *sa2)
{

	/* must be valid */
	if (sa1 == NULL || sa2 == NULL)
		return (0);

	/* must be the same family */
	if (sa1->sa_family != sa2->sa_family)
		return (0);

	switch (sa1->sa_family) {
#ifdef INET6
	case AF_INET6:
		{
			/* IPv6 addresses */
			struct sockaddr_in6 *sin6_1, *sin6_2;

			sin6_1 = (struct sockaddr_in6 *)sa1;
			sin6_2 = (struct sockaddr_in6 *)sa2;
			return (SCTP6_ARE_ADDR_EQUAL(sin6_1,
			    sin6_2));
		}
#endif
#ifdef INET
	case AF_INET:
		{
			/* IPv4 addresses */
			struct sockaddr_in *sin_1, *sin_2;

			sin_1 = (struct sockaddr_in *)sa1;
			sin_2 = (struct sockaddr_in *)sa2;
			return (sin_1->sin_addr.s_addr == sin_2->sin_addr.s_addr);
		}
#endif
	default:
		/* we don't do these... */
		return (0);
	}
}

void
sctp_print_address(struct sockaddr *sa)
{
#ifdef INET6
	char ip6buf[INET6_ADDRSTRLEN];

#endif

	switch (sa->sa_family) {
#ifdef INET6
	case AF_INET6:
		{
			struct sockaddr_in6 *sin6;

			sin6 = (struct sockaddr_in6 *)sa;
			SCTP_PRINTF("IPv6 address: %s:port:%d scope:%u\n",
			    ip6_sprintf(ip6buf, &sin6->sin6_addr),
			    ntohs(sin6->sin6_port),
			    sin6->sin6_scope_id);
			break;
		}
#endif
#ifdef INET
	case AF_INET:
		{
			struct sockaddr_in *sin;
			unsigned char *p;

			sin = (struct sockaddr_in *)sa;
			p = (unsigned char *)&sin->sin_addr;
			SCTP_PRINTF("IPv4 address: %u.%u.%u.%u:%d\n",
			    p[0], p[1], p[2], p[3], ntohs(sin->sin_port));
			break;
		}
#endif
	default:
		SCTP_PRINTF("?\n");
		break;
	}
}

void
sctp_pull_off_control_to_new_inp(struct sctp_inpcb *old_inp,
    struct sctp_inpcb *new_inp,
    struct sctp_tcb *stcb,
    int waitflags)
{
	/*
	 * go through our old INP and pull off any control structures that
	 * belong to stcb and move then to the new inp.
	 */
	struct socket *old_so, *new_so;
	struct sctp_queued_to_read *control, *nctl;
	struct sctp_readhead tmp_queue;
	struct mbuf *m;
	int error = 0;

	old_so = old_inp->sctp_socket;
	new_so = new_inp->sctp_socket;
	TAILQ_INIT(&tmp_queue);
	error = sblock(&old_so->so_rcv, waitflags);
	if (error) {
		/*
		 * Gak, can't get sblock, we have a problem. data will be
		 * left stranded.. and we don't dare look at it since the
		 * other thread may be reading something. Oh well, its a
		 * screwed up app that does a peeloff OR a accept while
		 * reading from the main socket... actually its only the
		 * peeloff() case, since I think read will fail on a
		 * listening socket..
		 */
		return;
	}
	/* lock the socket buffers */
	SCTP_INP_READ_LOCK(old_inp);
	TAILQ_FOREACH_SAFE(control, &old_inp->read_queue, next, nctl) {
		/* Pull off all for out target stcb */
		if (control->stcb == stcb) {
			/* remove it we want it */
			TAILQ_REMOVE(&old_inp->read_queue, control, next);
			TAILQ_INSERT_TAIL(&tmp_queue, control, next);
			m = control->data;
			while (m) {
				if (SCTP_BASE_SYSCTL(sctp_logging_level) & SCTP_SB_LOGGING_ENABLE) {
					sctp_sblog(&old_so->so_rcv, control->do_not_ref_stcb ? NULL : stcb, SCTP_LOG_SBFREE, SCTP_BUF_LEN(m));
				}
				sctp_sbfree(control, stcb, &old_so->so_rcv, m);
				if (SCTP_BASE_SYSCTL(sctp_logging_level) & SCTP_SB_LOGGING_ENABLE) {
					sctp_sblog(&old_so->so_rcv, control->do_not_ref_stcb ? NULL : stcb, SCTP_LOG_SBRESULT, 0);
				}
				m = SCTP_BUF_NEXT(m);
			}
		}
	}
	SCTP_INP_READ_UNLOCK(old_inp);
	/* Remove the sb-lock on the old socket */

	sbunlock(&old_so->so_rcv);
	/* Now we move them over to the new socket buffer */
	SCTP_INP_READ_LOCK(new_inp);
	TAILQ_FOREACH_SAFE(control, &tmp_queue, next, nctl) {
		TAILQ_INSERT_TAIL(&new_inp->read_queue, control, next);
		m = control->data;
		while (m) {
			if (SCTP_BASE_SYSCTL(sctp_logging_level) & SCTP_SB_LOGGING_ENABLE) {
				sctp_sblog(&new_so->so_rcv, control->do_not_ref_stcb ? NULL : stcb, SCTP_LOG_SBALLOC, SCTP_BUF_LEN(m));
			}
			sctp_sballoc(stcb, &new_so->so_rcv, m);
			if (SCTP_BASE_SYSCTL(sctp_logging_level) & SCTP_SB_LOGGING_ENABLE) {
				sctp_sblog(&new_so->so_rcv, control->do_not_ref_stcb ? NULL : stcb, SCTP_LOG_SBRESULT, 0);
			}
			m = SCTP_BUF_NEXT(m);
		}
	}
	SCTP_INP_READ_UNLOCK(new_inp);
}

void
sctp_add_to_readq(struct sctp_inpcb *inp,
    struct sctp_tcb *stcb,
    struct sctp_queued_to_read *control,
    struct sockbuf *sb,
    int end,
    int inp_read_lock_held,
    int so_locked
#if !defined(__APPLE__) && !defined(SCTP_SO_LOCK_TESTING)
    SCTP_UNUSED
#endif
)
{
	/*
	 * Here we must place the control on the end of the socket read
	 * queue AND increment sb_cc so that select will work properly on
	 * read.
	 */
	struct mbuf *m, *prev = NULL;

	if (inp == NULL) {
		/* Gak, TSNH!! */
#ifdef INVARIANTS
		panic("Gak, inp NULL on add_to_readq");
#endif
		return;
	}
	if (inp_read_lock_held == 0)
		SCTP_INP_READ_LOCK(inp);
	if (inp->sctp_flags & SCTP_PCB_FLAGS_SOCKET_CANT_READ) {
		sctp_free_remote_addr(control->whoFrom);
		if (control->data) {
			sctp_m_freem(control->data);
			control->data = NULL;
		}
		SCTP_ZONE_FREE(SCTP_BASE_INFO(ipi_zone_readq), control);
		if (inp_read_lock_held == 0)
			SCTP_INP_READ_UNLOCK(inp);
		return;
	}
	if (!(control->spec_flags & M_NOTIFICATION)) {
		atomic_add_int(&inp->total_recvs, 1);
		if (!control->do_not_ref_stcb) {
			atomic_add_int(&stcb->total_recvs, 1);
		}
	}
	m = control->data;
	control->held_length = 0;
	control->length = 0;
	while (m) {
		if (SCTP_BUF_LEN(m) == 0) {
			/* Skip mbufs with NO length */
			if (prev == NULL) {
				/* First one */
				control->data = sctp_m_free(m);
				m = control->data;
			} else {
				SCTP_BUF_NEXT(prev) = sctp_m_free(m);
				m = SCTP_BUF_NEXT(prev);
			}
			if (m == NULL) {
				control->tail_mbuf = prev;
			}
			continue;
		}
		prev = m;
		if (SCTP_BASE_SYSCTL(sctp_logging_level) & SCTP_SB_LOGGING_ENABLE) {
			sctp_sblog(sb, control->do_not_ref_stcb ? NULL : stcb, SCTP_LOG_SBALLOC, SCTP_BUF_LEN(m));
		}
		sctp_sballoc(stcb, sb, m);
		if (SCTP_BASE_SYSCTL(sctp_logging_level) & SCTP_SB_LOGGING_ENABLE) {
			sctp_sblog(sb, control->do_not_ref_stcb ? NULL : stcb, SCTP_LOG_SBRESULT, 0);
		}
		atomic_add_int(&control->length, SCTP_BUF_LEN(m));
		m = SCTP_BUF_NEXT(m);
	}
	if (prev != NULL) {
		control->tail_mbuf = prev;
	} else {
		/* Everything got collapsed out?? */
		sctp_free_remote_addr(control->whoFrom);
		SCTP_ZONE_FREE(SCTP_BASE_INFO(ipi_zone_readq), control);
		if (inp_read_lock_held == 0)
			SCTP_INP_READ_UNLOCK(inp);
		return;
	}
	if (end) {
		control->end_added = 1;
	}
	TAILQ_INSERT_TAIL(&inp->read_queue, control, next);
	if (inp_read_lock_held == 0)
		SCTP_INP_READ_UNLOCK(inp);
	if (inp && inp->sctp_socket) {
		if (sctp_is_feature_on(inp, SCTP_PCB_FLAGS_ZERO_COPY_ACTIVE)) {
			SCTP_ZERO_COPY_EVENT(inp, inp->sctp_socket);
		} else {
#if defined(__APPLE__) || defined(SCTP_SO_LOCK_TESTING)
			struct socket *so;

			so = SCTP_INP_SO(inp);
			if (!so_locked) {
				if (stcb) {
					atomic_add_int(&stcb->asoc.refcnt, 1);
					SCTP_TCB_UNLOCK(stcb);
				}
				SCTP_SOCKET_LOCK(so, 1);
				if (stcb) {
					SCTP_TCB_LOCK(stcb);
					atomic_subtract_int(&stcb->asoc.refcnt, 1);
				}
				if (inp->sctp_flags & SCTP_PCB_FLAGS_SOCKET_GONE) {
					SCTP_SOCKET_UNLOCK(so, 1);
					return;
				}
			}
#endif
			sctp_sorwakeup(inp, inp->sctp_socket);
#if defined(__APPLE__) || defined(SCTP_SO_LOCK_TESTING)
			if (!so_locked) {
				SCTP_SOCKET_UNLOCK(so, 1);
			}
#endif
		}
	}
}


int
sctp_append_to_readq(struct sctp_inpcb *inp,
    struct sctp_tcb *stcb,
    struct sctp_queued_to_read *control,
    struct mbuf *m,
    int end,
    int ctls_cumack,
    struct sockbuf *sb)
{
	/*
	 * A partial delivery API event is underway. OR we are appending on
	 * the reassembly queue.
	 * 
	 * If PDAPI this means we need to add m to the end of the data.
	 * Increase the length in the control AND increment the sb_cc.
	 * Otherwise sb is NULL and all we need to do is put it at the end
	 * of the mbuf chain.
	 */
	int len = 0;
	struct mbuf *mm, *tail = NULL, *prev = NULL;

	if (inp) {
		SCTP_INP_READ_LOCK(inp);
	}
	if (control == NULL) {
get_out:
		if (inp) {
			SCTP_INP_READ_UNLOCK(inp);
		}
		return (-1);
	}
	if (inp && (inp->sctp_flags & SCTP_PCB_FLAGS_SOCKET_CANT_READ)) {
		SCTP_INP_READ_UNLOCK(inp);
		return (0);
	}
	if (control->end_added) {
		/* huh this one is complete? */
		goto get_out;
	}
	mm = m;
	if (mm == NULL) {
		goto get_out;
	}
	while (mm) {
		if (SCTP_BUF_LEN(mm) == 0) {
			/* Skip mbufs with NO lenght */
			if (prev == NULL) {
				/* First one */
				m = sctp_m_free(mm);
				mm = m;
			} else {
				SCTP_BUF_NEXT(prev) = sctp_m_free(mm);
				mm = SCTP_BUF_NEXT(prev);
			}
			continue;
		}
		prev = mm;
		len += SCTP_BUF_LEN(mm);
		if (sb) {
			if (SCTP_BASE_SYSCTL(sctp_logging_level) & SCTP_SB_LOGGING_ENABLE) {
				sctp_sblog(sb, control->do_not_ref_stcb ? NULL : stcb, SCTP_LOG_SBALLOC, SCTP_BUF_LEN(mm));
			}
			sctp_sballoc(stcb, sb, mm);
			if (SCTP_BASE_SYSCTL(sctp_logging_level) & SCTP_SB_LOGGING_ENABLE) {
				sctp_sblog(sb, control->do_not_ref_stcb ? NULL : stcb, SCTP_LOG_SBRESULT, 0);
			}
		}
		mm = SCTP_BUF_NEXT(mm);
	}
	if (prev) {
		tail = prev;
	} else {
		/* Really there should always be a prev */
		if (m == NULL) {
			/* Huh nothing left? */
#ifdef INVARIANTS
			panic("Nothing left to add?");
#else
			goto get_out;
#endif
		}
		tail = m;
	}
	if (control->tail_mbuf) {
		/* append */
		SCTP_BUF_NEXT(control->tail_mbuf) = m;
		control->tail_mbuf = tail;
	} else {
		/* nothing there */
#ifdef INVARIANTS
		if (control->data != NULL) {
			panic("This should NOT happen");
		}
#endif
		control->data = m;
		control->tail_mbuf = tail;
	}
	atomic_add_int(&control->length, len);
	if (end) {
		/* message is complete */
		if (stcb && (control == stcb->asoc.control_pdapi)) {
			stcb->asoc.control_pdapi = NULL;
		}
		control->held_length = 0;
		control->end_added = 1;
	}
	if (stcb == NULL) {
		control->do_not_ref_stcb = 1;
	}
	/*
	 * When we are appending in partial delivery, the cum-ack is used
	 * for the actual pd-api highest tsn on this mbuf. The true cum-ack
	 * is populated in the outbound sinfo structure from the true cumack
	 * if the association exists...
	 */
	control->sinfo_tsn = control->sinfo_cumtsn = ctls_cumack;
	if (inp) {
		SCTP_INP_READ_UNLOCK(inp);
	}
	if (inp && inp->sctp_socket) {
		if (sctp_is_feature_on(inp, SCTP_PCB_FLAGS_ZERO_COPY_ACTIVE)) {
			SCTP_ZERO_COPY_EVENT(inp, inp->sctp_socket);
		} else {
#if defined(__APPLE__) || defined(SCTP_SO_LOCK_TESTING)
			struct socket *so;

			so = SCTP_INP_SO(inp);
			if (stcb) {
				atomic_add_int(&stcb->asoc.refcnt, 1);
				SCTP_TCB_UNLOCK(stcb);
			}
			SCTP_SOCKET_LOCK(so, 1);
			if (stcb) {
				SCTP_TCB_LOCK(stcb);
				atomic_subtract_int(&stcb->asoc.refcnt, 1);
			}
			if (inp->sctp_flags & SCTP_PCB_FLAGS_SOCKET_GONE) {
				SCTP_SOCKET_UNLOCK(so, 1);
				return (0);
			}
#endif
			sctp_sorwakeup(inp, inp->sctp_socket);
#if defined(__APPLE__) || defined(SCTP_SO_LOCK_TESTING)
			SCTP_SOCKET_UNLOCK(so, 1);
#endif
		}
	}
	return (0);
}



/*************HOLD THIS COMMENT FOR PATCH FILE OF
 *************ALTERNATE ROUTING CODE
 */

/*************HOLD THIS COMMENT FOR END OF PATCH FILE OF
 *************ALTERNATE ROUTING CODE
 */

struct mbuf *
sctp_generate_invmanparam(int err)
{
	/* Return a MBUF with a invalid mandatory parameter */
	struct mbuf *m;

	m = sctp_get_mbuf_for_msg(sizeof(struct sctp_paramhdr), 0, M_DONTWAIT, 1, MT_DATA);
	if (m) {
		struct sctp_paramhdr *ph;

		SCTP_BUF_LEN(m) = sizeof(struct sctp_paramhdr);
		ph = mtod(m, struct sctp_paramhdr *);
		ph->param_length = htons(sizeof(struct sctp_paramhdr));
		ph->param_type = htons(err);
	}
	return (m);
}

#ifdef SCTP_MBCNT_LOGGING
void
sctp_free_bufspace(struct sctp_tcb *stcb, struct sctp_association *asoc,
    struct sctp_tmit_chunk *tp1, int chk_cnt)
{
	if (tp1->data == NULL) {
		return;
	}
	asoc->chunks_on_out_queue -= chk_cnt;
	if (SCTP_BASE_SYSCTL(sctp_logging_level) & SCTP_MBCNT_LOGGING_ENABLE) {
		sctp_log_mbcnt(SCTP_LOG_MBCNT_DECREASE,
		    asoc->total_output_queue_size,
		    tp1->book_size,
		    0,
		    tp1->mbcnt);
	}
	if (asoc->total_output_queue_size >= tp1->book_size) {
		atomic_add_int(&asoc->total_output_queue_size, -tp1->book_size);
	} else {
		asoc->total_output_queue_size = 0;
	}

	if (stcb->sctp_socket && (((stcb->sctp_ep->sctp_flags & SCTP_PCB_FLAGS_IN_TCPPOOL)) ||
	    ((stcb->sctp_ep->sctp_flags & SCTP_PCB_FLAGS_TCPTYPE)))) {
		if (stcb->sctp_socket->so_snd.sb_cc >= tp1->book_size) {
			stcb->sctp_socket->so_snd.sb_cc -= tp1->book_size;
		} else {
			stcb->sctp_socket->so_snd.sb_cc = 0;

		}
	}
}

#endif

int
sctp_release_pr_sctp_chunk(struct sctp_tcb *stcb, struct sctp_tmit_chunk *tp1,
    uint8_t sent, int so_locked
#if !defined(__APPLE__) && !defined(SCTP_SO_LOCK_TESTING)
    SCTP_UNUSED
#endif
)
{
	struct sctp_stream_out *strq;
	struct sctp_tmit_chunk *chk = NULL, *tp2;
	struct sctp_stream_queue_pending *sp;
	uint16_t stream = 0, seq = 0;
	uint8_t foundeom = 0;
	int ret_sz = 0;
	int notdone;
	int do_wakeup_routine = 0;

	stream = tp1->rec.data.stream_number;
	seq = tp1->rec.data.stream_seq;
	do {
		ret_sz += tp1->book_size;
		if (tp1->data != NULL) {
			if (tp1->sent < SCTP_DATAGRAM_RESEND) {
				sctp_flight_size_decrease(tp1);
				sctp_total_flight_decrease(stcb, tp1);
			}
			sctp_free_bufspace(stcb, &stcb->asoc, tp1, 1);
			stcb->asoc.peers_rwnd += tp1->send_size;
			stcb->asoc.peers_rwnd += SCTP_BASE_SYSCTL(sctp_peer_chunk_oh);
			if (sent) {
				sctp_ulp_notify(SCTP_NOTIFY_SENT_DG_FAIL, stcb, 0, tp1, so_locked);
			} else {
				sctp_ulp_notify(SCTP_NOTIFY_UNSENT_DG_FAIL, stcb, 0, tp1, so_locked);
			}
			if (tp1->data) {
				sctp_m_freem(tp1->data);
				tp1->data = NULL;
			}
			do_wakeup_routine = 1;
			if (PR_SCTP_BUF_ENABLED(tp1->flags)) {
				stcb->asoc.sent_queue_cnt_removeable--;
			}
		}
		tp1->sent = SCTP_FORWARD_TSN_SKIP;
		if ((tp1->rec.data.rcv_flags & SCTP_DATA_NOT_FRAG) ==
		    SCTP_DATA_NOT_FRAG) {
			/* not frag'ed we ae done   */
			notdone = 0;
			foundeom = 1;
		} else if (tp1->rec.data.rcv_flags & SCTP_DATA_LAST_FRAG) {
			/* end of frag, we are done */
			notdone = 0;
			foundeom = 1;
		} else {
			/*
			 * Its a begin or middle piece, we must mark all of
			 * it
			 */
			notdone = 1;
			tp1 = TAILQ_NEXT(tp1, sctp_next);
		}
	} while (tp1 && notdone);
	if (foundeom == 0) {
		/*
		 * The multi-part message was scattered across the send and
		 * sent queue.
		 */
		TAILQ_FOREACH_SAFE(tp1, &stcb->asoc.send_queue, sctp_next, tp2) {
			if ((tp1->rec.data.stream_number != stream) ||
			    (tp1->rec.data.stream_seq != seq)) {
				break;
			}
			/*
			 * save to chk in case we have some on stream out
			 * queue. If so and we have an un-transmitted one we
			 * don't have to fudge the TSN.
			 */
			chk = tp1;
			ret_sz += tp1->book_size;
			sctp_free_bufspace(stcb, &stcb->asoc, tp1, 1);
			if (sent) {
				sctp_ulp_notify(SCTP_NOTIFY_SENT_DG_FAIL, stcb, 0, tp1, so_locked);
			} else {
				sctp_ulp_notify(SCTP_NOTIFY_UNSENT_DG_FAIL, stcb, 0, tp1, so_locked);
			}
			if (tp1->data) {
				sctp_m_freem(tp1->data);
				tp1->data = NULL;
			}
			/* No flight involved here book the size to 0 */
			tp1->book_size = 0;
			if (tp1->rec.data.rcv_flags & SCTP_DATA_LAST_FRAG) {
				foundeom = 1;
			}
			do_wakeup_routine = 1;
			tp1->sent = SCTP_FORWARD_TSN_SKIP;
			TAILQ_REMOVE(&stcb->asoc.send_queue, tp1, sctp_next);
			/*
			 * on to the sent queue so we can wait for it to be
			 * passed by.
			 */
			TAILQ_INSERT_TAIL(&stcb->asoc.sent_queue, tp1,
			    sctp_next);
			stcb->asoc.send_queue_cnt--;
			stcb->asoc.sent_queue_cnt++;
		}
	}
	if (foundeom == 0) {
		/*
		 * Still no eom found. That means there is stuff left on the
		 * stream out queue.. yuck.
		 */
		strq = &stcb->asoc.strmout[stream];
		SCTP_TCB_SEND_LOCK(stcb);
		TAILQ_FOREACH(sp, &strq->outqueue, next) {
			/* FIXME: Shouldn't this be a serial number check? */
			if (sp->strseq > seq) {
				break;
			}
			/* Check if its our SEQ */
			if (sp->strseq == seq) {
				sp->discard_rest = 1;
				/*
				 * We may need to put a chunk on the queue
				 * that holds the TSN that would have been
				 * sent with the LAST bit.
				 */
				if (chk == NULL) {
					/* Yep, we have to */
					sctp_alloc_a_chunk(stcb, chk);
					if (chk == NULL) {
						/*
						 * we are hosed. All we can
						 * do is nothing.. which
						 * will cause an abort if
						 * the peer is paying
						 * attention.
						 */
						goto oh_well;
					}
					memset(chk, 0, sizeof(*chk));
					chk->rec.data.rcv_flags = SCTP_DATA_LAST_FRAG;
					chk->sent = SCTP_FORWARD_TSN_SKIP;
					chk->asoc = &stcb->asoc;
					chk->rec.data.stream_seq = sp->strseq;
					chk->rec.data.stream_number = sp->stream;
					chk->rec.data.payloadtype = sp->ppid;
					chk->rec.data.context = sp->context;
					chk->flags = sp->act_flags;
					if (sp->net)
						chk->whoTo = sp->net;
					else
						chk->whoTo = stcb->asoc.primary_destination;
					atomic_add_int(&chk->whoTo->ref_count, 1);
					chk->rec.data.TSN_seq = atomic_fetchadd_int(&stcb->asoc.sending_seq, 1);
					stcb->asoc.pr_sctp_cnt++;
					chk->pr_sctp_on = 1;
					TAILQ_INSERT_TAIL(&stcb->asoc.sent_queue, chk, sctp_next);
					stcb->asoc.sent_queue_cnt++;
					stcb->asoc.pr_sctp_cnt++;
				} else {
					chk->rec.data.rcv_flags |= SCTP_DATA_LAST_FRAG;
				}
		oh_well:
				if (sp->data) {
					/*
					 * Pull any data to free up the SB
					 * and allow sender to "add more"
					 * while we will throw away :-)
					 */
					sctp_free_spbufspace(stcb, &stcb->asoc,
					    sp);
					ret_sz += sp->length;
					do_wakeup_routine = 1;
					sp->some_taken = 1;
					sctp_m_freem(sp->data);
					sp->data = NULL;
					sp->tail_mbuf = NULL;
					sp->length = 0;
				}
				break;
			}
		}		/* End tailq_foreach */
		SCTP_TCB_SEND_UNLOCK(stcb);
	}
	if (do_wakeup_routine) {
#if defined(__APPLE__) || defined(SCTP_SO_LOCK_TESTING)
		struct socket *so;

		so = SCTP_INP_SO(stcb->sctp_ep);
		if (!so_locked) {
			atomic_add_int(&stcb->asoc.refcnt, 1);
			SCTP_TCB_UNLOCK(stcb);
			SCTP_SOCKET_LOCK(so, 1);
			SCTP_TCB_LOCK(stcb);
			atomic_subtract_int(&stcb->asoc.refcnt, 1);
			if (stcb->asoc.state & SCTP_STATE_CLOSED_SOCKET) {
				/* assoc was freed while we were unlocked */
				SCTP_SOCKET_UNLOCK(so, 1);
				return (ret_sz);
			}
		}
#endif
		sctp_sowwakeup(stcb->sctp_ep, stcb->sctp_socket);
#if defined(__APPLE__) || defined(SCTP_SO_LOCK_TESTING)
		if (!so_locked) {
			SCTP_SOCKET_UNLOCK(so, 1);
		}
#endif
	}
	return (ret_sz);
}

/*
 * checks to see if the given address, sa, is one that is currently known by
 * the kernel note: can't distinguish the same address on multiple interfaces
 * and doesn't handle multiple addresses with different zone/scope id's note:
 * ifa_ifwithaddr() compares the entire sockaddr struct
 */
struct sctp_ifa *
sctp_find_ifa_in_ep(struct sctp_inpcb *inp, struct sockaddr *addr,
    int holds_lock)
{
	struct sctp_laddr *laddr;

	if (holds_lock == 0) {
		SCTP_INP_RLOCK(inp);
	}
	LIST_FOREACH(laddr, &inp->sctp_addr_list, sctp_nxt_addr) {
		if (laddr->ifa == NULL)
			continue;
		if (addr->sa_family != laddr->ifa->address.sa.sa_family)
			continue;
#ifdef INET
		if (addr->sa_family == AF_INET) {
			if (((struct sockaddr_in *)addr)->sin_addr.s_addr ==
			    laddr->ifa->address.sin.sin_addr.s_addr) {
				/* found him. */
				if (holds_lock == 0) {
					SCTP_INP_RUNLOCK(inp);
				}
				return (laddr->ifa);
				break;
			}
		}
#endif
#ifdef INET6
		if (addr->sa_family == AF_INET6) {
			if (SCTP6_ARE_ADDR_EQUAL((struct sockaddr_in6 *)addr,
			    &laddr->ifa->address.sin6)) {
				/* found him. */
				if (holds_lock == 0) {
					SCTP_INP_RUNLOCK(inp);
				}
				return (laddr->ifa);
				break;
			}
		}
#endif
	}
	if (holds_lock == 0) {
		SCTP_INP_RUNLOCK(inp);
	}
	return (NULL);
}

uint32_t
sctp_get_ifa_hash_val(struct sockaddr *addr)
{
	switch (addr->sa_family) {
#ifdef INET
	case AF_INET:
		{
			struct sockaddr_in *sin;

			sin = (struct sockaddr_in *)addr;
			return (sin->sin_addr.s_addr ^ (sin->sin_addr.s_addr >> 16));
		}
#endif
#ifdef INET6
	case INET6:
		{
			struct sockaddr_in6 *sin6;
			uint32_t hash_of_addr;

			sin6 = (struct sockaddr_in6 *)addr;
			hash_of_addr = (sin6->sin6_addr.s6_addr32[0] +
			    sin6->sin6_addr.s6_addr32[1] +
			    sin6->sin6_addr.s6_addr32[2] +
			    sin6->sin6_addr.s6_addr32[3]);
			hash_of_addr = (hash_of_addr ^ (hash_of_addr >> 16));
			return (hash_of_addr);
		}
#endif
	default:
		break;
	}
	return (0);
}

struct sctp_ifa *
sctp_find_ifa_by_addr(struct sockaddr *addr, uint32_t vrf_id, int holds_lock)
{
	struct sctp_ifa *sctp_ifap;
	struct sctp_vrf *vrf;
	struct sctp_ifalist *hash_head;
	uint32_t hash_of_addr;

	if (holds_lock == 0)
		SCTP_IPI_ADDR_RLOCK();

	vrf = sctp_find_vrf(vrf_id);
	if (vrf == NULL) {
stage_right:
		if (holds_lock == 0)
			SCTP_IPI_ADDR_RUNLOCK();
		return (NULL);
	}
	hash_of_addr = sctp_get_ifa_hash_val(addr);

	hash_head = &vrf->vrf_addr_hash[(hash_of_addr & vrf->vrf_addr_hashmark)];
	if (hash_head == NULL) {
		SCTP_PRINTF("hash_of_addr:%x mask:%x table:%x - ",
		    hash_of_addr, (uint32_t) vrf->vrf_addr_hashmark,
		    (uint32_t) (hash_of_addr & vrf->vrf_addr_hashmark));
		sctp_print_address(addr);
		SCTP_PRINTF("No such bucket for address\n");
		if (holds_lock == 0)
			SCTP_IPI_ADDR_RUNLOCK();

		return (NULL);
	}
	LIST_FOREACH(sctp_ifap, hash_head, next_bucket) {
		if (sctp_ifap == NULL) {
#ifdef INVARIANTS
			panic("Huh LIST_FOREACH corrupt");
			goto stage_right;
#else
			SCTP_PRINTF("LIST corrupt of sctp_ifap's?\n");
			goto stage_right;
#endif
		}
		if (addr->sa_family != sctp_ifap->address.sa.sa_family)
			continue;
#ifdef INET
		if (addr->sa_family == AF_INET) {
			if (((struct sockaddr_in *)addr)->sin_addr.s_addr ==
			    sctp_ifap->address.sin.sin_addr.s_addr) {
				/* found him. */
				if (holds_lock == 0)
					SCTP_IPI_ADDR_RUNLOCK();
				return (sctp_ifap);
				break;
			}
		}
#endif
#ifdef INET6
		if (addr->sa_family == AF_INET6) {
			if (SCTP6_ARE_ADDR_EQUAL((struct sockaddr_in6 *)addr,
			    &sctp_ifap->address.sin6)) {
				/* found him. */
				if (holds_lock == 0)
					SCTP_IPI_ADDR_RUNLOCK();
				return (sctp_ifap);
				break;
			}
		}
#endif
	}
	if (holds_lock == 0)
		SCTP_IPI_ADDR_RUNLOCK();
	return (NULL);
}

static void
sctp_user_rcvd(struct sctp_tcb *stcb, uint32_t * freed_so_far, int hold_rlock,
    uint32_t rwnd_req)
{
	/* User pulled some data, do we need a rwnd update? */
	int r_unlocked = 0;
	uint32_t dif, rwnd;
	struct socket *so = NULL;

	if (stcb == NULL)
		return;

	atomic_add_int(&stcb->asoc.refcnt, 1);

	if (stcb->asoc.state & (SCTP_STATE_ABOUT_TO_BE_FREED |
	    SCTP_STATE_SHUTDOWN_RECEIVED |
	    SCTP_STATE_SHUTDOWN_ACK_SENT)) {
		/* Pre-check If we are freeing no update */
		goto no_lock;
	}
	SCTP_INP_INCR_REF(stcb->sctp_ep);
	if ((stcb->sctp_ep->sctp_flags & SCTP_PCB_FLAGS_SOCKET_GONE) ||
	    (stcb->sctp_ep->sctp_flags & SCTP_PCB_FLAGS_SOCKET_ALLGONE)) {
		goto out;
	}
	so = stcb->sctp_socket;
	if (so == NULL) {
		goto out;
	}
	atomic_add_int(&stcb->freed_by_sorcv_sincelast, *freed_so_far);
	/* Have you have freed enough to look */
	*freed_so_far = 0;
	/* Yep, its worth a look and the lock overhead */

	/* Figure out what the rwnd would be */
	rwnd = sctp_calc_rwnd(stcb, &stcb->asoc);
	if (rwnd >= stcb->asoc.my_last_reported_rwnd) {
		dif = rwnd - stcb->asoc.my_last_reported_rwnd;
	} else {
		dif = 0;
	}
	if (dif >= rwnd_req) {
		if (hold_rlock) {
			SCTP_INP_READ_UNLOCK(stcb->sctp_ep);
			r_unlocked = 1;
		}
		if (stcb->asoc.state & SCTP_STATE_ABOUT_TO_BE_FREED) {
			/*
			 * One last check before we allow the guy possibly
			 * to get in. There is a race, where the guy has not
			 * reached the gate. In that case
			 */
			goto out;
		}
		SCTP_TCB_LOCK(stcb);
		if (stcb->asoc.state & SCTP_STATE_ABOUT_TO_BE_FREED) {
			/* No reports here */
			SCTP_TCB_UNLOCK(stcb);
			goto out;
		}
		SCTP_STAT_INCR(sctps_wu_sacks_sent);
		sctp_send_sack(stcb, SCTP_SO_LOCKED);

		sctp_chunk_output(stcb->sctp_ep, stcb,
		    SCTP_OUTPUT_FROM_USR_RCVD, SCTP_SO_LOCKED);
		/* make sure no timer is running */
		sctp_timer_stop(SCTP_TIMER_TYPE_RECV, stcb->sctp_ep, stcb, NULL, SCTP_FROM_SCTPUTIL + SCTP_LOC_6);
		SCTP_TCB_UNLOCK(stcb);
	} else {
		/* Update how much we have pending */
		stcb->freed_by_sorcv_sincelast = dif;
	}
out:
	if (so && r_unlocked && hold_rlock) {
		SCTP_INP_READ_LOCK(stcb->sctp_ep);
	}
	SCTP_INP_DECR_REF(stcb->sctp_ep);
no_lock:
	atomic_add_int(&stcb->asoc.refcnt, -1);
	return;
}

int
sctp_sorecvmsg(struct socket *so,
    struct uio *uio,
    struct mbuf **mp,
    struct sockaddr *from,
    int fromlen,
    int *msg_flags,
    struct sctp_sndrcvinfo *sinfo,
    int filling_sinfo)
{
	/*
	 * MSG flags we will look at MSG_DONTWAIT - non-blocking IO.
	 * MSG_PEEK - Look don't touch :-D (only valid with OUT mbuf copy
	 * mp=NULL thus uio is the copy method to userland) MSG_WAITALL - ??
	 * On the way out we may send out any combination of:
	 * MSG_NOTIFICATION MSG_EOR
	 * 
	 */
	struct sctp_inpcb *inp = NULL;
	int my_len = 0;
	int cp_len = 0, error = 0;
	struct sctp_queued_to_read *control = NULL, *ctl = NULL, *nxt = NULL;
	struct mbuf *m = NULL;
	struct sctp_tcb *stcb = NULL;
	int wakeup_read_socket = 0;
	int freecnt_applied = 0;
	int out_flags = 0, in_flags = 0;
	int block_allowed = 1;
	uint32_t freed_so_far = 0;
	uint32_t copied_so_far = 0;
	int in_eeor_mode = 0;
	int no_rcv_needed = 0;
	uint32_t rwnd_req = 0;
	int hold_sblock = 0;
	int hold_rlock = 0;
	int slen = 0;
	uint32_t held_length = 0;
	int sockbuf_lock = 0;

	if (uio == NULL) {
		SCTP_LTRACE_ERR_RET(inp, NULL, NULL, SCTP_FROM_SCTPUTIL, EINVAL);
		return (EINVAL);
	}
	if (msg_flags) {
		in_flags = *msg_flags;
		if (in_flags & MSG_PEEK)
			SCTP_STAT_INCR(sctps_read_peeks);
	} else {
		in_flags = 0;
	}
	slen = uio->uio_resid;

	/* Pull in and set up our int flags */
	if (in_flags & MSG_OOB) {
		/* Out of band's NOT supported */
		return (EOPNOTSUPP);
	}
	if ((in_flags & MSG_PEEK) && (mp != NULL)) {
		SCTP_LTRACE_ERR_RET(inp, NULL, NULL, SCTP_FROM_SCTPUTIL, EINVAL);
		return (EINVAL);
	}
	if ((in_flags & (MSG_DONTWAIT
	    | MSG_NBIO
	    )) ||
	    SCTP_SO_IS_NBIO(so)) {
		block_allowed = 0;
	}
	/* setup the endpoint */
	inp = (struct sctp_inpcb *)so->so_pcb;
	if (inp == NULL) {
		SCTP_LTRACE_ERR_RET(NULL, NULL, NULL, SCTP_FROM_SCTPUTIL, EFAULT);
		return (EFAULT);
	}
	rwnd_req = (SCTP_SB_LIMIT_RCV(so) >> SCTP_RWND_HIWAT_SHIFT);
	/* Must be at least a MTU's worth */
	if (rwnd_req < SCTP_MIN_RWND)
		rwnd_req = SCTP_MIN_RWND;
	in_eeor_mode = sctp_is_feature_on(inp, SCTP_PCB_FLAGS_EXPLICIT_EOR);
	if (SCTP_BASE_SYSCTL(sctp_logging_level) & SCTP_RECV_RWND_LOGGING_ENABLE) {
		sctp_misc_ints(SCTP_SORECV_ENTER,
		    rwnd_req, in_eeor_mode, so->so_rcv.sb_cc, uio->uio_resid);
	}
	if (SCTP_BASE_SYSCTL(sctp_logging_level) & SCTP_RECV_RWND_LOGGING_ENABLE) {
		sctp_misc_ints(SCTP_SORECV_ENTERPL,
		    rwnd_req, block_allowed, so->so_rcv.sb_cc, uio->uio_resid);
	}
	error = sblock(&so->so_rcv, (block_allowed ? SBL_WAIT : 0));
	sockbuf_lock = 1;
	if (error) {
		goto release_unlocked;
	}
restart:


restart_nosblocks:
	if (hold_sblock == 0) {
		SOCKBUF_LOCK(&so->so_rcv);
		hold_sblock = 1;
	}
	if ((inp->sctp_flags & SCTP_PCB_FLAGS_SOCKET_GONE) ||
	    (inp->sctp_flags & SCTP_PCB_FLAGS_SOCKET_ALLGONE)) {
		goto out;
	}
	if ((so->so_rcv.sb_state & SBS_CANTRCVMORE) && (so->so_rcv.sb_cc == 0)) {
		if (so->so_error) {
			error = so->so_error;
			if ((in_flags & MSG_PEEK) == 0)
				so->so_error = 0;
			goto out;
		} else {
			if (so->so_rcv.sb_cc == 0) {
				/* indicate EOF */
				error = 0;
				goto out;
			}
		}
	}
	if ((so->so_rcv.sb_cc <= held_length) && block_allowed) {
		/* we need to wait for data */
		if ((so->so_rcv.sb_cc == 0) &&
		    ((inp->sctp_flags & SCTP_PCB_FLAGS_TCPTYPE) ||
		    (inp->sctp_flags & SCTP_PCB_FLAGS_IN_TCPPOOL))) {
			if ((inp->sctp_flags & SCTP_PCB_FLAGS_CONNECTED) == 0) {
				/*
				 * For active open side clear flags for
				 * re-use passive open is blocked by
				 * connect.
				 */
				if (inp->sctp_flags & SCTP_PCB_FLAGS_WAS_ABORTED) {
					/*
					 * You were aborted, passive side
					 * always hits here
					 */
					SCTP_LTRACE_ERR_RET(inp, NULL, NULL, SCTP_FROM_SCTPUTIL, ECONNRESET);
					error = ECONNRESET;
				}
				so->so_state &= ~(SS_ISCONNECTING |
				    SS_ISDISCONNECTING |
				    SS_ISCONFIRMING |
				    SS_ISCONNECTED);
				if (error == 0) {
					if ((inp->sctp_flags & SCTP_PCB_FLAGS_WAS_CONNECTED) == 0) {
						SCTP_LTRACE_ERR_RET(inp, NULL, NULL, SCTP_FROM_SCTPUTIL, ENOTCONN);
						error = ENOTCONN;
					}
				}
				goto out;
			}
		}
		error = sbwait(&so->so_rcv);
		if (error) {
			goto out;
		}
		held_length = 0;
		goto restart_nosblocks;
	} else if (so->so_rcv.sb_cc == 0) {
		if (so->so_error) {
			error = so->so_error;
			if ((in_flags & MSG_PEEK) == 0)
				so->so_error = 0;
		} else {
			if ((inp->sctp_flags & SCTP_PCB_FLAGS_TCPTYPE) ||
			    (inp->sctp_flags & SCTP_PCB_FLAGS_IN_TCPPOOL)) {
				if ((inp->sctp_flags & SCTP_PCB_FLAGS_CONNECTED) == 0) {
					/*
					 * For active open side clear flags
					 * for re-use passive open is
					 * blocked by connect.
					 */
					if (inp->sctp_flags & SCTP_PCB_FLAGS_WAS_ABORTED) {
						/*
						 * You were aborted, passive
						 * side always hits here
						 */
						SCTP_LTRACE_ERR_RET(inp, NULL, NULL, SCTP_FROM_SCTPUTIL, ECONNRESET);
						error = ECONNRESET;
					}
					so->so_state &= ~(SS_ISCONNECTING |
					    SS_ISDISCONNECTING |
					    SS_ISCONFIRMING |
					    SS_ISCONNECTED);
					if (error == 0) {
						if ((inp->sctp_flags & SCTP_PCB_FLAGS_WAS_CONNECTED) == 0) {
							SCTP_LTRACE_ERR_RET(inp, NULL, NULL, SCTP_FROM_SCTPUTIL, ENOTCONN);
							error = ENOTCONN;
						}
					}
					goto out;
				}
			}
			SCTP_LTRACE_ERR_RET(inp, NULL, NULL, SCTP_FROM_SCTPUTIL, EWOULDBLOCK);
			error = EWOULDBLOCK;
		}
		goto out;
	}
	if (hold_sblock == 1) {
		SOCKBUF_UNLOCK(&so->so_rcv);
		hold_sblock = 0;
	}
	/* we possibly have data we can read */
	/* sa_ignore FREED_MEMORY */
	control = TAILQ_FIRST(&inp->read_queue);
	if (control == NULL) {
		/*
		 * This could be happening since the appender did the
		 * increment but as not yet did the tailq insert onto the
		 * read_queue
		 */
		if (hold_rlock == 0) {
			SCTP_INP_READ_LOCK(inp);
		}
		control = TAILQ_FIRST(&inp->read_queue);
		if ((control == NULL) && (so->so_rcv.sb_cc != 0)) {
#ifdef INVARIANTS
			panic("Huh, its non zero and nothing on control?");
#endif
			so->so_rcv.sb_cc = 0;
		}
		SCTP_INP_READ_UNLOCK(inp);
		hold_rlock = 0;
		goto restart;
	}
	if ((control->length == 0) &&
	    (control->do_not_ref_stcb)) {
		/*
		 * Clean up code for freeing assoc that left behind a
		 * pdapi.. maybe a peer in EEOR that just closed after
		 * sending and never indicated a EOR.
		 */
		if (hold_rlock == 0) {
			hold_rlock = 1;
			SCTP_INP_READ_LOCK(inp);
		}
		control->held_length = 0;
		if (control->data) {
			/* Hmm there is data here .. fix */
			struct mbuf *m_tmp;
			int cnt = 0;

			m_tmp = control->data;
			while (m_tmp) {
				cnt += SCTP_BUF_LEN(m_tmp);
				if (SCTP_BUF_NEXT(m_tmp) == NULL) {
					control->tail_mbuf = m_tmp;
					control->end_added = 1;
				}
				m_tmp = SCTP_BUF_NEXT(m_tmp);
			}
			control->length = cnt;
		} else {
			/* remove it */
			TAILQ_REMOVE(&inp->read_queue, control, next);
			/* Add back any hiddend data */
			sctp_free_remote_addr(control->whoFrom);
			sctp_free_a_readq(stcb, control);
		}
		if (hold_rlock) {
			hold_rlock = 0;
			SCTP_INP_READ_UNLOCK(inp);
		}
		goto restart;
	}
	if ((control->length == 0) &&
	    (control->end_added == 1)) {
		/*
		 * Do we also need to check for (control->pdapi_aborted ==
		 * 1)?
		 */
		if (hold_rlock == 0) {
			hold_rlock = 1;
			SCTP_INP_READ_LOCK(inp);
		}
		TAILQ_REMOVE(&inp->read_queue, control, next);
		if (control->data) {
#ifdef INVARIANTS
			panic("control->data not null but control->length == 0");
#else
			SCTP_PRINTF("Strange, data left in the control buffer. Cleaning up.\n");
			sctp_m_freem(control->data);
			control->data = NULL;
#endif
		}
		if (control->aux_data) {
			sctp_m_free(control->aux_data);
			control->aux_data = NULL;
		}
		sctp_free_remote_addr(control->whoFrom);
		sctp_free_a_readq(stcb, control);
		if (hold_rlock) {
			hold_rlock = 0;
			SCTP_INP_READ_UNLOCK(inp);
		}
		goto restart;
	}
	if (control->length == 0) {
		if ((sctp_is_feature_on(inp, SCTP_PCB_FLAGS_FRAG_INTERLEAVE)) &&
		    (filling_sinfo)) {
			/* find a more suitable one then this */
			ctl = TAILQ_NEXT(control, next);
			while (ctl) {
				if ((ctl->stcb != control->stcb) && (ctl->length) &&
				    (ctl->some_taken ||
				    (ctl->spec_flags & M_NOTIFICATION) ||
				    ((ctl->do_not_ref_stcb == 0) &&
				    (ctl->stcb->asoc.strmin[ctl->sinfo_stream].delivery_started == 0)))
				    ) {
					/*-
					 * If we have a different TCB next, and there is data
					 * present. If we have already taken some (pdapi), OR we can
					 * ref the tcb and no delivery as started on this stream, we
					 * take it. Note we allow a notification on a different
					 * assoc to be delivered..
					 */
					control = ctl;
					goto found_one;
				} else if ((sctp_is_feature_on(inp, SCTP_PCB_FLAGS_INTERLEAVE_STRMS)) &&
					    (ctl->length) &&
					    ((ctl->some_taken) ||
					    ((ctl->do_not_ref_stcb == 0) &&
					    ((ctl->spec_flags & M_NOTIFICATION) == 0) &&
				    (ctl->stcb->asoc.strmin[ctl->sinfo_stream].delivery_started == 0)))) {
					/*-
					 * If we have the same tcb, and there is data present, and we
					 * have the strm interleave feature present. Then if we have
					 * taken some (pdapi) or we can refer to tht tcb AND we have
					 * not started a delivery for this stream, we can take it.
					 * Note we do NOT allow a notificaiton on the same assoc to
					 * be delivered.
					 */
					control = ctl;
					goto found_one;
				}
				ctl = TAILQ_NEXT(ctl, next);
			}
		}
		/*
		 * if we reach here, not suitable replacement is available
		 * <or> fragment interleave is NOT on. So stuff the sb_cc
		 * into the our held count, and its time to sleep again.
		 */
		held_length = so->so_rcv.sb_cc;
		control->held_length = so->so_rcv.sb_cc;
		goto restart;
	}
	/* Clear the held length since there is something to read */
	control->held_length = 0;
	if (hold_rlock) {
		SCTP_INP_READ_UNLOCK(inp);
		hold_rlock = 0;
	}
found_one:
	/*
	 * If we reach here, control has a some data for us to read off.
	 * Note that stcb COULD be NULL.
	 */
	control->some_taken++;
	if (hold_sblock) {
		SOCKBUF_UNLOCK(&so->so_rcv);
		hold_sblock = 0;
	}
	stcb = control->stcb;
	if (stcb) {
		if ((control->do_not_ref_stcb == 0) &&
		    (stcb->asoc.state & SCTP_STATE_ABOUT_TO_BE_FREED)) {
			if (freecnt_applied == 0)
				stcb = NULL;
		} else if (control->do_not_ref_stcb == 0) {
			/* you can't free it on me please */
			/*
			 * The lock on the socket buffer protects us so the
			 * free code will stop. But since we used the
			 * socketbuf lock and the sender uses the tcb_lock
			 * to increment, we need to use the atomic add to
			 * the refcnt
			 */
			if (freecnt_applied) {
#ifdef INVARIANTS
				panic("refcnt already incremented");
#else
				SCTP_PRINTF("refcnt already incremented?\n");
#endif
			} else {
				atomic_add_int(&stcb->asoc.refcnt, 1);
				freecnt_applied = 1;
			}
			/*
			 * Setup to remember how much we have not yet told
			 * the peer our rwnd has opened up. Note we grab the
			 * value from the tcb from last time. Note too that
			 * sack sending clears this when a sack is sent,
			 * which is fine. Once we hit the rwnd_req, we then
			 * will go to the sctp_user_rcvd() that will not
			 * lock until it KNOWs it MUST send a WUP-SACK.
			 */
			freed_so_far = stcb->freed_by_sorcv_sincelast;
			stcb->freed_by_sorcv_sincelast = 0;
		}
	}
	if (stcb &&
	    ((control->spec_flags & M_NOTIFICATION) == 0) &&
	    control->do_not_ref_stcb == 0) {
		stcb->asoc.strmin[control->sinfo_stream].delivery_started = 1;
	}
	/* First lets get off the sinfo and sockaddr info */
	if ((sinfo) && filling_sinfo) {
		memcpy(sinfo, control, sizeof(struct sctp_nonpad_sndrcvinfo));
		nxt = TAILQ_NEXT(control, next);
		if (sctp_is_feature_on(inp, SCTP_PCB_FLAGS_EXT_RCVINFO) ||
		    sctp_is_feature_on(inp, SCTP_PCB_FLAGS_RECVNXTINFO)) {
			struct sctp_extrcvinfo *s_extra;

			s_extra = (struct sctp_extrcvinfo *)sinfo;
			if ((nxt) &&
			    (nxt->length)) {
				s_extra->sreinfo_next_flags = SCTP_NEXT_MSG_AVAIL;
				if (nxt->sinfo_flags & SCTP_UNORDERED) {
					s_extra->sreinfo_next_flags |= SCTP_NEXT_MSG_IS_UNORDERED;
				}
				if (nxt->spec_flags & M_NOTIFICATION) {
					s_extra->sreinfo_next_flags |= SCTP_NEXT_MSG_IS_NOTIFICATION;
				}
				s_extra->sreinfo_next_aid = nxt->sinfo_assoc_id;
				s_extra->sreinfo_next_length = nxt->length;
				s_extra->sreinfo_next_ppid = nxt->sinfo_ppid;
				s_extra->sreinfo_next_stream = nxt->sinfo_stream;
				if (nxt->tail_mbuf != NULL) {
					if (nxt->end_added) {
						s_extra->sreinfo_next_flags |= SCTP_NEXT_MSG_ISCOMPLETE;
					}
				}
			} else {
				/*
				 * we explicitly 0 this, since the memcpy
				 * got some other things beyond the older
				 * sinfo_ that is on the control's structure
				 * :-D
				 */
				nxt = NULL;
				s_extra->sreinfo_next_flags = SCTP_NO_NEXT_MSG;
				s_extra->sreinfo_next_aid = 0;
				s_extra->sreinfo_next_length = 0;
				s_extra->sreinfo_next_ppid = 0;
				s_extra->sreinfo_next_stream = 0;
			}
		}
		/*
		 * update off the real current cum-ack, if we have an stcb.
		 */
		if ((control->do_not_ref_stcb == 0) && stcb)
			sinfo->sinfo_cumtsn = stcb->asoc.cumulative_tsn;
		/*
		 * mask off the high bits, we keep the actual chunk bits in
		 * there.
		 */
		sinfo->sinfo_flags &= 0x00ff;
		if ((control->sinfo_flags >> 8) & SCTP_DATA_UNORDERED) {
			sinfo->sinfo_flags |= SCTP_UNORDERED;
		}
	}
#ifdef SCTP_ASOCLOG_OF_TSNS
	{
		int index, newindex;
		struct sctp_pcbtsn_rlog *entry;

		do {
			index = inp->readlog_index;
			newindex = index + 1;
			if (newindex >= SCTP_READ_LOG_SIZE) {
				newindex = 0;
			}
		} while (atomic_cmpset_int(&inp->readlog_index, index, newindex) == 0);
		entry = &inp->readlog[index];
		entry->vtag = control->sinfo_assoc_id;
		entry->strm = control->sinfo_stream;
		entry->seq = control->sinfo_ssn;
		entry->sz = control->length;
		entry->flgs = control->sinfo_flags;
	}
#endif
	if (fromlen && from) {
		cp_len = min((size_t)fromlen, (size_t)control->whoFrom->ro._l_addr.sa.sa_len);
		switch (control->whoFrom->ro._l_addr.sa.sa_family) {
#ifdef INET6
		case AF_INET6:
			((struct sockaddr_in6 *)from)->sin6_port = control->port_from;
			break;
#endif
#ifdef INET
		case AF_INET:
			((struct sockaddr_in *)from)->sin_port = control->port_from;
			break;
#endif
		default:
			break;
		}
		memcpy(from, &control->whoFrom->ro._l_addr, cp_len);

#if defined(INET) && defined(INET6)
		if ((sctp_is_feature_on(inp, SCTP_PCB_FLAGS_NEEDS_MAPPED_V4)) &&
		    (from->sa_family == AF_INET) &&
		    ((size_t)fromlen >= sizeof(struct sockaddr_in6))) {
			struct sockaddr_in *sin;
			struct sockaddr_in6 sin6;

			sin = (struct sockaddr_in *)from;
			bzero(&sin6, sizeof(sin6));
			sin6.sin6_family = AF_INET6;
			sin6.sin6_len = sizeof(struct sockaddr_in6);
			sin6.sin6_addr.s6_addr32[2] = htonl(0xffff);
			bcopy(&sin->sin_addr,
			    &sin6.sin6_addr.s6_addr32[3],
			    sizeof(sin6.sin6_addr.s6_addr32[3]));
			sin6.sin6_port = sin->sin_port;
			memcpy(from, &sin6, sizeof(struct sockaddr_in6));
		}
#endif
#ifdef INET6
		{
			struct sockaddr_in6 lsa6, *from6;

			from6 = (struct sockaddr_in6 *)from;
			sctp_recover_scope_mac(from6, (&lsa6));
		}
#endif
	}
	/* now copy out what data we can */
	if (mp == NULL) {
		/* copy out each mbuf in the chain up to length */
get_more_data:
		m = control->data;
		while (m) {
			/* Move out all we can */
			cp_len = (int)uio->uio_resid;
			my_len = (int)SCTP_BUF_LEN(m);
			if (cp_len > my_len) {
				/* not enough in this buf */
				cp_len = my_len;
			}
			if (hold_rlock) {
				SCTP_INP_READ_UNLOCK(inp);
				hold_rlock = 0;
			}
			if (cp_len > 0)
				error = uiomove(mtod(m, char *), cp_len, uio);
			/* re-read */
			if (inp->sctp_flags & SCTP_PCB_FLAGS_SOCKET_GONE) {
				goto release;
			}
			if ((control->do_not_ref_stcb == 0) && stcb &&
			    stcb->asoc.state & SCTP_STATE_ABOUT_TO_BE_FREED) {
				no_rcv_needed = 1;
			}
			if (error) {
				/* error we are out of here */
				goto release;
			}
			if ((SCTP_BUF_NEXT(m) == NULL) &&
			    (cp_len >= SCTP_BUF_LEN(m)) &&
			    ((control->end_added == 0) ||
			    (control->end_added &&
			    (TAILQ_NEXT(control, next) == NULL)))
			    ) {
				SCTP_INP_READ_LOCK(inp);
				hold_rlock = 1;
			}
			if (cp_len == SCTP_BUF_LEN(m)) {
				if ((SCTP_BUF_NEXT(m) == NULL) &&
				    (control->end_added)) {
					out_flags |= MSG_EOR;
					if ((control->do_not_ref_stcb == 0) &&
					    (control->stcb != NULL) &&
					    ((control->spec_flags & M_NOTIFICATION) == 0))
						control->stcb->asoc.strmin[control->sinfo_stream].delivery_started = 0;
				}
				if (control->spec_flags & M_NOTIFICATION) {
					out_flags |= MSG_NOTIFICATION;
				}
				/* we ate up the mbuf */
				if (in_flags & MSG_PEEK) {
					/* just looking */
					m = SCTP_BUF_NEXT(m);
					copied_so_far += cp_len;
				} else {
					/* dispose of the mbuf */
					if (SCTP_BASE_SYSCTL(sctp_logging_level) & SCTP_SB_LOGGING_ENABLE) {
						sctp_sblog(&so->so_rcv,
						    control->do_not_ref_stcb ? NULL : stcb, SCTP_LOG_SBFREE, SCTP_BUF_LEN(m));
					}
					sctp_sbfree(control, stcb, &so->so_rcv, m);
					if (SCTP_BASE_SYSCTL(sctp_logging_level) & SCTP_SB_LOGGING_ENABLE) {
						sctp_sblog(&so->so_rcv,
						    control->do_not_ref_stcb ? NULL : stcb, SCTP_LOG_SBRESULT, 0);
					}
					copied_so_far += cp_len;
					freed_so_far += cp_len;
					freed_so_far += MSIZE;
					atomic_subtract_int(&control->length, cp_len);
					control->data = sctp_m_free(m);
					m = control->data;
					/*
					 * been through it all, must hold sb
					 * lock ok to null tail
					 */
					if (control->data == NULL) {
#ifdef INVARIANTS
						if ((control->end_added == 0) ||
						    (TAILQ_NEXT(control, next) == NULL)) {
							/*
							 * If the end is not
							 * added, OR the
							 * next is NOT null
							 * we MUST have the
							 * lock.
							 */
							if (mtx_owned(&inp->inp_rdata_mtx) == 0) {
								panic("Hmm we don't own the lock?");
							}
						}
#endif
						control->tail_mbuf = NULL;
#ifdef INVARIANTS
						if ((control->end_added) && ((out_flags & MSG_EOR) == 0)) {
							panic("end_added, nothing left and no MSG_EOR");
						}
#endif
					}
				}
			} else {
				/* Do we need to trim the mbuf? */
				if (control->spec_flags & M_NOTIFICATION) {
					out_flags |= MSG_NOTIFICATION;
				}
				if ((in_flags & MSG_PEEK) == 0) {
					SCTP_BUF_RESV_UF(m, cp_len);
					SCTP_BUF_LEN(m) -= cp_len;
					if (SCTP_BASE_SYSCTL(sctp_logging_level) & SCTP_SB_LOGGING_ENABLE) {
						sctp_sblog(&so->so_rcv, control->do_not_ref_stcb ? NULL : stcb, SCTP_LOG_SBFREE, cp_len);
					}
					atomic_subtract_int(&so->so_rcv.sb_cc, cp_len);
					if ((control->do_not_ref_stcb == 0) &&
					    stcb) {
						atomic_subtract_int(&stcb->asoc.sb_cc, cp_len);
					}
					copied_so_far += cp_len;
					freed_so_far += cp_len;
					freed_so_far += MSIZE;
					if (SCTP_BASE_SYSCTL(sctp_logging_level) & SCTP_SB_LOGGING_ENABLE) {
						sctp_sblog(&so->so_rcv, control->do_not_ref_stcb ? NULL : stcb,
						    SCTP_LOG_SBRESULT, 0);
					}
					atomic_subtract_int(&control->length, cp_len);
				} else {
					copied_so_far += cp_len;
				}
			}
			if ((out_flags & MSG_EOR) || (uio->uio_resid == 0)) {
				break;
			}
			if (((stcb) && (in_flags & MSG_PEEK) == 0) &&
			    (control->do_not_ref_stcb == 0) &&
			    (freed_so_far >= rwnd_req)) {
				sctp_user_rcvd(stcb, &freed_so_far, hold_rlock, rwnd_req);
			}
		}		/* end while(m) */
		/*
		 * At this point we have looked at it all and we either have
		 * a MSG_EOR/or read all the user wants... <OR>
		 * control->length == 0.
		 */
		if ((out_flags & MSG_EOR) && ((in_flags & MSG_PEEK) == 0)) {
			/* we are done with this control */
			if (control->length == 0) {
				if (control->data) {
#ifdef INVARIANTS
					panic("control->data not null at read eor?");
#else
					SCTP_PRINTF("Strange, data left in the control buffer .. invarients would panic?\n");
					sctp_m_freem(control->data);
					control->data = NULL;
#endif
				}
		done_with_control:
				if (TAILQ_NEXT(control, next) == NULL) {
					/*
					 * If we don't have a next we need a
					 * lock, if there is a next
					 * interrupt is filling ahead of us
					 * and we don't need a lock to
					 * remove this guy (which is the
					 * head of the queue).
					 */
					if (hold_rlock == 0) {
						SCTP_INP_READ_LOCK(inp);
						hold_rlock = 1;
					}
				}
				TAILQ_REMOVE(&inp->read_queue, control, next);
				/* Add back any hiddend data */
				if (control->held_length) {
					held_length = 0;
					control->held_length = 0;
					wakeup_read_socket = 1;
				}
				if (control->aux_data) {
					sctp_m_free(control->aux_data);
					control->aux_data = NULL;
				}
				no_rcv_needed = control->do_not_ref_stcb;
				sctp_free_remote_addr(control->whoFrom);
				control->data = NULL;
				sctp_free_a_readq(stcb, control);
				control = NULL;
				if ((freed_so_far >= rwnd_req) &&
				    (no_rcv_needed == 0))
					sctp_user_rcvd(stcb, &freed_so_far, hold_rlock, rwnd_req);

			} else {
				/*
				 * The user did not read all of this
				 * message, turn off the returned MSG_EOR
				 * since we are leaving more behind on the
				 * control to read.
				 */
#ifdef INVARIANTS
				if (control->end_added &&
				    (control->data == NULL) &&
				    (control->tail_mbuf == NULL)) {
					panic("Gak, control->length is corrupt?");
				}
#endif
				no_rcv_needed = control->do_not_ref_stcb;
				out_flags &= ~MSG_EOR;
			}
		}
		if (out_flags & MSG_EOR) {
			goto release;
		}
		if ((uio->uio_resid == 0) ||
		    ((in_eeor_mode) && (copied_so_far >= max(so->so_rcv.sb_lowat, 1)))
		    ) {
			goto release;
		}
		/*
		 * If I hit here the receiver wants more and this message is
		 * NOT done (pd-api). So two questions. Can we block? if not
		 * we are done. Did the user NOT set MSG_WAITALL?
		 */
		if (block_allowed == 0) {
			goto release;
		}
		/*
		 * We need to wait for more data a few things: - We don't
		 * sbunlock() so we don't get someone else reading. - We
		 * must be sure to account for the case where what is added
		 * is NOT to our control when we wakeup.
		 */

		/*
		 * Do we need to tell the transport a rwnd update might be
		 * needed before we go to sleep?
		 */
		if (((stcb) && (in_flags & MSG_PEEK) == 0) &&
		    ((freed_so_far >= rwnd_req) &&
		    (control->do_not_ref_stcb == 0) &&
		    (no_rcv_needed == 0))) {
			sctp_user_rcvd(stcb, &freed_so_far, hold_rlock, rwnd_req);
		}
wait_some_more:
		if (so->so_rcv.sb_state & SBS_CANTRCVMORE) {
			goto release;
		}
		if (inp->sctp_flags & SCTP_PCB_FLAGS_SOCKET_GONE)
			goto release;

		if (hold_rlock == 1) {
			SCTP_INP_READ_UNLOCK(inp);
			hold_rlock = 0;
		}
		if (hold_sblock == 0) {
			SOCKBUF_LOCK(&so->so_rcv);
			hold_sblock = 1;
		}
		if ((copied_so_far) && (control->length == 0) &&
		    (sctp_is_feature_on(inp, SCTP_PCB_FLAGS_FRAG_INTERLEAVE))) {
			goto release;
		}
		if (so->so_rcv.sb_cc <= control->held_length) {
			error = sbwait(&so->so_rcv);
			if (error) {
				goto release;
			}
			control->held_length = 0;
		}
		if (hold_sblock) {
			SOCKBUF_UNLOCK(&so->so_rcv);
			hold_sblock = 0;
		}
		if (control->length == 0) {
			/* still nothing here */
			if (control->end_added == 1) {
				/* he aborted, or is done i.e.did a shutdown */
				out_flags |= MSG_EOR;
				if (control->pdapi_aborted) {
					if ((control->do_not_ref_stcb == 0) && ((control->spec_flags & M_NOTIFICATION) == 0))
						control->stcb->asoc.strmin[control->sinfo_stream].delivery_started = 0;

					out_flags |= MSG_TRUNC;
				} else {
					if ((control->do_not_ref_stcb == 0) && ((control->spec_flags & M_NOTIFICATION) == 0))
						control->stcb->asoc.strmin[control->sinfo_stream].delivery_started = 0;
				}
				goto done_with_control;
			}
			if (so->so_rcv.sb_cc > held_length) {
				control->held_length = so->so_rcv.sb_cc;
				held_length = 0;
			}
			goto wait_some_more;
		} else if (control->data == NULL) {
			/*
			 * we must re-sync since data is probably being
			 * added
			 */
			SCTP_INP_READ_LOCK(inp);
			if ((control->length > 0) && (control->data == NULL)) {
				/*
				 * big trouble.. we have the lock and its
				 * corrupt?
				 */
#ifdef INVARIANTS
				panic("Impossible data==NULL length !=0");
#endif
				out_flags |= MSG_EOR;
				out_flags |= MSG_TRUNC;
				control->length = 0;
				SCTP_INP_READ_UNLOCK(inp);
				goto done_with_control;
			}
			SCTP_INP_READ_UNLOCK(inp);
			/* We will fall around to get more data */
		}
		goto get_more_data;
	} else {
		/*-
		 * Give caller back the mbuf chain,
		 * store in uio_resid the length
		 */
		wakeup_read_socket = 0;
		if ((control->end_added == 0) ||
		    (TAILQ_NEXT(control, next) == NULL)) {
			/* Need to get rlock */
			if (hold_rlock == 0) {
				SCTP_INP_READ_LOCK(inp);
				hold_rlock = 1;
			}
		}
		if (control->end_added) {
			out_flags |= MSG_EOR;
			if ((control->do_not_ref_stcb == 0) &&
			    (control->stcb != NULL) &&
			    ((control->spec_flags & M_NOTIFICATION) == 0))
				control->stcb->asoc.strmin[control->sinfo_stream].delivery_started = 0;
		}
		if (control->spec_flags & M_NOTIFICATION) {
			out_flags |= MSG_NOTIFICATION;
		}
		uio->uio_resid = control->length;
		*mp = control->data;
		m = control->data;
		while (m) {
			if (SCTP_BASE_SYSCTL(sctp_logging_level) & SCTP_SB_LOGGING_ENABLE) {
				sctp_sblog(&so->so_rcv,
				    control->do_not_ref_stcb ? NULL : stcb, SCTP_LOG_SBFREE, SCTP_BUF_LEN(m));
			}
			sctp_sbfree(control, stcb, &so->so_rcv, m);
			freed_so_far += SCTP_BUF_LEN(m);
			freed_so_far += MSIZE;
			if (SCTP_BASE_SYSCTL(sctp_logging_level) & SCTP_SB_LOGGING_ENABLE) {
				sctp_sblog(&so->so_rcv,
				    control->do_not_ref_stcb ? NULL : stcb, SCTP_LOG_SBRESULT, 0);
			}
			m = SCTP_BUF_NEXT(m);
		}
		control->data = control->tail_mbuf = NULL;
		control->length = 0;
		if (out_flags & MSG_EOR) {
			/* Done with this control */
			goto done_with_control;
		}
	}
release:
	if (hold_rlock == 1) {
		SCTP_INP_READ_UNLOCK(inp);
		hold_rlock = 0;
	}
	if (hold_sblock == 1) {
		SOCKBUF_UNLOCK(&so->so_rcv);
		hold_sblock = 0;
	}
	sbunlock(&so->so_rcv);
	sockbuf_lock = 0;

release_unlocked:
	if (hold_sblock) {
		SOCKBUF_UNLOCK(&so->so_rcv);
		hold_sblock = 0;
	}
	if ((stcb) && (in_flags & MSG_PEEK) == 0) {
		if ((freed_so_far >= rwnd_req) &&
		    (control && (control->do_not_ref_stcb == 0)) &&
		    (no_rcv_needed == 0))
			sctp_user_rcvd(stcb, &freed_so_far, hold_rlock, rwnd_req);
	}
out:
	if (msg_flags) {
		*msg_flags = out_flags;
	}
	if (((out_flags & MSG_EOR) == 0) &&
	    ((in_flags & MSG_PEEK) == 0) &&
	    (sinfo) &&
	    (sctp_is_feature_on(inp, SCTP_PCB_FLAGS_EXT_RCVINFO) ||
	    sctp_is_feature_on(inp, SCTP_PCB_FLAGS_RECVNXTINFO))) {
		struct sctp_extrcvinfo *s_extra;

		s_extra = (struct sctp_extrcvinfo *)sinfo;
		s_extra->sreinfo_next_flags = SCTP_NO_NEXT_MSG;
	}
	if (hold_rlock == 1) {
		SCTP_INP_READ_UNLOCK(inp);
	}
	if (hold_sblock) {
		SOCKBUF_UNLOCK(&so->so_rcv);
	}
	if (sockbuf_lock) {
		sbunlock(&so->so_rcv);
	}
	if (freecnt_applied) {
		/*
		 * The lock on the socket buffer protects us so the free
		 * code will stop. But since we used the socketbuf lock and
		 * the sender uses the tcb_lock to increment, we need to use
		 * the atomic add to the refcnt.
		 */
		if (stcb == NULL) {
#ifdef INVARIANTS
			panic("stcb for refcnt has gone NULL?");
			goto stage_left;
#else
			goto stage_left;
#endif
		}
		atomic_add_int(&stcb->asoc.refcnt, -1);
		/* Save the value back for next time */
		stcb->freed_by_sorcv_sincelast = freed_so_far;
	}
	if (SCTP_BASE_SYSCTL(sctp_logging_level) & SCTP_RECV_RWND_LOGGING_ENABLE) {
		if (stcb) {
			sctp_misc_ints(SCTP_SORECV_DONE,
			    freed_so_far,
			    ((uio) ? (slen - uio->uio_resid) : slen),
			    stcb->asoc.my_rwnd,
			    so->so_rcv.sb_cc);
		} else {
			sctp_misc_ints(SCTP_SORECV_DONE,
			    freed_so_far,
			    ((uio) ? (slen - uio->uio_resid) : slen),
			    0,
			    so->so_rcv.sb_cc);
		}
	}
stage_left:
	if (wakeup_read_socket) {
		sctp_sorwakeup(inp, so);
	}
	return (error);
}


#ifdef SCTP_MBUF_LOGGING
struct mbuf *
sctp_m_free(struct mbuf *m)
{
	if (SCTP_BASE_SYSCTL(sctp_logging_level) & SCTP_MBUF_LOGGING_ENABLE) {
		if (SCTP_BUF_IS_EXTENDED(m)) {
			sctp_log_mb(m, SCTP_MBUF_IFREE);
		}
	}
	return (m_free(m));
}

void 
sctp_m_freem(struct mbuf *mb)
{
	while (mb != NULL)
		mb = sctp_m_free(mb);
}

#endif

int
sctp_dynamic_set_primary(struct sockaddr *sa, uint32_t vrf_id)
{
	/*
	 * Given a local address. For all associations that holds the
	 * address, request a peer-set-primary.
	 */
	struct sctp_ifa *ifa;
	struct sctp_laddr *wi;

	ifa = sctp_find_ifa_by_addr(sa, vrf_id, 0);
	if (ifa == NULL) {
		SCTP_LTRACE_ERR_RET(NULL, NULL, NULL, SCTP_FROM_SCTPUTIL, EADDRNOTAVAIL);
		return (EADDRNOTAVAIL);
	}
	/*
	 * Now that we have the ifa we must awaken the iterator with this
	 * message.
	 */
	wi = SCTP_ZONE_GET(SCTP_BASE_INFO(ipi_zone_laddr), struct sctp_laddr);
	if (wi == NULL) {
		SCTP_LTRACE_ERR_RET(NULL, NULL, NULL, SCTP_FROM_SCTPUTIL, ENOMEM);
		return (ENOMEM);
	}
	/* Now incr the count and int wi structure */
	SCTP_INCR_LADDR_COUNT();
	bzero(wi, sizeof(*wi));
	(void)SCTP_GETTIME_TIMEVAL(&wi->start_time);
	wi->ifa = ifa;
	wi->action = SCTP_SET_PRIM_ADDR;
	atomic_add_int(&ifa->refcount, 1);

	/* Now add it to the work queue */
	SCTP_WQ_ADDR_LOCK();
	/*
	 * Should this really be a tailq? As it is we will process the
	 * newest first :-0
	 */
	LIST_INSERT_HEAD(&SCTP_BASE_INFO(addr_wq), wi, sctp_nxt_addr);
	SCTP_WQ_ADDR_UNLOCK();
	sctp_timer_start(SCTP_TIMER_TYPE_ADDR_WQ,
	    (struct sctp_inpcb *)NULL,
	    (struct sctp_tcb *)NULL,
	    (struct sctp_nets *)NULL);
	return (0);
}


int
sctp_soreceive(struct socket *so,
    struct sockaddr **psa,
    struct uio *uio,
    struct mbuf **mp0,
    struct mbuf **controlp,
    int *flagsp)
{
	int error, fromlen;
	uint8_t sockbuf[256];
	struct sockaddr *from;
	struct sctp_extrcvinfo sinfo;
	int filling_sinfo = 1;
	struct sctp_inpcb *inp;

	inp = (struct sctp_inpcb *)so->so_pcb;
	/* pickup the assoc we are reading from */
	if (inp == NULL) {
		SCTP_LTRACE_ERR_RET(inp, NULL, NULL, SCTP_FROM_SCTPUTIL, EINVAL);
		return (EINVAL);
	}
	if ((sctp_is_feature_off(inp, SCTP_PCB_FLAGS_RECVDATAIOEVNT) &&
	    sctp_is_feature_off(inp, SCTP_PCB_FLAGS_RECVRCVINFO) &&
	    sctp_is_feature_off(inp, SCTP_PCB_FLAGS_RECVNXTINFO)) ||
	    (controlp == NULL)) {
		/* user does not want the sndrcv ctl */
		filling_sinfo = 0;
	}
	if (psa) {
		from = (struct sockaddr *)sockbuf;
		fromlen = sizeof(sockbuf);
		from->sa_len = 0;
	} else {
		from = NULL;
		fromlen = 0;
	}

	error = sctp_sorecvmsg(so, uio, mp0, from, fromlen, flagsp,
	    (struct sctp_sndrcvinfo *)&sinfo, filling_sinfo);
	if ((controlp) && (filling_sinfo)) {
		/* copy back the sinfo in a CMSG format */
		if (filling_sinfo)
			*controlp = sctp_build_ctl_nchunk(inp,
			    (struct sctp_sndrcvinfo *)&sinfo);
		else
			*controlp = NULL;
	}
	if (psa) {
		/* copy back the address info */
		if (from && from->sa_len) {
			*psa = sodupsockaddr(from, M_NOWAIT);
		} else {
			*psa = NULL;
		}
	}
	return (error);
}





int
sctp_connectx_helper_add(struct sctp_tcb *stcb, struct sockaddr *addr,
    int totaddr, int *error)
{
	int added = 0;
	int i;
	struct sctp_inpcb *inp;
	struct sockaddr *sa;
	size_t incr = 0;

#ifdef INET
	struct sockaddr_in *sin;

#endif
#ifdef INET6
	struct sockaddr_in6 *sin6;

#endif

	sa = addr;
	inp = stcb->sctp_ep;
	*error = 0;
	for (i = 0; i < totaddr; i++) {
		switch (sa->sa_family) {
#ifdef INET
		case AF_INET:
			incr = sizeof(struct sockaddr_in);
			sin = (struct sockaddr_in *)sa;
			if ((sin->sin_addr.s_addr == INADDR_ANY) ||
			    (sin->sin_addr.s_addr == INADDR_BROADCAST) ||
			    IN_MULTICAST(ntohl(sin->sin_addr.s_addr))) {
				SCTP_LTRACE_ERR_RET(NULL, stcb, NULL, SCTP_FROM_SCTPUTIL, EINVAL);
				(void)sctp_free_assoc(inp, stcb, SCTP_NORMAL_PROC, SCTP_FROM_SCTP_USRREQ + SCTP_LOC_7);
				*error = EINVAL;
				goto out_now;
			}
			if (sctp_add_remote_addr(stcb, sa, NULL, SCTP_DONOT_SETSCOPE, SCTP_ADDR_IS_CONFIRMED)) {
				/* assoc gone no un-lock */
				SCTP_LTRACE_ERR_RET(NULL, stcb, NULL, SCTP_FROM_SCTPUTIL, ENOBUFS);
				(void)sctp_free_assoc(inp, stcb, SCTP_NORMAL_PROC, SCTP_FROM_SCTP_USRREQ + SCTP_LOC_7);
				*error = ENOBUFS;
				goto out_now;
			}
			added++;
			break;
#endif
#ifdef INET6
		case AF_INET6:
			incr = sizeof(struct sockaddr_in6);
			sin6 = (struct sockaddr_in6 *)sa;
			if (IN6_IS_ADDR_UNSPECIFIED(&sin6->sin6_addr) ||
			    IN6_IS_ADDR_MULTICAST(&sin6->sin6_addr)) {
				SCTP_LTRACE_ERR_RET(NULL, stcb, NULL, SCTP_FROM_SCTPUTIL, EINVAL);
				(void)sctp_free_assoc(inp, stcb, SCTP_NORMAL_PROC, SCTP_FROM_SCTP_USRREQ + SCTP_LOC_8);
				*error = EINVAL;
				goto out_now;
			}
			if (sctp_add_remote_addr(stcb, sa, NULL, SCTP_DONOT_SETSCOPE, SCTP_ADDR_IS_CONFIRMED)) {
				/* assoc gone no un-lock */
				SCTP_LTRACE_ERR_RET(NULL, stcb, NULL, SCTP_FROM_SCTPUTIL, ENOBUFS);
				(void)sctp_free_assoc(inp, stcb, SCTP_NORMAL_PROC, SCTP_FROM_SCTP_USRREQ + SCTP_LOC_8);
				*error = ENOBUFS;
				goto out_now;
			}
			added++;
			break;
#endif
		default:
			break;
		}
		sa = (struct sockaddr *)((caddr_t)sa + incr);
	}
out_now:
	return (added);
}

struct sctp_tcb *
sctp_connectx_helper_find(struct sctp_inpcb *inp, struct sockaddr *addr,
    int *totaddr, int *num_v4, int *num_v6, int *error,
    int limit, int *bad_addr)
{
	struct sockaddr *sa;
	struct sctp_tcb *stcb = NULL;
	size_t incr, at, i;

	at = incr = 0;
	sa = addr;

	*error = *num_v6 = *num_v4 = 0;
	/* account and validate addresses */
	for (i = 0; i < (size_t)*totaddr; i++) {
		switch (sa->sa_family) {
#ifdef INET
		case AF_INET:
			(*num_v4) += 1;
			incr = sizeof(struct sockaddr_in);
			if (sa->sa_len != incr) {
				SCTP_LTRACE_ERR_RET(inp, NULL, NULL, SCTP_FROM_SCTPUTIL, EINVAL);
				*error = EINVAL;
				*bad_addr = 1;
				return (NULL);
			}
			break;
#endif
#ifdef INET6
		case AF_INET6:
			{
				struct sockaddr_in6 *sin6;

				sin6 = (struct sockaddr_in6 *)sa;
				if (IN6_IS_ADDR_V4MAPPED(&sin6->sin6_addr)) {
					/* Must be non-mapped for connectx */
					SCTP_LTRACE_ERR_RET(inp, NULL, NULL, SCTP_FROM_SCTPUTIL, EINVAL);
					*error = EINVAL;
					*bad_addr = 1;
					return (NULL);
				}
				(*num_v6) += 1;
				incr = sizeof(struct sockaddr_in6);
				if (sa->sa_len != incr) {
					SCTP_LTRACE_ERR_RET(inp, NULL, NULL, SCTP_FROM_SCTPUTIL, EINVAL);
					*error = EINVAL;
					*bad_addr = 1;
					return (NULL);
				}
				break;
			}
#endif
		default:
			*totaddr = i;
			/* we are done */
			break;
		}
		if (i == (size_t)*totaddr) {
			break;
		}
		SCTP_INP_INCR_REF(inp);
		stcb = sctp_findassociation_ep_addr(&inp, sa, NULL, NULL, NULL);
		if (stcb != NULL) {
			/* Already have or am bring up an association */
			return (stcb);
		} else {
			SCTP_INP_DECR_REF(inp);
		}
		if ((at + incr) > (size_t)limit) {
			*totaddr = i;
			break;
		}
		sa = (struct sockaddr *)((caddr_t)sa + incr);
	}
	return ((struct sctp_tcb *)NULL);
}

/*
 * sctp_bindx(ADD) for one address.
 * assumes all arguments are valid/checked by caller.
 */
void
sctp_bindx_add_address(struct socket *so, struct sctp_inpcb *inp,
    struct sockaddr *sa, sctp_assoc_t assoc_id,
    uint32_t vrf_id, int *error, void *p)
{
	struct sockaddr *addr_touse;

#ifdef INET6
	struct sockaddr_in sin;

#endif

	/* see if we're bound all already! */
	if (inp->sctp_flags & SCTP_PCB_FLAGS_BOUNDALL) {
		SCTP_LTRACE_ERR_RET(inp, NULL, NULL, SCTP_FROM_SCTPUTIL, EINVAL);
		*error = EINVAL;
		return;
	}
	addr_touse = sa;
#ifdef INET6
	if (sa->sa_family == AF_INET6) {
		struct sockaddr_in6 *sin6;

		if (sa->sa_len != sizeof(struct sockaddr_in6)) {
			SCTP_LTRACE_ERR_RET(inp, NULL, NULL, SCTP_FROM_SCTPUTIL, EINVAL);
			*error = EINVAL;
			return;
		}
		if ((inp->sctp_flags & SCTP_PCB_FLAGS_BOUND_V6) == 0) {
			/* can only bind v6 on PF_INET6 sockets */
			SCTP_LTRACE_ERR_RET(inp, NULL, NULL, SCTP_FROM_SCTPUTIL, EINVAL);
			*error = EINVAL;
			return;
		}
		sin6 = (struct sockaddr_in6 *)addr_touse;
		if (IN6_IS_ADDR_V4MAPPED(&sin6->sin6_addr)) {
			if ((inp->sctp_flags & SCTP_PCB_FLAGS_BOUND_V6) &&
			    SCTP_IPV6_V6ONLY(inp)) {
				/* can't bind v4-mapped on PF_INET sockets */
				SCTP_LTRACE_ERR_RET(inp, NULL, NULL, SCTP_FROM_SCTPUTIL, EINVAL);
				*error = EINVAL;
				return;
			}
			in6_sin6_2_sin(&sin, sin6);
			addr_touse = (struct sockaddr *)&sin;
		}
	}
#endif
#ifdef INET
	if (sa->sa_family == AF_INET) {
		if (sa->sa_len != sizeof(struct sockaddr_in)) {
			SCTP_LTRACE_ERR_RET(inp, NULL, NULL, SCTP_FROM_SCTPUTIL, EINVAL);
			*error = EINVAL;
			return;
		}
		if ((inp->sctp_flags & SCTP_PCB_FLAGS_BOUND_V6) &&
		    SCTP_IPV6_V6ONLY(inp)) {
			/* can't bind v4 on PF_INET sockets */
			SCTP_LTRACE_ERR_RET(inp, NULL, NULL, SCTP_FROM_SCTPUTIL, EINVAL);
			*error = EINVAL;
			return;
		}
	}
#endif
	if (inp->sctp_flags & SCTP_PCB_FLAGS_UNBOUND) {
		if (p == NULL) {
			/* Can't get proc for Net/Open BSD */
			SCTP_LTRACE_ERR_RET(inp, NULL, NULL, SCTP_FROM_SCTPUTIL, EINVAL);
			*error = EINVAL;
			return;
		}
		*error = sctp_inpcb_bind(so, addr_touse, NULL, p);
		return;
	}
	/*
	 * No locks required here since bind and mgmt_ep_sa all do their own
	 * locking. If we do something for the FIX: below we may need to
	 * lock in that case.
	 */
	if (assoc_id == 0) {
		/* add the address */
		struct sctp_inpcb *lep;
		struct sockaddr_in *lsin = (struct sockaddr_in *)addr_touse;

		/* validate the incoming port */
		if ((lsin->sin_port != 0) &&
		    (lsin->sin_port != inp->sctp_lport)) {
			SCTP_LTRACE_ERR_RET(inp, NULL, NULL, SCTP_FROM_SCTPUTIL, EINVAL);
			*error = EINVAL;
			return;
		} else {
			/* user specified 0 port, set it to existing port */
			lsin->sin_port = inp->sctp_lport;
		}

		lep = sctp_pcb_findep(addr_touse, 1, 0, vrf_id);
		if (lep != NULL) {
			/*
			 * We must decrement the refcount since we have the
			 * ep already and are binding. No remove going on
			 * here.
			 */
			SCTP_INP_DECR_REF(lep);
		}
		if (lep == inp) {
			/* already bound to it.. ok */
			return;
		} else if (lep == NULL) {
			((struct sockaddr_in *)addr_touse)->sin_port = 0;
			*error = sctp_addr_mgmt_ep_sa(inp, addr_touse,
			    SCTP_ADD_IP_ADDRESS,
			    vrf_id, NULL);
		} else {
			*error = EADDRINUSE;
		}
		if (*error)
			return;
	} else {
		/*
		 * FIX: decide whether we allow assoc based bindx
		 */
	}
}

/*
 * sctp_bindx(DELETE) for one address.
 * assumes all arguments are valid/checked by caller.
 */
void
sctp_bindx_delete_address(struct sctp_inpcb *inp,
    struct sockaddr *sa, sctp_assoc_t assoc_id,
    uint32_t vrf_id, int *error)
{
	struct sockaddr *addr_touse;

#ifdef INET6
	struct sockaddr_in sin;

#endif

	/* see if we're bound all already! */
	if (inp->sctp_flags & SCTP_PCB_FLAGS_BOUNDALL) {
		SCTP_LTRACE_ERR_RET(inp, NULL, NULL, SCTP_FROM_SCTPUTIL, EINVAL);
		*error = EINVAL;
		return;
	}
	addr_touse = sa;
#ifdef INET6
	if (sa->sa_family == AF_INET6) {
		struct sockaddr_in6 *sin6;

		if (sa->sa_len != sizeof(struct sockaddr_in6)) {
			SCTP_LTRACE_ERR_RET(inp, NULL, NULL, SCTP_FROM_SCTPUTIL, EINVAL);
			*error = EINVAL;
			return;
		}
		if ((inp->sctp_flags & SCTP_PCB_FLAGS_BOUND_V6) == 0) {
			/* can only bind v6 on PF_INET6 sockets */
			SCTP_LTRACE_ERR_RET(inp, NULL, NULL, SCTP_FROM_SCTPUTIL, EINVAL);
			*error = EINVAL;
			return;
		}
		sin6 = (struct sockaddr_in6 *)addr_touse;
		if (IN6_IS_ADDR_V4MAPPED(&sin6->sin6_addr)) {
			if ((inp->sctp_flags & SCTP_PCB_FLAGS_BOUND_V6) &&
			    SCTP_IPV6_V6ONLY(inp)) {
				/* can't bind mapped-v4 on PF_INET sockets */
				SCTP_LTRACE_ERR_RET(inp, NULL, NULL, SCTP_FROM_SCTPUTIL, EINVAL);
				*error = EINVAL;
				return;
			}
			in6_sin6_2_sin(&sin, sin6);
			addr_touse = (struct sockaddr *)&sin;
		}
	}
#endif
#ifdef INET
	if (sa->sa_family == AF_INET) {
		if (sa->sa_len != sizeof(struct sockaddr_in)) {
			SCTP_LTRACE_ERR_RET(inp, NULL, NULL, SCTP_FROM_SCTPUTIL, EINVAL);
			*error = EINVAL;
			return;
		}
		if ((inp->sctp_flags & SCTP_PCB_FLAGS_BOUND_V6) &&
		    SCTP_IPV6_V6ONLY(inp)) {
			/* can't bind v4 on PF_INET sockets */
			SCTP_LTRACE_ERR_RET(inp, NULL, NULL, SCTP_FROM_SCTPUTIL, EINVAL);
			*error = EINVAL;
			return;
		}
	}
#endif
	/*
	 * No lock required mgmt_ep_sa does its own locking. If the FIX:
	 * below is ever changed we may need to lock before calling
	 * association level binding.
	 */
	if (assoc_id == 0) {
		/* delete the address */
		*error = sctp_addr_mgmt_ep_sa(inp, addr_touse,
		    SCTP_DEL_IP_ADDRESS,
		    vrf_id, NULL);
	} else {
		/*
		 * FIX: decide whether we allow assoc based bindx
		 */
	}
}

/*
 * returns the valid local address count for an assoc, taking into account
 * all scoping rules
 */
int
sctp_local_addr_count(struct sctp_tcb *stcb)
{
	int loopback_scope, ipv4_local_scope, local_scope, site_scope;
	int ipv4_addr_legal, ipv6_addr_legal;
	struct sctp_vrf *vrf;
	struct sctp_ifn *sctp_ifn;
	struct sctp_ifa *sctp_ifa;
	int count = 0;

	/* Turn on all the appropriate scopes */
	loopback_scope = stcb->asoc.loopback_scope;
	ipv4_local_scope = stcb->asoc.ipv4_local_scope;
	local_scope = stcb->asoc.local_scope;
	site_scope = stcb->asoc.site_scope;
	ipv4_addr_legal = ipv6_addr_legal = 0;
	if (stcb->sctp_ep->sctp_flags & SCTP_PCB_FLAGS_BOUND_V6) {
		ipv6_addr_legal = 1;
		if (SCTP_IPV6_V6ONLY(stcb->sctp_ep) == 0) {
			ipv4_addr_legal = 1;
		}
	} else {
		ipv4_addr_legal = 1;
	}

	SCTP_IPI_ADDR_RLOCK();
	vrf = sctp_find_vrf(stcb->asoc.vrf_id);
	if (vrf == NULL) {
		/* no vrf, no addresses */
		SCTP_IPI_ADDR_RUNLOCK();
		return (0);
	}
	if (stcb->sctp_ep->sctp_flags & SCTP_PCB_FLAGS_BOUNDALL) {
		/*
		 * bound all case: go through all ifns on the vrf
		 */
		LIST_FOREACH(sctp_ifn, &vrf->ifnlist, next_ifn) {
			if ((loopback_scope == 0) &&
			    SCTP_IFN_IS_IFT_LOOP(sctp_ifn)) {
				continue;
			}
			LIST_FOREACH(sctp_ifa, &sctp_ifn->ifalist, next_ifa) {
				if (sctp_is_addr_restricted(stcb, sctp_ifa))
					continue;
				switch (sctp_ifa->address.sa.sa_family) {
#ifdef INET
				case AF_INET:
					if (ipv4_addr_legal) {
						struct sockaddr_in *sin;

						sin = (struct sockaddr_in *)&sctp_ifa->address.sa;
						if (sin->sin_addr.s_addr == 0) {
							/*
							 * skip unspecified
							 * addrs
							 */
							continue;
						}
						if ((ipv4_local_scope == 0) &&
						    (IN4_ISPRIVATE_ADDRESS(&sin->sin_addr))) {
							continue;
						}
						/* count this one */
						count++;
					} else {
						continue;
					}
					break;
#endif
#ifdef INET6
				case AF_INET6:
					if (ipv6_addr_legal) {
						struct sockaddr_in6 *sin6;

						sin6 = (struct sockaddr_in6 *)&sctp_ifa->address.sa;
						if (IN6_IS_ADDR_UNSPECIFIED(&sin6->sin6_addr)) {
							continue;
						}
						if (IN6_IS_ADDR_LINKLOCAL(&sin6->sin6_addr)) {
							if (local_scope == 0)
								continue;
							if (sin6->sin6_scope_id == 0) {
								if (sa6_recoverscope(sin6) != 0)
									/*
									 * 
									 * bad
									 * 
									 * li
									 * nk
									 * 
									 * loc
									 * al
									 * 
									 * add
									 * re
									 * ss
									 * */
									continue;
							}
						}
						if ((site_scope == 0) &&
						    (IN6_IS_ADDR_SITELOCAL(&sin6->sin6_addr))) {
							continue;
						}
						/* count this one */
						count++;
					}
					break;
#endif
				default:
					/* TSNH */
					break;
				}
			}
		}
	} else {
		/*
		 * subset bound case
		 */
		struct sctp_laddr *laddr;

		LIST_FOREACH(laddr, &stcb->sctp_ep->sctp_addr_list,
		    sctp_nxt_addr) {
			if (sctp_is_addr_restricted(stcb, laddr->ifa)) {
				continue;
			}
			/* count this one */
			count++;
		}
	}
	SCTP_IPI_ADDR_RUNLOCK();
	return (count);
}

#if defined(SCTP_LOCAL_TRACE_BUF)

void
sctp_log_trace(uint32_t subsys, const char *str SCTP_UNUSED, uint32_t a, uint32_t b, uint32_t c, uint32_t d, uint32_t e, uint32_t f)
{
	uint32_t saveindex, newindex;

	do {
		saveindex = SCTP_BASE_SYSCTL(sctp_log).index;
		if (saveindex >= SCTP_MAX_LOGGING_SIZE) {
			newindex = 1;
		} else {
			newindex = saveindex + 1;
		}
	} while (atomic_cmpset_int(&SCTP_BASE_SYSCTL(sctp_log).index, saveindex, newindex) == 0);
	if (saveindex >= SCTP_MAX_LOGGING_SIZE) {
		saveindex = 0;
	}
	SCTP_BASE_SYSCTL(sctp_log).entry[saveindex].timestamp = SCTP_GET_CYCLECOUNT;
	SCTP_BASE_SYSCTL(sctp_log).entry[saveindex].subsys = subsys;
	SCTP_BASE_SYSCTL(sctp_log).entry[saveindex].params[0] = a;
	SCTP_BASE_SYSCTL(sctp_log).entry[saveindex].params[1] = b;
	SCTP_BASE_SYSCTL(sctp_log).entry[saveindex].params[2] = c;
	SCTP_BASE_SYSCTL(sctp_log).entry[saveindex].params[3] = d;
	SCTP_BASE_SYSCTL(sctp_log).entry[saveindex].params[4] = e;
	SCTP_BASE_SYSCTL(sctp_log).entry[saveindex].params[5] = f;
}

#endif
/* XXX: Remove the #ifdef after tunneling over IPv6 works also on FreeBSD. */
#ifdef INET
/* We will need to add support
 * to bind the ports and such here
 * so we can do UDP tunneling. In
 * the mean-time, we return error
 */
#include <netinet/udp.h>
#include <netinet/udp_var.h>
#include <sys/proc.h>
#ifdef INET6
#include <netinet6/sctp6_var.h>
#endif

static void
sctp_recv_udp_tunneled_packet(struct mbuf *m, int off, struct inpcb *ignored)
{
	struct ip *iph;
	struct mbuf *sp, *last;
	struct udphdr *uhdr;
	uint16_t port;

	if ((m->m_flags & M_PKTHDR) == 0) {
		/* Can't handle one that is not a pkt hdr */
		goto out;
	}
	/* Pull the src port */
	iph = mtod(m, struct ip *);
	uhdr = (struct udphdr *)((caddr_t)iph + off);
	port = uhdr->uh_sport;
	/*
	 * Split out the mbuf chain. Leave the IP header in m, place the
	 * rest in the sp.
	 */
	sp = m_split(m, off, M_DONTWAIT);
	if (sp == NULL) {
		/* Gak, drop packet, we can't do a split */
		goto out;
	}
	if (sp->m_pkthdr.len < sizeof(struct udphdr) + sizeof(struct sctphdr)) {
		/* Gak, packet can't have an SCTP header in it - too small */
		m_freem(sp);
		goto out;
	}
	/* Now pull up the UDP header and SCTP header together */
	sp = m_pullup(sp, sizeof(struct udphdr) + sizeof(struct sctphdr));
	if (sp == NULL) {
		/* Gak pullup failed */
		goto out;
	}
	/* Trim out the UDP header */
	m_adj(sp, sizeof(struct udphdr));

	/* Now reconstruct the mbuf chain */
	for (last = m; last->m_next; last = last->m_next);
	last->m_next = sp;
	m->m_pkthdr.len += sp->m_pkthdr.len;
	iph = mtod(m, struct ip *);
	switch (iph->ip_v) {
#ifdef INET
	case IPVERSION:
<<<<<<< HEAD
		iph->ip_len = ntohs(htons(iph->ip_len) - sizeof(struct udphdr));
=======
		iph->ip_len = htons(ntohs(iph->ip_len) - sizeof(struct udphdr));
>>>>>>> 6eb4b395
		sctp_input_with_port(m, off, port);
		break;
#endif
#ifdef INET6
	case IPV6_VERSION >> 4:
		/* Not yet supported. */
		goto out;
		break;

#endif
	default:
		goto out;
		break;
	}
	return;
out:
	m_freem(m);
}

void
sctp_over_udp_stop(void)
{
	struct socket *sop;

	/*
	 * This function assumes sysctl caller holds sctp_sysctl_info_lock()
	 * for writting!
	 */
	if (SCTP_BASE_INFO(udp_tun_socket) == NULL) {
		/* Nothing to do */
		return;
	}
	sop = SCTP_BASE_INFO(udp_tun_socket);
	soclose(sop);
	SCTP_BASE_INFO(udp_tun_socket) = NULL;
}

int
sctp_over_udp_start(void)
{
	uint16_t port;
	int ret;
	struct sockaddr_in sin;
	struct socket *sop = NULL;
	struct thread *th;
	struct ucred *cred;

	/*
	 * This function assumes sysctl caller holds sctp_sysctl_info_lock()
	 * for writting!
	 */
	port = SCTP_BASE_SYSCTL(sctp_udp_tunneling_port);
	if (port == 0) {
		/* Must have a port set */
		return (EINVAL);
	}
	if (SCTP_BASE_INFO(udp_tun_socket) != NULL) {
		/* Already running -- must stop first */
		return (EALREADY);
	}
	th = curthread;
	cred = th->td_ucred;
	if ((ret = socreate(PF_INET, &sop,
	    SOCK_DGRAM, IPPROTO_UDP, cred, th))) {
		return (ret);
	}
	SCTP_BASE_INFO(udp_tun_socket) = sop;
	/* call the special UDP hook */
	ret = udp_set_kernel_tunneling(sop, sctp_recv_udp_tunneled_packet);
	if (ret) {
		goto exit_stage_left;
	}
	/* Ok we have a socket, bind it to the port */
	memset(&sin, 0, sizeof(sin));
	sin.sin_len = sizeof(sin);
	sin.sin_family = AF_INET;
	sin.sin_port = htons(port);
	ret = sobind(sop, (struct sockaddr *)&sin, th);
	if (ret) {
		/* Close up we cant get the port */
exit_stage_left:
		sctp_over_udp_stop();
		return (ret);
	}
	/*
	 * Ok we should now get UDP packets directly to our input routine
	 * sctp_recv_upd_tunneled_packet().
	 */
	return (0);
}

#endif<|MERGE_RESOLUTION|>--- conflicted
+++ resolved
@@ -6821,11 +6821,7 @@
 	switch (iph->ip_v) {
 #ifdef INET
 	case IPVERSION:
-<<<<<<< HEAD
-		iph->ip_len = ntohs(htons(iph->ip_len) - sizeof(struct udphdr));
-=======
 		iph->ip_len = htons(ntohs(iph->ip_len) - sizeof(struct udphdr));
->>>>>>> 6eb4b395
 		sctp_input_with_port(m, off, port);
 		break;
 #endif
