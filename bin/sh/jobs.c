/*-
 * Copyright (c) 1991, 1993
 *	The Regents of the University of California.  All rights reserved.
 *
 * This code is derived from software contributed to Berkeley by
 * Kenneth Almquist.
 *
 * Redistribution and use in source and binary forms, with or without
 * modification, are permitted provided that the following conditions
 * are met:
 * 1. Redistributions of source code must retain the above copyright
 *    notice, this list of conditions and the following disclaimer.
 * 2. Redistributions in binary form must reproduce the above copyright
 *    notice, this list of conditions and the following disclaimer in the
 *    documentation and/or other materials provided with the distribution.
 * 4. Neither the name of the University nor the names of its contributors
 *    may be used to endorse or promote products derived from this software
 *    without specific prior written permission.
 *
 * THIS SOFTWARE IS PROVIDED BY THE REGENTS AND CONTRIBUTORS ``AS IS'' AND
 * ANY EXPRESS OR IMPLIED WARRANTIES, INCLUDING, BUT NOT LIMITED TO, THE
 * IMPLIED WARRANTIES OF MERCHANTABILITY AND FITNESS FOR A PARTICULAR PURPOSE
 * ARE DISCLAIMED.  IN NO EVENT SHALL THE REGENTS OR CONTRIBUTORS BE LIABLE
 * FOR ANY DIRECT, INDIRECT, INCIDENTAL, SPECIAL, EXEMPLARY, OR CONSEQUENTIAL
 * DAMAGES (INCLUDING, BUT NOT LIMITED TO, PROCUREMENT OF SUBSTITUTE GOODS
 * OR SERVICES; LOSS OF USE, DATA, OR PROFITS; OR BUSINESS INTERRUPTION)
 * HOWEVER CAUSED AND ON ANY THEORY OF LIABILITY, WHETHER IN CONTRACT, STRICT
 * LIABILITY, OR TORT (INCLUDING NEGLIGENCE OR OTHERWISE) ARISING IN ANY WAY
 * OUT OF THE USE OF THIS SOFTWARE, EVEN IF ADVISED OF THE POSSIBILITY OF
 * SUCH DAMAGE.
 */

#ifndef lint
#if 0
static char sccsid[] = "@(#)jobs.c	8.5 (Berkeley) 5/4/95";
#endif
#endif /* not lint */
#include <sys/cdefs.h>
__FBSDID("$FreeBSD$");

#include <sys/ioctl.h>
#include <sys/param.h>
#include <sys/resource.h>
#include <sys/time.h>
#include <sys/wait.h>
#include <errno.h>
#include <fcntl.h>
#include <paths.h>
#include <signal.h>
#include <stddef.h>
#include <stdlib.h>
#include <unistd.h>

#include "shell.h"
#if JOBS
#include <termios.h>
#undef CEOF			/* syntax.h redefines this */
#endif
#include "redir.h"
#include "exec.h"
#include "show.h"
#include "main.h"
#include "parser.h"
#include "nodes.h"
#include "jobs.h"
#include "options.h"
#include "trap.h"
#include "syntax.h"
#include "input.h"
#include "output.h"
#include "memalloc.h"
#include "error.h"
#include "mystring.h"
#include "var.h"
#include "builtins.h"


static struct job *jobtab;	/* array of jobs */
static int njobs;		/* size of array */
static pid_t backgndpid = -1;	/* pid of last background process */
static struct job *bgjob = NULL; /* last background process */
#if JOBS
static struct job *jobmru;	/* most recently used job list */
static pid_t initialpgrp;	/* pgrp of shell on invocation */
#endif
static int ttyfd = -1;

/* mode flags for dowait */
#define DOWAIT_BLOCK	0x1 /* wait until a child exits */
#define DOWAIT_SIG	0x2 /* if DOWAIT_BLOCK, abort on SIGINT/SIGQUIT */
#define DOWAIT_SIG_ANY	0x4 /* if DOWAIT_SIG, abort on any signal */

#if JOBS
static void restartjob(struct job *);
#endif
static void freejob(struct job *);
static int waitcmdloop(struct job *);
static struct job *getjob_nonotfound(char *);
static struct job *getjob(char *);
pid_t getjobpgrp(char *);
static pid_t dowait(int, struct job *);
static void checkzombies(void);
static void cmdtxt(union node *);
static void cmdputs(const char *);
#if JOBS
static void setcurjob(struct job *);
static void deljob(struct job *);
static struct job *getcurjob(struct job *);
#endif
static void printjobcmd(struct job *);
static void showjob(struct job *, int);


/*
 * Turn job control on and off.
 */

static int jobctl;

#if JOBS
void
setjobctl(int on)
{
	int i;

	if (on == jobctl || rootshell == 0)
		return;
	if (on) {
		if (ttyfd != -1)
			close(ttyfd);
		if ((ttyfd = open(_PATH_TTY, O_RDWR | O_CLOEXEC)) < 0) {
			i = 0;
			while (i <= 2 && !isatty(i))
				i++;
			if (i > 2 ||
			    (ttyfd = fcntl(i, F_DUPFD_CLOEXEC, 10)) < 0)
				goto out;
		}
		if (ttyfd < 10) {
			/*
			 * Keep our TTY file descriptor out of the way of
			 * the user's redirections.
			 */
			if ((i = fcntl(ttyfd, F_DUPFD_CLOEXEC, 10)) < 0) {
				close(ttyfd);
				ttyfd = -1;
				goto out;
			}
			close(ttyfd);
			ttyfd = i;
		}
		do { /* while we are in the background */
			initialpgrp = tcgetpgrp(ttyfd);
			if (initialpgrp < 0) {
out:				out2fmt_flush("sh: can't access tty; job control turned off\n");
				mflag = 0;
				return;
			}
			if (initialpgrp != getpgrp()) {
				kill(0, SIGTTIN);
				continue;
			}
		} while (0);
		setsignal(SIGTSTP);
		setsignal(SIGTTOU);
		setsignal(SIGTTIN);
		setpgid(0, rootpid);
		tcsetpgrp(ttyfd, rootpid);
	} else { /* turning job control off */
		setpgid(0, initialpgrp);
		tcsetpgrp(ttyfd, initialpgrp);
		close(ttyfd);
		ttyfd = -1;
		setsignal(SIGTSTP);
		setsignal(SIGTTOU);
		setsignal(SIGTTIN);
	}
	jobctl = on;
}
#endif


#if JOBS
int
fgcmd(int argc __unused, char **argv __unused)
{
	struct job *jp;
	pid_t pgrp;
	int status;

	nextopt("");
	jp = getjob(*argptr);
	if (jp->jobctl == 0)
		error("job not created under job control");
	printjobcmd(jp);
	flushout(&output);
	pgrp = jp->ps[0].pid;
	tcsetpgrp(ttyfd, pgrp);
	restartjob(jp);
	jp->foreground = 1;
	INTOFF;
	status = waitforjob(jp, (int *)NULL);
	INTON;
	return status;
}


int
bgcmd(int argc, char **argv)
{
	struct job *jp;

	nextopt("");
	do {
		jp = getjob(*argptr);
		if (jp->jobctl == 0)
			error("job not created under job control");
		if (jp->state == JOBDONE)
			continue;
		restartjob(jp);
		jp->foreground = 0;
		out1fmt("[%td] ", jp - jobtab + 1);
		printjobcmd(jp);
	} while (*argptr != NULL && *++argptr != NULL);
	return 0;
}


static void
restartjob(struct job *jp)
{
	struct procstat *ps;
	int i;

	if (jp->state == JOBDONE)
		return;
	setcurjob(jp);
	INTOFF;
	kill(-jp->ps[0].pid, SIGCONT);
	for (ps = jp->ps, i = jp->nprocs ; --i >= 0 ; ps++) {
		if (WIFSTOPPED(ps->status)) {
			ps->status = -1;
			jp->state = 0;
		}
	}
	INTON;
}
#endif


int
jobscmd(int argc __unused, char *argv[] __unused)
{
	char *id;
	int ch, mode;

	mode = SHOWJOBS_DEFAULT;
	while ((ch = nextopt("lps")) != '\0') {
		switch (ch) {
		case 'l':
			mode = SHOWJOBS_VERBOSE;
			break;
		case 'p':
			mode = SHOWJOBS_PGIDS;
			break;
		case 's':
			mode = SHOWJOBS_PIDS;
			break;
		}
	}

	if (*argptr == NULL)
		showjobs(0, mode);
	else
		while ((id = *argptr++) != NULL)
			showjob(getjob(id), mode);

	return (0);
}

static void
printjobcmd(struct job *jp)
{
	struct procstat *ps;
	int i;

	for (ps = jp->ps, i = jp->nprocs ; --i >= 0 ; ps++) {
		out1str(ps->cmd);
		if (i > 0)
			out1str(" | ");
	}
	out1c('\n');
}

static void
showjob(struct job *jp, int mode)
{
	char s[64];
	char statestr[64];
	const char *sigstr;
	struct procstat *ps;
	struct job *j;
	int col, curr, i, jobno, prev, procno;
	char c;

	procno = (mode == SHOWJOBS_PGIDS) ? 1 : jp->nprocs;
	jobno = jp - jobtab + 1;
	curr = prev = 0;
#if JOBS
	if ((j = getcurjob(NULL)) != NULL) {
		curr = j - jobtab + 1;
		if ((j = getcurjob(j)) != NULL)
			prev = j - jobtab + 1;
	}
#endif
	ps = jp->ps + jp->nprocs - 1;
	if (jp->state == 0) {
		strcpy(statestr, "Running");
#if JOBS
	} else if (jp->state == JOBSTOPPED) {
		while (!WIFSTOPPED(ps->status) && ps > jp->ps)
			ps--;
		if (WIFSTOPPED(ps->status))
			i = WSTOPSIG(ps->status);
		else
			i = -1;
		sigstr = strsignal(i);
		if (sigstr != NULL)
			strcpy(statestr, sigstr);
		else
			strcpy(statestr, "Suspended");
#endif
	} else if (WIFEXITED(ps->status)) {
		if (WEXITSTATUS(ps->status) == 0)
			strcpy(statestr, "Done");
		else
			fmtstr(statestr, 64, "Done(%d)",
			    WEXITSTATUS(ps->status));
	} else {
		i = WTERMSIG(ps->status);
		sigstr = strsignal(i);
		if (sigstr != NULL)
			strcpy(statestr, sigstr);
		else
			strcpy(statestr, "Unknown signal");
		if (WCOREDUMP(ps->status))
			strcat(statestr, " (core dumped)");
	}

	for (ps = jp->ps ; ; ps++) {	/* for each process */
		if (mode == SHOWJOBS_PIDS || mode == SHOWJOBS_PGIDS) {
			out1fmt("%d\n", (int)ps->pid);
			goto skip;
		}
		if (mode != SHOWJOBS_VERBOSE && ps != jp->ps)
			goto skip;
		if (jobno == curr && ps == jp->ps)
			c = '+';
		else if (jobno == prev && ps == jp->ps)
			c = '-';
		else
			c = ' ';
		if (ps == jp->ps)
			fmtstr(s, 64, "[%d] %c ", jobno, c);
		else
			fmtstr(s, 64, "    %c ", c);
		out1str(s);
		col = strlen(s);
		if (mode == SHOWJOBS_VERBOSE) {
			fmtstr(s, 64, "%d ", (int)ps->pid);
			out1str(s);
			col += strlen(s);
		}
		if (ps == jp->ps) {
			out1str(statestr);
			col += strlen(statestr);
		}
		do {
			out1c(' ');
			col++;
		} while (col < 30);
		if (mode == SHOWJOBS_VERBOSE) {
			out1str(ps->cmd);
			out1c('\n');
		} else
			printjobcmd(jp);
skip:		if (--procno <= 0)
			break;
	}
}

/*
 * Print a list of jobs.  If "change" is nonzero, only print jobs whose
 * statuses have changed since the last call to showjobs.
 *
 * If the shell is interrupted in the process of creating a job, the
 * result may be a job structure containing zero processes.  Such structures
 * will be freed here.
 */

void
showjobs(int change, int mode)
{
	int jobno;
	struct job *jp;

	TRACE(("showjobs(%d) called\n", change));
	checkzombies();
	for (jobno = 1, jp = jobtab ; jobno <= njobs ; jobno++, jp++) {
		if (! jp->used)
			continue;
		if (jp->nprocs == 0) {
			freejob(jp);
			continue;
		}
		if (change && ! jp->changed)
			continue;
		showjob(jp, mode);
		if (mode == SHOWJOBS_DEFAULT || mode == SHOWJOBS_VERBOSE) {
			jp->changed = 0;
			/* Hack: discard jobs for which $! has not been
			 * referenced in interactive mode when they terminate.
			 */
			if (jp->state == JOBDONE && !jp->remembered &&
					(iflag || jp != bgjob)) {
				freejob(jp);
			}
		}
	}
}


/*
 * Mark a job structure as unused.
 */

static void
freejob(struct job *jp)
{
	struct procstat *ps;
	int i;

	INTOFF;
	if (bgjob == jp)
		bgjob = NULL;
	for (i = jp->nprocs, ps = jp->ps ; --i >= 0 ; ps++) {
		if (ps->cmd != nullstr)
			ckfree(ps->cmd);
	}
	if (jp->ps != &jp->ps0)
		ckfree(jp->ps);
	jp->used = 0;
#if JOBS
	deljob(jp);
#endif
	INTON;
}



int
waitcmd(int argc, char **argv)
{
	struct job *job;
	int retval;

<<<<<<< HEAD
	if (argc > 1) {
		job = getjob(argv[1]);
	} else {
		job = NULL;
	}
=======
	nextopt("");
	if (*argptr == NULL)
		return (waitcmdloop(NULL));

	do {
		job = getjob_nonotfound(*argptr);
		if (job == NULL)
			retval = 127;
		else
			retval = waitcmdloop(job);
		argptr++;
	} while (*argptr != NULL);

	return (retval);
}

static int
waitcmdloop(struct job *job)
{
	int status, retval, sig;
	struct job *jp;
>>>>>>> e2af9768

	/*
	 * Loop until a process is terminated or stopped, or a SIGINT is
	 * received.
	 */

	do {
		if (job != NULL) {
			if (job->state == JOBDONE) {
				status = job->ps[job->nprocs - 1].status;
				if (WIFEXITED(status))
					retval = WEXITSTATUS(status);
				else
					retval = WTERMSIG(status) + 128;
				if (! iflag || ! job->changed)
					freejob(job);
				else {
					job->remembered = 0;
					if (job == bgjob)
						bgjob = NULL;
				}
				return retval;
			}
		} else {
			for (jp = jobtab ; jp < jobtab + njobs; jp++)
				if (jp->used && jp->state == JOBDONE) {
					if (! iflag || ! jp->changed)
						freejob(jp);
					else {
						jp->remembered = 0;
						if (jp == bgjob)
							bgjob = NULL;
					}
				}
			for (jp = jobtab ; ; jp++) {
				if (jp >= jobtab + njobs) {	/* no running procs */
					return 0;
				}
				if (jp->used && jp->state == 0)
					break;
			}
		}
	} while (dowait(DOWAIT_BLOCK | DOWAIT_SIG, (struct job *)NULL) != -1);

	sig = pendingsig_waitcmd;
	pendingsig_waitcmd = 0;
	return sig + 128;
}



int
jobidcmd(int argc __unused, char **argv __unused)
{
	struct job *jp;
	int i;

	nextopt("");
	jp = getjob(*argptr);
	for (i = 0 ; i < jp->nprocs ; ) {
		out1fmt("%d", (int)jp->ps[i].pid);
		out1c(++i < jp->nprocs? ' ' : '\n');
	}
	return 0;
}



/*
 * Convert a job name to a job structure.
 */

static struct job *
getjob_nonotfound(char *name)
{
	int jobno;
	struct job *found, *jp;
	pid_t pid;
	int i;

	if (name == NULL) {
#if JOBS
currentjob:	if ((jp = getcurjob(NULL)) == NULL)
			error("No current job");
		return (jp);
#else
		error("No current job");
#endif
	} else if (name[0] == '%') {
		if (is_digit(name[1])) {
			jobno = number(name + 1);
			if (jobno > 0 && jobno <= njobs
			 && jobtab[jobno - 1].used != 0)
				return &jobtab[jobno - 1];
#if JOBS
		} else if (name[1] == '%' && name[2] == '\0') {
			goto currentjob;
		} else if (name[1] == '+' && name[2] == '\0') {
			goto currentjob;
		} else if (name[1] == '-' && name[2] == '\0') {
			if ((jp = getcurjob(NULL)) == NULL ||
			    (jp = getcurjob(jp)) == NULL)
				error("No previous job");
			return (jp);
#endif
		} else if (name[1] == '?') {
			found = NULL;
			for (jp = jobtab, i = njobs ; --i >= 0 ; jp++) {
				if (jp->used && jp->nprocs > 0
				 && strstr(jp->ps[0].cmd, name + 2) != NULL) {
					if (found)
						error("%s: ambiguous", name);
					found = jp;
				}
			}
			if (found != NULL)
				return (found);
		} else {
			found = NULL;
			for (jp = jobtab, i = njobs ; --i >= 0 ; jp++) {
				if (jp->used && jp->nprocs > 0
				 && prefix(name + 1, jp->ps[0].cmd)) {
					if (found)
						error("%s: ambiguous", name);
					found = jp;
				}
			}
			if (found)
				return found;
		}
	} else if (is_number(name)) {
		pid = (pid_t)number(name);
		for (jp = jobtab, i = njobs ; --i >= 0 ; jp++) {
			if (jp->used && jp->nprocs > 0
			 && jp->ps[jp->nprocs - 1].pid == pid)
				return jp;
		}
	}
	return NULL;
}


static struct job *
getjob(char *name)
{
	struct job *jp;

	jp = getjob_nonotfound(name);
	if (jp == NULL)
		error("No such job: %s", name);
	return (jp);
}


pid_t
getjobpgrp(char *name)
{
	struct job *jp;

	jp = getjob(name);
	return -jp->ps[0].pid;
}

/*
 * Return a new job structure,
 */

struct job *
makejob(union node *node __unused, int nprocs)
{
	int i;
	struct job *jp;

	for (i = njobs, jp = jobtab ; ; jp++) {
		if (--i < 0) {
			INTOFF;
			if (njobs == 0) {
				jobtab = ckmalloc(4 * sizeof jobtab[0]);
#if JOBS
				jobmru = NULL;
#endif
			} else {
				jp = ckmalloc((njobs + 4) * sizeof jobtab[0]);
				memcpy(jp, jobtab, njobs * sizeof jp[0]);
#if JOBS
				/* Relocate `next' pointers and list head */
				if (jobmru != NULL)
					jobmru = &jp[jobmru - jobtab];
				for (i = 0; i < njobs; i++)
					if (jp[i].next != NULL)
						jp[i].next = &jp[jp[i].next -
						    jobtab];
#endif
				if (bgjob != NULL)
					bgjob = &jp[bgjob - jobtab];
				/* Relocate `ps' pointers */
				for (i = 0; i < njobs; i++)
					if (jp[i].ps == &jobtab[i].ps0)
						jp[i].ps = &jp[i].ps0;
				ckfree(jobtab);
				jobtab = jp;
			}
			jp = jobtab + njobs;
			for (i = 4 ; --i >= 0 ; jobtab[njobs++].used = 0);
			INTON;
			break;
		}
		if (jp->used == 0)
			break;
	}
	INTOFF;
	jp->state = 0;
	jp->used = 1;
	jp->changed = 0;
	jp->nprocs = 0;
	jp->foreground = 0;
	jp->remembered = 0;
#if JOBS
	jp->jobctl = jobctl;
	jp->next = NULL;
#endif
	if (nprocs > 1) {
		jp->ps = ckmalloc(nprocs * sizeof (struct procstat));
	} else {
		jp->ps = &jp->ps0;
	}
	INTON;
	TRACE(("makejob(%p, %d) returns %%%td\n", (void *)node, nprocs,
	    jp - jobtab + 1));
	return jp;
}

#if JOBS
static void
setcurjob(struct job *cj)
{
	struct job *jp, *prev;

	for (prev = NULL, jp = jobmru; jp != NULL; prev = jp, jp = jp->next) {
		if (jp == cj) {
			if (prev != NULL)
				prev->next = jp->next;
			else
				jobmru = jp->next;
			jp->next = jobmru;
			jobmru = cj;
			return;
		}
	}
	cj->next = jobmru;
	jobmru = cj;
}

static void
deljob(struct job *j)
{
	struct job *jp, *prev;

	for (prev = NULL, jp = jobmru; jp != NULL; prev = jp, jp = jp->next) {
		if (jp == j) {
			if (prev != NULL)
				prev->next = jp->next;
			else
				jobmru = jp->next;
			return;
		}
	}
}

/*
 * Return the most recently used job that isn't `nj', and preferably one
 * that is stopped.
 */
static struct job *
getcurjob(struct job *nj)
{
	struct job *jp;

	/* Try to find a stopped one.. */
	for (jp = jobmru; jp != NULL; jp = jp->next)
		if (jp->used && jp != nj && jp->state == JOBSTOPPED)
			return (jp);
	/* Otherwise the most recently used job that isn't `nj' */
	for (jp = jobmru; jp != NULL; jp = jp->next)
		if (jp->used && jp != nj)
			return (jp);

	return (NULL);
}

#endif

/*
 * Fork of a subshell.  If we are doing job control, give the subshell its
 * own process group.  Jp is a job structure that the job is to be added to.
 * N is the command that will be evaluated by the child.  Both jp and n may
 * be NULL.  The mode parameter can be one of the following:
 *	FORK_FG - Fork off a foreground process.
 *	FORK_BG - Fork off a background process.
 *	FORK_NOJOB - Like FORK_FG, but don't give the process its own
 *		     process group even if job control is on.
 *
 * When job control is turned off, background processes have their standard
 * input redirected to /dev/null (except for the second and later processes
 * in a pipeline).
 */

pid_t
forkshell(struct job *jp, union node *n, int mode)
{
	pid_t pid;
	pid_t pgrp;

	TRACE(("forkshell(%%%td, %p, %d) called\n", jp - jobtab, (void *)n,
	    mode));
	INTOFF;
	if (mode == FORK_BG && (jp == NULL || jp->nprocs == 0))
		checkzombies();
	flushall();
	pid = fork();
	if (pid == -1) {
		TRACE(("Fork failed, errno=%d\n", errno));
		INTON;
		error("Cannot fork: %s", strerror(errno));
	}
	if (pid == 0) {
		struct job *p;
		int wasroot;
		int i;

		TRACE(("Child shell %d\n", (int)getpid()));
		wasroot = rootshell;
		rootshell = 0;
		handler = &main_handler;
		closescript();
		INTON;
		forcelocal = 0;
		clear_traps();
#if JOBS
		jobctl = 0;		/* do job control only in root shell */
		if (wasroot && mode != FORK_NOJOB && mflag) {
			if (jp == NULL || jp->nprocs == 0)
				pgrp = getpid();
			else
				pgrp = jp->ps[0].pid;
			if (setpgid(0, pgrp) == 0 && mode == FORK_FG) {
				/*** this causes superfluous TIOCSPGRPS ***/
				if (tcsetpgrp(ttyfd, pgrp) < 0)
					error("tcsetpgrp failed, errno=%d", errno);
			}
			setsignal(SIGTSTP);
			setsignal(SIGTTOU);
		} else if (mode == FORK_BG) {
			ignoresig(SIGINT);
			ignoresig(SIGQUIT);
			if ((jp == NULL || jp->nprocs == 0) &&
			    ! fd0_redirected_p ()) {
				close(0);
				if (open(_PATH_DEVNULL, O_RDONLY) != 0)
					error("cannot open %s: %s",
					    _PATH_DEVNULL, strerror(errno));
			}
		}
#else
		if (mode == FORK_BG) {
			ignoresig(SIGINT);
			ignoresig(SIGQUIT);
			if ((jp == NULL || jp->nprocs == 0) &&
			    ! fd0_redirected_p ()) {
				close(0);
				if (open(_PATH_DEVNULL, O_RDONLY) != 0)
					error("cannot open %s: %s",
					    _PATH_DEVNULL, strerror(errno));
			}
		}
#endif
		INTOFF;
		for (i = njobs, p = jobtab ; --i >= 0 ; p++)
			if (p->used)
				freejob(p);
		INTON;
		if (wasroot && iflag) {
			setsignal(SIGINT);
			setsignal(SIGQUIT);
			setsignal(SIGTERM);
		}
		return pid;
	}
	if (rootshell && mode != FORK_NOJOB && mflag) {
		if (jp == NULL || jp->nprocs == 0)
			pgrp = pid;
		else
			pgrp = jp->ps[0].pid;
		setpgid(pid, pgrp);
	}
	if (mode == FORK_BG) {
		if (bgjob != NULL && bgjob->state == JOBDONE &&
		    !bgjob->remembered && !iflag)
			freejob(bgjob);
		backgndpid = pid;		/* set $! */
		bgjob = jp;
	}
	if (jp) {
		struct procstat *ps = &jp->ps[jp->nprocs++];
		ps->pid = pid;
		ps->status = -1;
		ps->cmd = nullstr;
		if (iflag && rootshell && n)
			ps->cmd = commandtext(n);
		jp->foreground = mode == FORK_FG;
#if JOBS
		setcurjob(jp);
#endif
	}
	INTON;
	TRACE(("In parent shell:  child = %d\n", (int)pid));
	return pid;
}


pid_t
vforkexecshell(struct job *jp, char **argv, char **envp, const char *path, int idx, int pip[2])
{
	pid_t pid;
	struct jmploc jmploc;
	struct jmploc *savehandler;

	TRACE(("vforkexecshell(%%%td, %s, %p) called\n", jp - jobtab, argv[0],
	    (void *)pip));
	INTOFF;
	flushall();
	savehandler = handler;
	pid = vfork();
	if (pid == -1) {
		TRACE(("Vfork failed, errno=%d\n", errno));
		INTON;
		error("Cannot fork: %s", strerror(errno));
	}
	if (pid == 0) {
		TRACE(("Child shell %d\n", (int)getpid()));
		if (setjmp(jmploc.loc))
			_exit(exception == EXEXEC ? exerrno : 2);
		if (pip != NULL) {
			close(pip[0]);
			if (pip[1] != 1) {
				dup2(pip[1], 1);
				close(pip[1]);
			}
		}
		handler = &jmploc;
		shellexec(argv, envp, path, idx);
	}
	handler = savehandler;
	if (jp) {
		struct procstat *ps = &jp->ps[jp->nprocs++];
		ps->pid = pid;
		ps->status = -1;
		ps->cmd = nullstr;
		jp->foreground = 1;
#if JOBS
		setcurjob(jp);
#endif
	}
	INTON;
	TRACE(("In parent shell:  child = %d\n", (int)pid));
	return pid;
}


/*
 * Wait for job to finish.
 *
 * Under job control we have the problem that while a child process is
 * running interrupts generated by the user are sent to the child but not
 * to the shell.  This means that an infinite loop started by an inter-
 * active user may be hard to kill.  With job control turned off, an
 * interactive user may place an interactive program inside a loop.  If
 * the interactive program catches interrupts, the user doesn't want
 * these interrupts to also abort the loop.  The approach we take here
 * is to have the shell ignore interrupt signals while waiting for a
 * foreground process to terminate, and then send itself an interrupt
 * signal if the child process was terminated by an interrupt signal.
 * Unfortunately, some programs want to do a bit of cleanup and then
 * exit on interrupt; unless these processes terminate themselves by
 * sending a signal to themselves (instead of calling exit) they will
 * confuse this approach.
 */

int
waitforjob(struct job *jp, int *origstatus)
{
#if JOBS
	int propagate_int = jp->jobctl && jp->foreground;
#endif
	int status;
	int st;

	INTOFF;
	TRACE(("waitforjob(%%%td) called\n", jp - jobtab + 1));
	while (jp->state == 0)
		if (dowait(DOWAIT_BLOCK | (Tflag ? DOWAIT_SIG |
		    DOWAIT_SIG_ANY : 0), jp) == -1)
			dotrap();
#if JOBS
	if (jp->jobctl) {
		if (tcsetpgrp(ttyfd, rootpid) < 0)
			error("tcsetpgrp failed, errno=%d\n", errno);
	}
	if (jp->state == JOBSTOPPED)
		setcurjob(jp);
#endif
	status = jp->ps[jp->nprocs - 1].status;
	if (origstatus != NULL)
		*origstatus = status;
	/* convert to 8 bits */
	if (WIFEXITED(status))
		st = WEXITSTATUS(status);
#if JOBS
	else if (WIFSTOPPED(status))
		st = WSTOPSIG(status) + 128;
#endif
	else
		st = WTERMSIG(status) + 128;
	if (! JOBS || jp->state == JOBDONE)
		freejob(jp);
	if (int_pending()) {
		if (!WIFSIGNALED(status) || WTERMSIG(status) != SIGINT)
			CLEAR_PENDING_INT;
	}
#if JOBS
	else if (rootshell && iflag && propagate_int &&
			WIFSIGNALED(status) && WTERMSIG(status) == SIGINT)
		kill(getpid(), SIGINT);
#endif
	INTON;
	return st;
}


static void
dummy_handler(int sig)
{
}

/*
 * Wait for a process to terminate.
 */

static pid_t
dowait(int mode, struct job *job)
{
	struct sigaction sa, osa;
	sigset_t mask, omask;
	pid_t pid;
	int status;
	struct procstat *sp;
	struct job *jp;
	struct job *thisjob;
	const char *sigstr;
	int done;
	int stopped;
	int sig;
	int coredump;
	int wflags;
	int restore_sigchld;

	TRACE(("dowait(%d, %p) called\n", mode, job));
	restore_sigchld = 0;
	if ((mode & DOWAIT_SIG) != 0) {
		sigfillset(&mask);
		sigprocmask(SIG_BLOCK, &mask, &omask);
		INTOFF;
		if (!issigchldtrapped()) {
			restore_sigchld = 1;
			sa.sa_handler = dummy_handler;
			sa.sa_flags = 0;
			sigemptyset(&sa.sa_mask);
			sigaction(SIGCHLD, &sa, &osa);
		}
	}
	do {
#if JOBS
		if (iflag)
			wflags = WUNTRACED | WCONTINUED;
		else
#endif
			wflags = 0;
		if ((mode & (DOWAIT_BLOCK | DOWAIT_SIG)) != DOWAIT_BLOCK)
			wflags |= WNOHANG;
		pid = wait3(&status, wflags, (struct rusage *)NULL);
		TRACE(("wait returns %d, status=%d\n", (int)pid, status));
		if (pid == 0 && (mode & DOWAIT_SIG) != 0) {
			pid = -1;
			if (((mode & DOWAIT_SIG_ANY) != 0 ?
			    pendingsig : pendingsig_waitcmd) != 0) {
				errno = EINTR;
				break;
			}
			sigsuspend(&omask);
			if (int_pending())
				break;
		}
	} while (pid == -1 && errno == EINTR);
	if (pid == -1 && errno == ECHILD && job != NULL)
		job->state = JOBDONE;
	if ((mode & DOWAIT_SIG) != 0) {
		if (restore_sigchld)
			sigaction(SIGCHLD, &osa, NULL);
		sigprocmask(SIG_SETMASK, &omask, NULL);
		INTON;
	}
	if (pid <= 0)
		return pid;
	INTOFF;
	thisjob = NULL;
	for (jp = jobtab ; jp < jobtab + njobs ; jp++) {
		if (jp->used && jp->nprocs > 0) {
			done = 1;
			stopped = 1;
			for (sp = jp->ps ; sp < jp->ps + jp->nprocs ; sp++) {
				if (sp->pid == -1)
					continue;
				if (sp->pid == pid) {
					TRACE(("Changing status of proc %d from 0x%x to 0x%x\n",
						   (int)pid, sp->status,
						   status));
					if (WIFCONTINUED(status)) {
						sp->status = -1;
						jp->state = 0;
					} else
						sp->status = status;
					thisjob = jp;
				}
				if (sp->status == -1)
					stopped = 0;
				else if (WIFSTOPPED(sp->status))
					done = 0;
			}
			if (stopped) {		/* stopped or done */
				int state = done? JOBDONE : JOBSTOPPED;
				if (jp->state != state) {
					TRACE(("Job %td: changing state from %d to %d\n", jp - jobtab + 1, jp->state, state));
					jp->state = state;
					if (jp != job) {
						if (done && !jp->remembered &&
						    !iflag && jp != bgjob)
							freejob(jp);
#if JOBS
						else if (done)
							deljob(jp);
#endif
					}
				}
			}
		}
	}
	INTON;
	if (!thisjob || thisjob->state == 0)
		;
	else if ((!rootshell || !iflag || thisjob == job) &&
	    thisjob->foreground && thisjob->state != JOBSTOPPED) {
		sig = 0;
		coredump = 0;
		for (sp = thisjob->ps; sp < thisjob->ps + thisjob->nprocs; sp++)
			if (WIFSIGNALED(sp->status)) {
				sig = WTERMSIG(sp->status);
				coredump = WCOREDUMP(sp->status);
			}
		if (sig > 0 && sig != SIGINT && sig != SIGPIPE) {
			sigstr = strsignal(sig);
			if (sigstr != NULL)
				out2str(sigstr);
			else
				out2str("Unknown signal");
			if (coredump)
				out2str(" (core dumped)");
			out2c('\n');
			flushout(out2);
		}
	} else {
		TRACE(("Not printing status, rootshell=%d, job=%p\n", rootshell, job));
		thisjob->changed = 1;
	}
	return pid;
}



/*
 * return 1 if there are stopped jobs, otherwise 0
 */
int job_warning = 0;
int
stoppedjobs(void)
{
	int jobno;
	struct job *jp;

	if (job_warning)
		return (0);
	for (jobno = 1, jp = jobtab; jobno <= njobs; jobno++, jp++) {
		if (jp->used == 0)
			continue;
		if (jp->state == JOBSTOPPED) {
			out2fmt_flush("You have stopped jobs.\n");
			job_warning = 2;
			return (1);
		}
	}

	return (0);
}


static void
checkzombies(void)
{
	while (njobs > 0 && dowait(0, NULL) > 0)
		;
}


int
backgndpidset(void)
{
	return backgndpid != -1;
}


pid_t
backgndpidval(void)
{
	if (bgjob != NULL && !forcelocal)
		bgjob->remembered = 1;
	return backgndpid;
}

/*
 * Return a string identifying a command (to be printed by the
 * jobs command.
 */

static char *cmdnextc;
static int cmdnleft;
#define MAXCMDTEXT	200

char *
commandtext(union node *n)
{
	char *name;

	cmdnextc = name = ckmalloc(MAXCMDTEXT);
	cmdnleft = MAXCMDTEXT - 4;
	cmdtxt(n);
	*cmdnextc = '\0';
	return name;
}


static void
cmdtxt(union node *n)
{
	union node *np;
	struct nodelist *lp;
	const char *p;
	int i;
	char s[2];

	if (n == NULL)
		return;
	switch (n->type) {
	case NSEMI:
		cmdtxt(n->nbinary.ch1);
		cmdputs("; ");
		cmdtxt(n->nbinary.ch2);
		break;
	case NAND:
		cmdtxt(n->nbinary.ch1);
		cmdputs(" && ");
		cmdtxt(n->nbinary.ch2);
		break;
	case NOR:
		cmdtxt(n->nbinary.ch1);
		cmdputs(" || ");
		cmdtxt(n->nbinary.ch2);
		break;
	case NPIPE:
		for (lp = n->npipe.cmdlist ; lp ; lp = lp->next) {
			cmdtxt(lp->n);
			if (lp->next)
				cmdputs(" | ");
		}
		break;
	case NSUBSHELL:
		cmdputs("(");
		cmdtxt(n->nredir.n);
		cmdputs(")");
		break;
	case NREDIR:
	case NBACKGND:
		cmdtxt(n->nredir.n);
		break;
	case NIF:
		cmdputs("if ");
		cmdtxt(n->nif.test);
		cmdputs("; then ");
		cmdtxt(n->nif.ifpart);
		cmdputs("...");
		break;
	case NWHILE:
		cmdputs("while ");
		goto until;
	case NUNTIL:
		cmdputs("until ");
until:
		cmdtxt(n->nbinary.ch1);
		cmdputs("; do ");
		cmdtxt(n->nbinary.ch2);
		cmdputs("; done");
		break;
	case NFOR:
		cmdputs("for ");
		cmdputs(n->nfor.var);
		cmdputs(" in ...");
		break;
	case NCASE:
		cmdputs("case ");
		cmdputs(n->ncase.expr->narg.text);
		cmdputs(" in ...");
		break;
	case NDEFUN:
		cmdputs(n->narg.text);
		cmdputs("() ...");
		break;
	case NNOT:
		cmdputs("! ");
		cmdtxt(n->nnot.com);
		break;
	case NCMD:
		for (np = n->ncmd.args ; np ; np = np->narg.next) {
			cmdtxt(np);
			if (np->narg.next)
				cmdputs(" ");
		}
		for (np = n->ncmd.redirect ; np ; np = np->nfile.next) {
			cmdputs(" ");
			cmdtxt(np);
		}
		break;
	case NARG:
		cmdputs(n->narg.text);
		break;
	case NTO:
		p = ">";  i = 1;  goto redir;
	case NAPPEND:
		p = ">>";  i = 1;  goto redir;
	case NTOFD:
		p = ">&";  i = 1;  goto redir;
	case NCLOBBER:
		p = ">|"; i = 1; goto redir;
	case NFROM:
		p = "<";  i = 0;  goto redir;
	case NFROMTO:
		p = "<>";  i = 0;  goto redir;
	case NFROMFD:
		p = "<&";  i = 0;  goto redir;
redir:
		if (n->nfile.fd != i) {
			s[0] = n->nfile.fd + '0';
			s[1] = '\0';
			cmdputs(s);
		}
		cmdputs(p);
		if (n->type == NTOFD || n->type == NFROMFD) {
			if (n->ndup.dupfd >= 0)
				s[0] = n->ndup.dupfd + '0';
			else
				s[0] = '-';
			s[1] = '\0';
			cmdputs(s);
		} else {
			cmdtxt(n->nfile.fname);
		}
		break;
	case NHERE:
	case NXHERE:
		cmdputs("<<...");
		break;
	default:
		cmdputs("???");
		break;
	}
}



static void
cmdputs(const char *s)
{
	const char *p;
	char *q;
	char c;
	int subtype = 0;

	if (cmdnleft <= 0)
		return;
	p = s;
	q = cmdnextc;
	while ((c = *p++) != '\0') {
		if (c == CTLESC)
			*q++ = *p++;
		else if (c == CTLVAR) {
			*q++ = '$';
			if (--cmdnleft > 0)
				*q++ = '{';
			subtype = *p++;
			if ((subtype & VSTYPE) == VSLENGTH && --cmdnleft > 0)
				*q++ = '#';
		} else if (c == '=' && subtype != 0) {
			*q = "}-+?=##%%\0X"[(subtype & VSTYPE) - VSNORMAL];
			if (*q)
				q++;
			else
				cmdnleft++;
			if (((subtype & VSTYPE) == VSTRIMLEFTMAX ||
			    (subtype & VSTYPE) == VSTRIMRIGHTMAX) &&
			    --cmdnleft > 0)
				*q = q[-1], q++;
			subtype = 0;
		} else if (c == CTLENDVAR) {
			*q++ = '}';
		} else if (c == CTLBACKQ || c == CTLBACKQ+CTLQUOTE) {
			cmdnleft -= 5;
			if (cmdnleft > 0) {
				*q++ = '$';
				*q++ = '(';
				*q++ = '.';
				*q++ = '.';
				*q++ = '.';
				*q++ = ')';
			}
		} else if (c == CTLARI) {
			cmdnleft -= 2;
			if (cmdnleft > 0) {
				*q++ = '$';
				*q++ = '(';
				*q++ = '(';
			}
			p++;
		} else if (c == CTLENDARI) {
			if (--cmdnleft > 0) {
				*q++ = ')';
				*q++ = ')';
			}
		} else if (c == CTLQUOTEMARK || c == CTLQUOTEEND)
			cmdnleft++; /* ignore */
		else
			*q++ = c;
		if (--cmdnleft <= 0) {
			*q++ = '.';
			*q++ = '.';
			*q++ = '.';
			break;
		}
	}
	cmdnextc = q;
}<|MERGE_RESOLUTION|>--- conflicted
+++ resolved
@@ -459,18 +459,11 @@
 
 
 int
-waitcmd(int argc, char **argv)
+waitcmd(int argc __unused, char **argv __unused)
 {
 	struct job *job;
 	int retval;
 
-<<<<<<< HEAD
-	if (argc > 1) {
-		job = getjob(argv[1]);
-	} else {
-		job = NULL;
-	}
-=======
 	nextopt("");
 	if (*argptr == NULL)
 		return (waitcmdloop(NULL));
@@ -492,7 +485,6 @@
 {
 	int status, retval, sig;
 	struct job *jp;
->>>>>>> e2af9768
 
 	/*
 	 * Loop until a process is terminated or stopped, or a SIGINT is
@@ -696,7 +688,8 @@
 				jobtab = jp;
 			}
 			jp = jobtab + njobs;
-			for (i = 4 ; --i >= 0 ; jobtab[njobs++].used = 0);
+			for (i = 4 ; --i >= 0 ; jobtab[njobs++].used = 0)
+				;
 			INTON;
 			break;
 		}
@@ -1033,7 +1026,7 @@
 
 
 static void
-dummy_handler(int sig)
+dummy_handler(int sig __unused)
 {
 }
 
