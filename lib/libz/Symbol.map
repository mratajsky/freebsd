--- conflicted
+++ resolved
@@ -1,9 +1,5 @@
 /*
-<<<<<<< HEAD
- * $FreeBSD: projects/amd64_xen_pv/lib/libz/Symbol.map 206709 2010-04-16 20:07:24Z delphij $
-=======
  * $FreeBSD$
->>>>>>> f6c0af93
  */
 
 ZLIB_1.2.7.1 {
