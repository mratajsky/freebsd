.\" Copyright (c) 1983, 1990, 1991, 1993
.\"	The Regents of the University of California.  All rights reserved.
.\"
.\" Redistribution and use in source and binary forms, with or without
.\" modification, are permitted provided that the following conditions
.\" are met:
.\" 1. Redistributions of source code must retain the above copyright
.\"    notice, this list of conditions and the following disclaimer.
.\" 2. Redistributions in binary form must reproduce the above copyright
.\"    notice, this list of conditions and the following disclaimer in the
.\"    documentation and/or other materials provided with the distribution.
.\" 4. Neither the name of the University nor the names of its contributors
.\"    may be used to endorse or promote products derived from this software
.\"    without specific prior written permission.
.\"
.\" THIS SOFTWARE IS PROVIDED BY THE REGENTS AND CONTRIBUTORS ``AS IS'' AND
.\" ANY EXPRESS OR IMPLIED WARRANTIES, INCLUDING, BUT NOT LIMITED TO, THE
.\" IMPLIED WARRANTIES OF MERCHANTABILITY AND FITNESS FOR A PARTICULAR PURPOSE
.\" ARE DISCLAIMED.  IN NO EVENT SHALL THE REGENTS OR CONTRIBUTORS BE LIABLE
.\" FOR ANY DIRECT, INDIRECT, INCIDENTAL, SPECIAL, EXEMPLARY, OR CONSEQUENTIAL
.\" DAMAGES (INCLUDING, BUT NOT LIMITED TO, PROCUREMENT OF SUBSTITUTE GOODS
.\" OR SERVICES; LOSS OF USE, DATA, OR PROFITS; OR BUSINESS INTERRUPTION)
.\" HOWEVER CAUSED AND ON ANY THEORY OF LIABILITY, WHETHER IN CONTRACT, STRICT
.\" LIABILITY, OR TORT (INCLUDING NEGLIGENCE OR OTHERWISE) ARISING IN ANY WAY
.\" OUT OF THE USE OF THIS SOFTWARE, EVEN IF ADVISED OF THE POSSIBILITY OF
.\" SUCH DAMAGE.
.\"
.\"     @(#)accept.2	8.2 (Berkeley) 12/11/93
.\" $FreeBSD$
.\"
<<<<<<< HEAD
.Dd December 11, 1993
=======
.Dd October 1, 2013
>>>>>>> e2af9768
.Dt ACCEPT 2
.Os
.Sh NAME
.Nm accept
.Nd accept a connection on a socket
.Sh LIBRARY
.Lb libc
.Sh SYNOPSIS
.In sys/types.h
.In sys/socket.h
.Ft int
.Fn accept "int s" "struct sockaddr * restrict addr" "socklen_t * restrict addrlen"
.Ft int
.Fn accept4 "int s" "struct sockaddr * restrict addr" "socklen_t * restrict addrlen" "int flags"
.Sh DESCRIPTION
The argument
.Fa s
is a socket that has been created with
.Xr socket 2 ,
bound to an address with
.Xr bind 2 ,
and is listening for connections after a
.Xr listen 2 .
The
.Fn accept
system call extracts the first connection request on the
queue of pending connections, creates a new socket,
and allocates a new file descriptor for the socket which
inherits the state of the
.Dv O_NONBLOCK
property from the original socket
.Fa s .
.Pp
The
.Fn accept4
system call is similar,
but the
.Dv O_NONBLOCK
property of the new socket is instead determined by the
.Dv SOCK_NONBLOCK
flag in the
.Fa flags
argument,
the
.Dv O_ASYNC
property is cleared,
the signal destination is cleared
and the close-on-exec flag on the new file descriptor can be set via the
.Dv SOCK_CLOEXEC
flag in the
.Fa flags
argument.
.Pp
If no pending connections are
present on the queue, and the original socket
is not marked as non-blocking,
.Fn accept
blocks the caller until a connection is present.
If the original socket
is marked non-blocking and no pending
connections are present on the queue,
.Fn accept
returns an error as described below.
The accepted socket
may not be used
to accept more connections.
The original socket
.Fa s
remains open.
.Pp
The argument
.Fa addr
is a result argument that is filled-in with
the address of the connecting entity,
as known to the communications layer.
The exact format of the
.Fa addr
argument is determined by the domain in which the communication
is occurring.
A null pointer may be specified for
.Fa addr
if the address information is not desired;
in this case,
.Fa addrlen
is not used and should also be null.
Otherwise, the
.Fa addrlen
argument
is a value-result argument; it should initially contain the
amount of space pointed to by
.Fa addr ;
on return it will contain the actual length (in bytes) of the
address returned.
This call
is used with connection-based socket types, currently with
.Dv SOCK_STREAM .
.Pp
It is possible to
.Xr select 2
a socket for the purposes of doing an
.Fn accept
by selecting it for read.
.Pp
For certain protocols which require an explicit confirmation,
such as
.Tn ISO
or
.Tn DATAKIT ,
.Fn accept
can be thought of
as merely dequeueing the next connection
request and not implying confirmation.
Confirmation can be implied by a normal read or write on the new
file descriptor, and rejection can be implied by closing the
new socket.
.Pp
For some applications, performance may be enhanced by using an
.Xr accept_filter 9
to pre-process incoming connections.
.Pp
When using
.Fn accept ,
portable programs should not rely on the
.Dv O_NONBLOCK
<<<<<<< HEAD
property being inherited.
=======
and
.Dv O_ASYNC
properties and the signal destination being inherited,
but should set them explicitly using
.Xr fcntl 2 ;
.Fn accept4
sets these properties consistently,
but may not be fully portable across
.Ux
platforms.
>>>>>>> e2af9768
.Sh RETURN VALUES
These calls return \-1 on error.
If they succeed, they return a non-negative
integer that is a descriptor for the accepted socket.
.Sh ERRORS
The
.Fn accept
and
.Fn accept4
system calls will fail if:
.Bl -tag -width Er
.It Bq Er EBADF
The descriptor is invalid.
.It Bq Er EINTR
The
.Fn accept
operation was interrupted.
.It Bq Er EMFILE
The per-process descriptor table is full.
.It Bq Er ENFILE
The system file table is full.
.It Bq Er ENOTSOCK
The descriptor references a file, not a socket.
.It Bq Er EINVAL
.Xr listen 2
has not been called on the socket descriptor.
.It Bq Er EFAULT
The
.Fa addr
argument is not in a writable part of the
user address space.
.It Bq Er EWOULDBLOCK
The socket is marked non-blocking and no connections
are present to be accepted.
.It Bq Er ECONNABORTED
A connection arrived, but it was closed while waiting
on the listen queue.
.El
.Pp
The
.Fn accept4
system call will also fail if:
.Bl -tag -width Er
.It Bq Er EINVAL
The
.Fa flags
argument is invalid.
.El
.Sh SEE ALSO
.Xr bind 2 ,
.Xr connect 2 ,
.Xr getpeername 2 ,
.Xr getsockname 2 ,
.Xr listen 2 ,
.Xr select 2 ,
.Xr socket 2 ,
.Xr accept_filter 9
.Sh HISTORY
The
.Fn accept
system call appeared in
.Bx 4.2 .
.Pp
The
.Fn accept4
system call appeared in
.Fx 10.0 .<|MERGE_RESOLUTION|>--- conflicted
+++ resolved
@@ -28,11 +28,7 @@
 .\"     @(#)accept.2	8.2 (Berkeley) 12/11/93
 .\" $FreeBSD$
 .\"
-<<<<<<< HEAD
-.Dd December 11, 1993
-=======
 .Dd October 1, 2013
->>>>>>> e2af9768
 .Dt ACCEPT 2
 .Os
 .Sh NAME
@@ -63,7 +59,13 @@
 and allocates a new file descriptor for the socket which
 inherits the state of the
 .Dv O_NONBLOCK
-property from the original socket
+and
+.Dv O_ASYNC
+properties and the destination of
+.Dv SIGIO
+and
+.Dv SIGURG
+signals from the original socket
 .Fa s .
 .Pp
 The
@@ -157,9 +159,6 @@
 .Fn accept ,
 portable programs should not rely on the
 .Dv O_NONBLOCK
-<<<<<<< HEAD
-property being inherited.
-=======
 and
 .Dv O_ASYNC
 properties and the signal destination being inherited,
@@ -170,7 +169,6 @@
 but may not be fully portable across
 .Ux
 platforms.
->>>>>>> e2af9768
 .Sh RETURN VALUES
 These calls return \-1 on error.
 If they succeed, they return a non-negative
