--- conflicted
+++ resolved
@@ -26,15 +26,11 @@
 CFLAGS+=	-DCROSS_COMPILE
 .endif
 
-<<<<<<< HEAD
 .if ${TARGET_CPUARCH} == "arm"
 CFLAGS+=	-DTARGET_ARM_EABI
 .endif
 
-.if ${TARGET_ARCH} == "armeb"
-=======
 .if ${TARGET_ARCH} == "armeb" || ${TARGET_ARCH} == "armv6eb"
->>>>>>> 4172690a
 CFLAGS += -DTARGET_ENDIAN_DEFAULT=MASK_BIG_END
 .endif
 .if ${TARGET_ARCH} == "armv6" || ${TARGET_ARCH} == "armv6eb"
