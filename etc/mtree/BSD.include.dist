# $FreeBSD$
#
# Please see the file src/etc/mtree/README before making changes to this file.
#

/set type=dir uname=root gname=wheel mode=0755
.
    altq
    ..
    arpa
    ..
    bsm
    ..
    bsnmp
    ..
    c++
        4.2
            backward
            ..
            bits
            ..
            debug
            ..
            ext
                pb_ds
                    detail
                        basic_tree_policy
                        ..
                        bin_search_tree_
                        ..
                        binary_heap_
                        ..
                        binomial_heap_
                        ..
                        binomial_heap_base_
                        ..
                        cc_hash_table_map_
                        ..
                        eq_fn
                        ..
                        gp_hash_table_map_
                        ..
                        hash_fn
                        ..
                        left_child_next_sibling_heap_
                        ..
                        list_update_map_
                        ..
                        list_update_policy
                        ..
                        ov_tree_map_
                        ..
                        pairing_heap_
                        ..
                        pat_trie_
                        ..
                        rb_tree_map_
                        ..
                        rc_binomial_heap_
                        ..
                        resize_policy
                        ..
                        splay_tree_
                        ..
                        thin_heap_
                        ..
                        tree_policy
                        ..
                        trie_policy
                        ..
                        unordered_iterator
                        ..
                    ..
                ..
            ..
            tr1
            ..
        ..
    ..
    cam
        ata
        ..
        scsi
        ..
    ..
    clang
        2.8
        ..
    ..
    crypto
    ..
    dev
        acpica
        ..
        an
        ..
        bktr
        ..
        firewire
        ..
        hwpmc
        ..
        ic
        ..
        ieee488
        ..
        iicbus
        ..
        lmc
        ..
<<<<<<< HEAD
	mfi
	..
=======
        mfi
        ..
>>>>>>> 04ab2fc1
        mpt
            mpilib
            ..
        ..
        ofw
        ..
        pbio
        ..
        powermac_nvram
        ..
        ppbus
        ..
        smbus
        ..
        speaker
        ..
        usb
        ..
        utopia
        ..
        vkbd
        ..
        wi
        ..
    ..
    fs
        devfs
        ..
        fdescfs
        ..
        fifofs
        ..
        msdosfs
        ..
        nfs
        ..
        ntfs
        ..
        nullfs
        ..
        nwfs
        ..
        portalfs
        ..
        procfs
        ..
        smbfs
        ..
        udf
        ..
        unionfs
        ..
    ..
    gcc
        4.2
        ..
    ..
    geom
        cache
        ..
        concat
        ..
        eli
        ..
        gate
        ..
        journal
        ..
        label
        ..
        mirror
        ..
        mountver
        ..
        multipath
        ..
        nop
        ..
        raid
        ..
        raid3
        ..
        shsec
        ..
        stripe
        ..
        virstor
        ..
    ..
    gnu
        posix
        ..
    ..
    gpib
    ..
    gssapi
    ..
    isofs
        cd9660
        ..
    ..
    kadm5
    ..
    libmilter
    ..
    lwres
    ..
    lzma
    ..
    machine
        pc
        ..
    ..
    net
    ..
    net80211
    ..
    netatalk
    ..
    netgraph
        atm
        ..
        bluetooth
            include
            ..
        ..
        netflow
        ..
    ..
    netinet
    ..
    netinet6
    ..
    netipsec
    ..
    netipx
    ..
    netnatm
        api
        ..
        msg
        ..
        saal
        ..
        sig
        ..
    ..
    netncp
    ..
    netsmb
    ..
    nfs
    ..
    nfsclient
    ..
    nfsserver
    ..
    objc
    ..
    openssl
    ..
    pcap
    ..
    protocols
    ..
    readline
    ..
    rpc
    ..
    rpcsvc
    ..
    security
        audit
        ..
        mac_biba
        ..
        mac_bsdextended
        ..
        mac_lomac
        ..
        mac_mls
        ..
        mac_partition
        ..
    ..
    ssp
    ..
    sys
    ..
    ufs
        ffs
        ..
        ufs
        ..
    ..
    vm
    ..
..<|MERGE_RESOLUTION|>--- conflicted
+++ resolved
@@ -83,10 +83,6 @@
         scsi
         ..
     ..
-    clang
-        2.8
-        ..
-    ..
     crypto
     ..
     dev
@@ -108,13 +104,8 @@
         ..
         lmc
         ..
-<<<<<<< HEAD
 	mfi
 	..
-=======
-        mfi
-        ..
->>>>>>> 04ab2fc1
         mpt
             mpilib
             ..
@@ -149,8 +140,6 @@
         ..
         msdosfs
         ..
-        nfs
-        ..
         ntfs
         ..
         nullfs
@@ -166,10 +155,6 @@
         udf
         ..
         unionfs
-        ..
-    ..
-    gcc
-        4.2
         ..
     ..
     geom
@@ -187,8 +172,6 @@
         ..
         mirror
         ..
-        mountver
-        ..
         multipath
         ..
         nop
@@ -212,6 +195,8 @@
     ..
     gssapi
     ..
+    i4b
+    ..
     isofs
         cd9660
         ..
@@ -222,8 +207,6 @@
     ..
     lwres
     ..
-    lzma
-    ..
     machine
         pc
         ..
@@ -276,7 +259,7 @@
     ..
     openssl
     ..
-    pcap
+    pccard
     ..
     protocols
     ..
