/*-
 * Copyright (c) 2005-2007, Joseph Koshy
 * Copyright (c) 2007 The FreeBSD Foundation
 * All rights reserved.
 *
 * Portions of this software were developed by A. Joseph Koshy under
 * sponsorship from the FreeBSD Foundation and Google, Inc.
 *
 * Redistribution and use in source and binary forms, with or without
 * modification, are permitted provided that the following conditions
 * are met:
 * 1. Redistributions of source code must retain the above copyright
 *    notice, this list of conditions and the following disclaimer.
 * 2. Redistributions in binary form must reproduce the above copyright
 *    notice, this list of conditions and the following disclaimer in the
 *    documentation and/or other materials provided with the distribution.
 *
 * THIS SOFTWARE IS PROVIDED BY THE AUTHOR AND CONTRIBUTORS ``AS IS'' AND
 * ANY EXPRESS OR IMPLIED WARRANTIES, INCLUDING, BUT NOT LIMITED TO, THE
 * IMPLIED WARRANTIES OF MERCHANTABILITY AND FITNESS FOR A PARTICULAR PURPOSE
 * ARE DISCLAIMED.  IN NO EVENT SHALL THE AUTHOR OR CONTRIBUTORS BE LIABLE
 * FOR ANY DIRECT, INDIRECT, INCIDENTAL, SPECIAL, EXEMPLARY, OR CONSEQUENTIAL
 * DAMAGES (INCLUDING, BUT NOT LIMITED TO, PROCUREMENT OF SUBSTITUTE GOODS
 * OR SERVICES; LOSS OF USE, DATA, OR PROFITS; OR BUSINESS INTERRUPTION)
 * HOWEVER CAUSED AND ON ANY THEORY OF LIABILITY, WHETHER IN CONTRACT, STRICT
 * LIABILITY, OR TORT (INCLUDING NEGLIGENCE OR OTHERWISE) ARISING IN ANY WAY
 * OUT OF THE USE OF THIS SOFTWARE, EVEN IF ADVISED OF THE POSSIBILITY OF
 * SUCH DAMAGE.
 */

/*
 * Transform a hwpmc(4) log into human readable form, and into
 * gprof(1) compatible profiles.
 */

#include <sys/cdefs.h>
__FBSDID("$FreeBSD$");

#include <sys/param.h>
#include <sys/endian.h>
#include <sys/gmon.h>
#include <sys/imgact_aout.h>
#include <sys/imgact_elf.h>
#include <sys/mman.h>
#include <sys/pmc.h>
#include <sys/queue.h>
#include <sys/socket.h>
#include <sys/stat.h>
#include <sys/wait.h>

#include <netinet/in.h>

#include <assert.h>
#include <curses.h>
#include <err.h>
#include <errno.h>
#include <fcntl.h>
#include <gelf.h>
#include <libgen.h>
#include <limits.h>
#include <netdb.h>
#include <pmc.h>
#include <pmclog.h>
#include <sysexits.h>
#include <stdint.h>
#include <stdio.h>
#include <stdlib.h>
#include <string.h>
#include <unistd.h>

#include "pmcstat.h"
#include "pmcstat_log.h"
#include "pmcstat_top.h"

#define	PMCSTAT_ALLOCATE		1

/*
 * PUBLIC INTERFACES
 *
 * pmcstat_initialize_logging()	initialize this module, called first
 * pmcstat_shutdown_logging()		orderly shutdown, called last
 * pmcstat_open_log()			open an eventlog for processing
 * pmcstat_process_log()		print/convert an event log
 * pmcstat_display_log()		top mode display for the log
 * pmcstat_close_log()			finish processing an event log
 *
 * IMPLEMENTATION NOTES
 *
 * We correlate each 'callchain' or 'sample' entry seen in the event
 * log back to an executable object in the system. Executable objects
 * include:
 * 	- program executables,
 *	- shared libraries loaded by the runtime loader,
 *	- dlopen()'ed objects loaded by the program,
 *	- the runtime loader itself,
 *	- the kernel and kernel modules.
 *
 * Each process that we know about is treated as a set of regions that
 * map to executable objects.  Processes are described by
 * 'pmcstat_process' structures.  Executable objects are tracked by
 * 'pmcstat_image' structures.  The kernel and kernel modules are
 * common to all processes (they reside at the same virtual addresses
 * for all processes).  Individual processes can have their text
 * segments and shared libraries loaded at process-specific locations.
 *
 * A given executable object can be in use by multiple processes
 * (e.g., libc.so) and loaded at a different address in each.
 * pmcstat_pcmap structures track per-image mappings.
 *
 * The sample log could have samples from multiple PMCs; we
 * generate one 'gmon.out' profile per PMC.
 *
 * IMPLEMENTATION OF GMON OUTPUT
 *
 * Each executable object gets one 'gmon.out' profile, per PMC in
 * use.  Creation of 'gmon.out' profiles is done lazily.  The
 * 'gmon.out' profiles generated for a given sampling PMC are
 * aggregates of all the samples for that particular executable
 * object.
 *
 * IMPLEMENTATION OF SYSTEM-WIDE CALLGRAPH OUTPUT
 *
 * Each active pmcid has its own callgraph structure, described by a
 * 'struct pmcstat_callgraph'.  Given a process id and a list of pc
 * values, we map each pc value to a tuple (image, symbol), where
 * 'image' denotes an executable object and 'symbol' is the closest
 * symbol that precedes the pc value.  Each pc value in the list is
 * also given a 'rank' that reflects its depth in the call stack.
 */

struct pmcstat_pmcs pmcstat_pmcs = LIST_HEAD_INITIALIZER(pmcstat_pmcs);

/*
 * All image descriptors are kept in a hash table.
 */
struct pmcstat_image_hash_list pmcstat_image_hash[PMCSTAT_NHASH];

/*
 * All process descriptors are kept in a hash table.
 */
struct pmcstat_process_hash_list pmcstat_process_hash[PMCSTAT_NHASH];

struct pmcstat_stats pmcstat_stats; /* statistics */

struct pmcstat_process *pmcstat_kernproc; /* kernel 'process' */

#include "pmcpl_gprof.h"
#include "pmcpl_callgraph.h"
#include "pmcpl_annotate.h"
#include "pmcpl_calltree.h"

struct pmc_plugins  {
	const char 	*pl_name;	/* name */

	/* configure */
	int (*pl_configure)(char *opt);

	/* init and shutdown */
	int (*pl_init)(void);
	void (*pl_shutdown)(FILE *mf);

	/* sample processing */
	void (*pl_process)(struct pmcstat_process *pp,
	    struct pmcstat_pmcrecord *pmcr, uint32_t nsamples,
	    uintfptr_t *cc, int usermode, uint32_t cpu);

	/* image */
	void (*pl_initimage)(struct pmcstat_image *pi);
	void (*pl_shutdownimage)(struct pmcstat_image *pi);

	/* pmc */
	void (*pl_newpmc)(pmcstat_interned_string ps,
		struct pmcstat_pmcrecord *pr);
	
	/* top display */
	void (*pl_topdisplay)(void);

	/* top keypress */
	int (*pl_topkeypress)(int c, WINDOW *w);

} plugins[] = {
	{
		.pl_name		= "none",
	},
	{
		.pl_name		= "callgraph",
		.pl_init		= pmcpl_cg_init,
		.pl_shutdown		= pmcpl_cg_shutdown,
		.pl_process		= pmcpl_cg_process,
		.pl_topkeypress		= pmcpl_cg_topkeypress,
		.pl_topdisplay		= pmcpl_cg_topdisplay
	},
	{
		.pl_name		= "gprof",
		.pl_shutdown		= pmcpl_gmon_shutdown,
		.pl_process		= pmcpl_gmon_process,
		.pl_initimage		= pmcpl_gmon_initimage,
		.pl_shutdownimage	= pmcpl_gmon_shutdownimage,
		.pl_newpmc		= pmcpl_gmon_newpmc
	},
	{
		.pl_name		= "annotate",
		.pl_process		= pmcpl_annotate_process
	},
	{
		.pl_name		= "calltree",
		.pl_configure		= pmcpl_ct_configure,
		.pl_init		= pmcpl_ct_init,
		.pl_shutdown		= pmcpl_ct_shutdown,
		.pl_process		= pmcpl_ct_process,
		.pl_topkeypress		= pmcpl_ct_topkeypress,
		.pl_topdisplay		= pmcpl_ct_topdisplay
	},
	{
		.pl_name		= NULL
	}
};

int pmcstat_mergepmc;

int pmcstat_pmcinfilter = 0; /* PMC filter for top mode. */
float pmcstat_threshold = 0.5; /* Cost filter for top mode. */

/*
 * Prototypes
 */

static struct pmcstat_image *pmcstat_image_from_path(pmcstat_interned_string
    _path, int _iskernelmodule);
static void pmcstat_image_get_aout_params(struct pmcstat_image *_image);
static void pmcstat_image_get_elf_params(struct pmcstat_image *_image);
static void	pmcstat_image_link(struct pmcstat_process *_pp,
    struct pmcstat_image *_i, uintfptr_t _lpc);

static void	pmcstat_pmcid_add(pmc_id_t _pmcid,
    pmcstat_interned_string _name);

static void	pmcstat_process_aout_exec(struct pmcstat_process *_pp,
    struct pmcstat_image *_image, uintfptr_t _entryaddr);
static void	pmcstat_process_elf_exec(struct pmcstat_process *_pp,
    struct pmcstat_image *_image, uintfptr_t _entryaddr);
static void	pmcstat_process_exec(struct pmcstat_process *_pp,
    pmcstat_interned_string _path, uintfptr_t _entryaddr);
static struct pmcstat_process *pmcstat_process_lookup(pid_t _pid,
    int _allocate);
static int	pmcstat_string_compute_hash(const char *_string);
static void pmcstat_string_initialize(void);
static int	pmcstat_string_lookup_hash(pmcstat_interned_string _is);
static void pmcstat_string_shutdown(void);

/*
 * A simple implementation of interned strings.  Each interned string
 * is assigned a unique address, so that subsequent string compares
 * can be done by a simple pointer comparision instead of using
 * strcmp().  This speeds up hash table lookups and saves memory if
 * duplicate strings are the norm.
 */
struct pmcstat_string {
	LIST_ENTRY(pmcstat_string)	ps_next;	/* hash link */
	int		ps_len;
	int		ps_hash;
	char		*ps_string;
};

static LIST_HEAD(,pmcstat_string)	pmcstat_string_hash[PMCSTAT_NHASH];

/*
 * PMC count.
 */
int pmcstat_npmcs;

/*
 * PMC Top mode pause state.
 */
int pmcstat_pause;

/*
 * Compute a 'hash' value for a string.
 */

static int
pmcstat_string_compute_hash(const char *s)
{
	int hash;

	for (hash = 0; *s; s++)
		hash ^= *s;

	return (hash & PMCSTAT_HASH_MASK);
}

/*
 * Intern a copy of string 's', and return a pointer to the
 * interned structure.
 */

pmcstat_interned_string
pmcstat_string_intern(const char *s)
{
	struct pmcstat_string *ps;
	const struct pmcstat_string *cps;
	int hash, len;

	if ((cps = pmcstat_string_lookup(s)) != NULL)
		return (cps);

	hash = pmcstat_string_compute_hash(s);
	len  = strlen(s);

	if ((ps = malloc(sizeof(*ps))) == NULL)
		err(EX_OSERR, "ERROR: Could not intern string");
	ps->ps_len = len;
	ps->ps_hash = hash;
	ps->ps_string = strdup(s);
	LIST_INSERT_HEAD(&pmcstat_string_hash[hash], ps, ps_next);
	return ((pmcstat_interned_string) ps);
}

const char *
pmcstat_string_unintern(pmcstat_interned_string str)
{
	const char *s;

	s = ((const struct pmcstat_string *) str)->ps_string;
	return (s);
}

pmcstat_interned_string
pmcstat_string_lookup(const char *s)
{
	struct pmcstat_string *ps;
	int hash, len;

	hash = pmcstat_string_compute_hash(s);
	len = strlen(s);

	LIST_FOREACH(ps, &pmcstat_string_hash[hash], ps_next)
	    if (ps->ps_len == len && ps->ps_hash == hash &&
		strcmp(ps->ps_string, s) == 0)
		    return (ps);
	return (NULL);
}

static int
pmcstat_string_lookup_hash(pmcstat_interned_string s)
{
	const struct pmcstat_string *ps;

	ps = (const struct pmcstat_string *) s;
	return (ps->ps_hash);
}

/*
 * Initialize the string interning facility.
 */

static void
pmcstat_string_initialize(void)
{
	int i;

	for (i = 0; i < PMCSTAT_NHASH; i++)
		LIST_INIT(&pmcstat_string_hash[i]);
}

/*
 * Destroy the string table, free'ing up space.
 */

static void
pmcstat_string_shutdown(void)
{
	int i;
	struct pmcstat_string *ps, *pstmp;

	for (i = 0; i < PMCSTAT_NHASH; i++)
		LIST_FOREACH_SAFE(ps, &pmcstat_string_hash[i], ps_next,
		    pstmp) {
			LIST_REMOVE(ps, ps_next);
			free(ps->ps_string);
			free(ps);
		}
}

/*
 * Determine whether a given executable image is an A.OUT object, and
 * if so, fill in its parameters from the text file.
 * Sets image->pi_type.
 */

static void
pmcstat_image_get_aout_params(struct pmcstat_image *image)
{
	int fd;
	ssize_t nbytes;
	struct exec ex;
	const char *path;
	char buffer[PATH_MAX];

	path = pmcstat_string_unintern(image->pi_execpath);
	assert(path != NULL);

	if (image->pi_iskernelmodule)
		errx(EX_SOFTWARE, "ERROR: a.out kernel modules are "
		    "unsupported \"%s\"", path);

	(void) snprintf(buffer, sizeof(buffer), "%s%s",
	    args.pa_fsroot, path);

	if ((fd = open(buffer, O_RDONLY, 0)) < 0 ||
	    (nbytes = read(fd, &ex, sizeof(ex))) < 0) {
		warn("WARNING: Cannot determine type of \"%s\"", path);
		image->pi_type = PMCSTAT_IMAGE_INDETERMINABLE;
		if (fd != -1)
			(void) close(fd);
		return;
	}

	(void) close(fd);

	if ((unsigned) nbytes != sizeof(ex) ||
	    N_BADMAG(ex))
		return;

	image->pi_type = PMCSTAT_IMAGE_AOUT;

	/* TODO: the rest of a.out processing */

	return;
}

/*
 * Helper function.
 */

static int
pmcstat_symbol_compare(const void *a, const void *b)
{
	const struct pmcstat_symbol *sym1, *sym2;

	sym1 = (const struct pmcstat_symbol *) a;
	sym2 = (const struct pmcstat_symbol *) b;

	if (sym1->ps_end <= sym2->ps_start)
		return (-1);
	if (sym1->ps_start >= sym2->ps_end)
		return (1);
	return (0);
}

/*
 * Map an address to a symbol in an image.
 */

struct pmcstat_symbol *
pmcstat_symbol_search(struct pmcstat_image *image, uintfptr_t addr)
{
	struct pmcstat_symbol sym;

	if (image->pi_symbols == NULL)
		return (NULL);

	sym.ps_name  = NULL;
	sym.ps_start = addr;
	sym.ps_end   = addr + 1;

	return (bsearch((void *) &sym, image->pi_symbols,
		    image->pi_symcount, sizeof(struct pmcstat_symbol),
		    pmcstat_symbol_compare));
}

/*
 * Add the list of symbols in the given section to the list associated
 * with the object.
 */
static void
pmcstat_image_add_symbols(struct pmcstat_image *image, Elf *e,
    Elf_Scn *scn, GElf_Shdr *sh)
{
	int firsttime;
	size_t n, newsyms, nshsyms, nfuncsyms;
	struct pmcstat_symbol *symptr;
	char *fnname;
	GElf_Sym sym;
	Elf_Data *data;

	if ((data = elf_getdata(scn, NULL)) == NULL)
		return;

	/*
	 * Determine the number of functions named in this
	 * section.
	 */

	nshsyms = sh->sh_size / sh->sh_entsize;
	for (n = nfuncsyms = 0; n < nshsyms; n++) {
		if (gelf_getsym(data, (int) n, &sym) != &sym)
			return;
		if (GELF_ST_TYPE(sym.st_info) == STT_FUNC)
			nfuncsyms++;
	}

	if (nfuncsyms == 0)
		return;

	/*
	 * Allocate space for the new entries.
	 */
	firsttime = image->pi_symbols == NULL;
	symptr = realloc(image->pi_symbols,
	    sizeof(*symptr) * (image->pi_symcount + nfuncsyms));
	if (symptr == image->pi_symbols) /* realloc() failed. */
		return;
	image->pi_symbols = symptr;

	/*
	 * Append new symbols to the end of the current table.
	 */
	symptr += image->pi_symcount;

	for (n = newsyms = 0; n < nshsyms; n++) {
		if (gelf_getsym(data, (int) n, &sym) != &sym)
			return;
		if (GELF_ST_TYPE(sym.st_info) != STT_FUNC)
			continue;

		if (!firsttime && pmcstat_symbol_search(image, sym.st_value))
			continue; /* We've seen this symbol already. */

		if ((fnname = elf_strptr(e, sh->sh_link, sym.st_name))
		    == NULL)
			continue;

		symptr->ps_name  = pmcstat_string_intern(fnname);
		symptr->ps_start = sym.st_value - image->pi_vaddr;
		symptr->ps_end   = symptr->ps_start + sym.st_size;
		symptr++;

		newsyms++;
	}

	image->pi_symcount += newsyms;

	assert(newsyms <= nfuncsyms);

	/*
	 * Return space to the system if there were duplicates.
	 */
	if (newsyms < nfuncsyms)
		image->pi_symbols = realloc(image->pi_symbols,
		    sizeof(*symptr) * image->pi_symcount);

	/*
	 * Keep the list of symbols sorted.
	 */
	qsort(image->pi_symbols, image->pi_symcount, sizeof(*symptr),
	    pmcstat_symbol_compare);

	/*
	 * Deal with function symbols that have a size of 'zero' by
	 * making them extend to the next higher address.  These
	 * symbols are usually defined in assembly code.
	 */
	for (symptr = image->pi_symbols;
	     symptr < image->pi_symbols + (image->pi_symcount - 1);
	     symptr++)
		if (symptr->ps_start == symptr->ps_end)
			symptr->ps_end = (symptr+1)->ps_start;
}

/*
 * Examine an ELF file to determine the size of its text segment.
 * Sets image->pi_type if anything conclusive can be determined about
 * this image.
 */

static void
pmcstat_image_get_elf_params(struct pmcstat_image *image)
{
	int fd;
	size_t i, nph, nsh;
	const char *path, *elfbase;
	char *p, *endp;
	uintfptr_t minva, maxva;
	Elf *e;
	Elf_Scn *scn;
	GElf_Ehdr eh;
	GElf_Phdr ph;
	GElf_Shdr sh;
	enum pmcstat_image_type image_type;
	char buffer[PATH_MAX];

	assert(image->pi_type == PMCSTAT_IMAGE_UNKNOWN);

	image->pi_start = minva = ~(uintfptr_t) 0;
	image->pi_end = maxva = (uintfptr_t) 0;
	image->pi_type = image_type = PMCSTAT_IMAGE_INDETERMINABLE;
	image->pi_isdynamic = 0;
	image->pi_dynlinkerpath = NULL;
	image->pi_vaddr = 0;

	path = pmcstat_string_unintern(image->pi_execpath);
	assert(path != NULL);

	/*
	 * Look for kernel modules under FSROOT/KERNELPATH/NAME,
	 * and user mode executable objects under FSROOT/PATHNAME.
	 */
	if (image->pi_iskernelmodule)
		(void) snprintf(buffer, sizeof(buffer), "%s%s/%s",
		    args.pa_fsroot, args.pa_kernel, path);
	else
		(void) snprintf(buffer, sizeof(buffer), "%s%s",
		    args.pa_fsroot, path);

	e = NULL;
	if ((fd = open(buffer, O_RDONLY, 0)) < 0 ||
	    (e = elf_begin(fd, ELF_C_READ, NULL)) == NULL ||
	    (elf_kind(e) != ELF_K_ELF)) {
		warnx("WARNING: Cannot determine the type of \"%s\".",
		    buffer);
		goto done;
	}

	if (gelf_getehdr(e, &eh) != &eh) {
		warnx("WARNING: Cannot retrieve the ELF Header for "
		    "\"%s\": %s.", buffer, elf_errmsg(-1));
		goto done;
	}

	if (eh.e_type != ET_EXEC && eh.e_type != ET_DYN &&
	    !(image->pi_iskernelmodule && eh.e_type == ET_REL)) {
		warnx("WARNING: \"%s\" is of an unsupported ELF type.",
		    buffer);
		goto done;
	}

	image_type = eh.e_ident[EI_CLASS] == ELFCLASS32 ?
	    PMCSTAT_IMAGE_ELF32 : PMCSTAT_IMAGE_ELF64;

	/*
	 * Determine the virtual address where an executable would be
	 * loaded.  Additionally, for dynamically linked executables,
	 * save the pathname to the runtime linker.
	 */
	if (eh.e_type == ET_EXEC) {
		if (elf_getphnum(e, &nph) == 0) {
			warnx("WARNING: Could not determine the number of "
			    "program headers in \"%s\": %s.", buffer,
			    elf_errmsg(-1));
			goto done;
		}
		for (i = 0; i < eh.e_phnum; i++) {
			if (gelf_getphdr(e, i, &ph) != &ph) {
				warnx("WARNING: Retrieval of PHDR entry #%ju "
				    "in \"%s\" failed: %s.", (uintmax_t) i,
				    buffer, elf_errmsg(-1));
				goto done;
			}
			switch (ph.p_type) {
			case PT_DYNAMIC:
				image->pi_isdynamic = 1;
				break;
			case PT_INTERP:
				if ((elfbase = elf_rawfile(e, NULL)) == NULL) {
					warnx("WARNING: Cannot retrieve the "
					    "interpreter for \"%s\": %s.",
					    buffer, elf_errmsg(-1));
					goto done;
				}
				image->pi_dynlinkerpath =
				    pmcstat_string_intern(elfbase +
					ph.p_offset);
				break;
			case PT_LOAD:
				if (ph.p_offset == 0)
					image->pi_vaddr = ph.p_vaddr;
				break;
			}
		}
	}

	/*
	 * Get the min and max VA associated with this ELF object.
	 */
	if (elf_getshnum(e, &nsh) == 0) {
		warnx("WARNING: Could not determine the number of sections "
		    "for \"%s\": %s.", buffer, elf_errmsg(-1));
		goto done;
	}

	for (i = 0; i < nsh; i++) {
		if ((scn = elf_getscn(e, i)) == NULL ||
		    gelf_getshdr(scn, &sh) != &sh) {
			warnx("WARNING: Could not retrieve section header "
			    "#%ju in \"%s\": %s.", (uintmax_t) i, buffer,
			    elf_errmsg(-1));
			goto done;
		}
		if (sh.sh_flags & SHF_EXECINSTR) {
			minva = min(minva, sh.sh_addr);
			maxva = max(maxva, sh.sh_addr + sh.sh_size);
		}
		if (sh.sh_type == SHT_SYMTAB || sh.sh_type == SHT_DYNSYM)
			pmcstat_image_add_symbols(image, e, scn, &sh);
	}

	image->pi_start = minva;
	image->pi_end   = maxva;
	image->pi_type  = image_type;
	image->pi_fullpath = pmcstat_string_intern(buffer);

	/* Build display name
	 */
	endp = buffer;
	for (p = buffer; *p; p++)
		if (*p == '/')
			endp = p+1;
	image->pi_name = pmcstat_string_intern(endp);

 done:
	(void) elf_end(e);
	if (fd >= 0)
		(void) close(fd);
	return;
}

/*
 * Given an image descriptor, determine whether it is an ELF, or AOUT.
 * If no handler claims the image, set its type to 'INDETERMINABLE'.
 */

void
pmcstat_image_determine_type(struct pmcstat_image *image)
{
	assert(image->pi_type == PMCSTAT_IMAGE_UNKNOWN);

	/* Try each kind of handler in turn */
	if (image->pi_type == PMCSTAT_IMAGE_UNKNOWN)
		pmcstat_image_get_elf_params(image);
	if (image->pi_type == PMCSTAT_IMAGE_UNKNOWN)
		pmcstat_image_get_aout_params(image);

	/*
	 * Otherwise, remember that we tried to determine
	 * the object's type and had failed.
	 */
	if (image->pi_type == PMCSTAT_IMAGE_UNKNOWN)
		image->pi_type = PMCSTAT_IMAGE_INDETERMINABLE;
}

/*
 * Locate an image descriptor given an interned path, adding a fresh
 * descriptor to the cache if necessary.  This function also finds a
 * suitable name for this image's sample file.
 *
 * We defer filling in the file format specific parts of the image
 * structure till the time we actually see a sample that would fall
 * into this image.
 */

static struct pmcstat_image *
pmcstat_image_from_path(pmcstat_interned_string internedpath,
    int iskernelmodule)
{
	int hash;
	struct pmcstat_image *pi;

	hash = pmcstat_string_lookup_hash(internedpath);

	/* First, look for an existing entry. */
	LIST_FOREACH(pi, &pmcstat_image_hash[hash], pi_next)
	    if (pi->pi_execpath == internedpath &&
		  pi->pi_iskernelmodule == iskernelmodule)
		    return (pi);

	/*
	 * Allocate a new entry and place it at the head of the hash
	 * and LRU lists.
	 */
	pi = malloc(sizeof(*pi));
	if (pi == NULL)
		return (NULL);

	pi->pi_type = PMCSTAT_IMAGE_UNKNOWN;
	pi->pi_execpath = internedpath;
	pi->pi_start = ~0;
	pi->pi_end = 0;
	pi->pi_entry = 0;
	pi->pi_vaddr = 0;
	pi->pi_isdynamic = 0;
	pi->pi_iskernelmodule = iskernelmodule;
	pi->pi_dynlinkerpath = NULL;
	pi->pi_symbols = NULL;
	pi->pi_symcount = 0;
	pi->pi_addr2line = NULL;

	if (plugins[args.pa_pplugin].pl_initimage != NULL)
		plugins[args.pa_pplugin].pl_initimage(pi);
	if (plugins[args.pa_plugin].pl_initimage != NULL)
		plugins[args.pa_plugin].pl_initimage(pi);

	LIST_INSERT_HEAD(&pmcstat_image_hash[hash], pi, pi_next);

	return (pi);
}

/*
 * Record the fact that PC values from 'start' to 'end' come from
 * image 'image'.
 */

static void
pmcstat_image_link(struct pmcstat_process *pp, struct pmcstat_image *image,
    uintfptr_t start)
{
	struct pmcstat_pcmap *pcm, *pcmnew;
	uintfptr_t offset;

	assert(image->pi_type != PMCSTAT_IMAGE_UNKNOWN &&
	    image->pi_type != PMCSTAT_IMAGE_INDETERMINABLE);

	if ((pcmnew = malloc(sizeof(*pcmnew))) == NULL)
		err(EX_OSERR, "ERROR: Cannot create a map entry");

	/*
	 * Adjust the map entry to only cover the text portion
	 * of the object.
	 */

	offset = start - image->pi_vaddr;
	pcmnew->ppm_lowpc  = image->pi_start + offset;
	pcmnew->ppm_highpc = image->pi_end + offset;
	pcmnew->ppm_image  = image;

	assert(pcmnew->ppm_lowpc < pcmnew->ppm_highpc);

	/* Overlapped mmap()'s are assumed to never occur. */
	TAILQ_FOREACH(pcm, &pp->pp_map, ppm_next)
	    if (pcm->ppm_lowpc >= pcmnew->ppm_highpc)
		    break;

	if (pcm == NULL)
		TAILQ_INSERT_TAIL(&pp->pp_map, pcmnew, ppm_next);
	else
		TAILQ_INSERT_BEFORE(pcm, pcmnew, ppm_next);
}

/*
 * Unmap images in the range [start..end) associated with process
 * 'pp'.
 */

static void
pmcstat_image_unmap(struct pmcstat_process *pp, uintfptr_t start,
    uintfptr_t end)
{
	struct pmcstat_pcmap *pcm, *pcmtmp, *pcmnew;

	assert(pp != NULL);
	assert(start < end);

	/*
	 * Cases:
	 * - we could have the range completely in the middle of an
	 *   existing pcmap; in this case we have to split the pcmap
	 *   structure into two (i.e., generate a 'hole').
	 * - we could have the range covering multiple pcmaps; these
	 *   will have to be removed.
	 * - we could have either 'start' or 'end' falling in the
	 *   middle of a pcmap; in this case shorten the entry.
	 */
	TAILQ_FOREACH_SAFE(pcm, &pp->pp_map, ppm_next, pcmtmp) {
		assert(pcm->ppm_lowpc < pcm->ppm_highpc);
		if (pcm->ppm_highpc <= start)
			continue;
		if (pcm->ppm_lowpc >= end)
			return;
		if (pcm->ppm_lowpc >= start && pcm->ppm_highpc <= end) {
			/*
			 * The current pcmap is completely inside the
			 * unmapped range: remove it entirely.
			 */
			TAILQ_REMOVE(&pp->pp_map, pcm, ppm_next);
			free(pcm);
		} else if (pcm->ppm_lowpc < start && pcm->ppm_highpc > end) {
			/*
			 * Split this pcmap into two; curtail the
			 * current map to end at [start-1], and start
			 * the new one at [end].
			 */
			if ((pcmnew = malloc(sizeof(*pcmnew))) == NULL)
				err(EX_OSERR, "ERROR: Cannot split a map "
				    "entry");

			pcmnew->ppm_image = pcm->ppm_image;

			pcmnew->ppm_lowpc = end;
			pcmnew->ppm_highpc = pcm->ppm_highpc;

			pcm->ppm_highpc = start;

			TAILQ_INSERT_AFTER(&pp->pp_map, pcm, pcmnew, ppm_next);

			return;
		} else if (pcm->ppm_lowpc < start && pcm->ppm_highpc <= end)
			pcm->ppm_highpc = start;
		else if (pcm->ppm_lowpc >= start && pcm->ppm_highpc > end)
			pcm->ppm_lowpc = end;
		else
			assert(0);
	}
}

/*
 * Resolve file name and line number for the given address.
 */
int
pmcstat_image_addr2line(struct pmcstat_image *image, uintfptr_t addr,
    char *sourcefile, size_t sourcefile_len, unsigned *sourceline,
    char *funcname, size_t funcname_len)
{
	static int addr2line_warn = 0;

	char *sep, cmdline[PATH_MAX], imagepath[PATH_MAX];
	int fd;

	if (image->pi_addr2line == NULL) {
		snprintf(imagepath, sizeof(imagepath), "%s.symbols",
		    pmcstat_string_unintern(image->pi_fullpath));
		fd = open(imagepath, O_RDONLY);
		if (fd < 0) {
			snprintf(imagepath, sizeof(imagepath), "%s",
			    pmcstat_string_unintern(image->pi_fullpath));
		} else
			close(fd);
		snprintf(cmdline, sizeof(cmdline), "addr2line -Cfe \"%s\"",
		    imagepath);
		image->pi_addr2line = popen(cmdline, "r+");
		if (image->pi_addr2line == NULL) {
			if (!addr2line_warn) {
				addr2line_warn = 1;
				warnx("WARNING: addr2line is needed"
				    "for source code information.");
			}
			return (0);
		}
	}

	if (feof(image->pi_addr2line) || ferror(image->pi_addr2line)) {
		warnx("WARNING: addr2line pipe error");
		pclose(image->pi_addr2line);
		image->pi_addr2line = NULL;
		return (0);
	}

	fprintf(image->pi_addr2line, "%p\n", (void *)addr);

	if (fgets(funcname, funcname_len, image->pi_addr2line) == NULL) {
		warnx("WARNING: addr2line function name read error");
		return (0);
	}
	sep = strchr(funcname, '\n');
	if (sep != NULL)
		*sep = '\0';

	if (fgets(sourcefile, sourcefile_len, image->pi_addr2line) == NULL) {
		warnx("WARNING: addr2line source file read error");
		return (0);
	}
	sep = strchr(sourcefile, ':');
	if (sep == NULL) {
		warnx("WARNING: addr2line source line separator missing");
		return (0);
	}
	*sep = '\0';
	*sourceline = atoi(sep+1);
	if (*sourceline == 0)
		return (0);

	return (1);
}

/*
 * Add a {pmcid,name} mapping.
 */

static void
pmcstat_pmcid_add(pmc_id_t pmcid, pmcstat_interned_string ps)
{
	struct pmcstat_pmcrecord *pr, *prm;

	/* Replace an existing name for the PMC. */
	prm = NULL;
	LIST_FOREACH(pr, &pmcstat_pmcs, pr_next)
		if (pr->pr_pmcid == pmcid) {
			pr->pr_pmcname = ps;
			return;
		} else if (pr->pr_pmcname == ps)
			prm = pr;

	/*
	 * Otherwise, allocate a new descriptor and call the
	 * plugins hook.
	 */
	if ((pr = malloc(sizeof(*pr))) == NULL)
		err(EX_OSERR, "ERROR: Cannot allocate pmc record");

	pr->pr_pmcid = pmcid;
	pr->pr_pmcname = ps;
	pr->pr_pmcin = pmcstat_npmcs++;
	pr->pr_merge = prm == NULL ? pr : prm;

	LIST_INSERT_HEAD(&pmcstat_pmcs, pr, pr_next);

	if (plugins[args.pa_pplugin].pl_newpmc != NULL)
		plugins[args.pa_pplugin].pl_newpmc(ps, pr);
	if (plugins[args.pa_plugin].pl_newpmc != NULL)
		plugins[args.pa_plugin].pl_newpmc(ps, pr);
}

/*
 * Given a pmcid in use, find its human-readable name.
 */

const char *
pmcstat_pmcid_to_name(pmc_id_t pmcid)
{
	struct pmcstat_pmcrecord *pr;

	LIST_FOREACH(pr, &pmcstat_pmcs, pr_next)
	    if (pr->pr_pmcid == pmcid)
		    return (pmcstat_string_unintern(pr->pr_pmcname));

	err(EX_SOFTWARE, "ERROR: cannot find pmcid");
	return NULL;
}

/*
 * Convert PMC index to name.
 */

const char *
pmcstat_pmcindex_to_name(int pmcin)
{
	struct pmcstat_pmcrecord *pr;

	LIST_FOREACH(pr, &pmcstat_pmcs, pr_next)
		if (pr->pr_pmcin == pmcin)
			return pmcstat_string_unintern(pr->pr_pmcname);

	err(EX_SOFTWARE, "ERROR: cannot find pmcid name");
	return NULL;
}

/*
 * Return PMC record with given index.
 */

struct pmcstat_pmcrecord *
pmcstat_pmcindex_to_pmcr(int pmcin)
{
	struct pmcstat_pmcrecord *pr;

	LIST_FOREACH(pr, &pmcstat_pmcs, pr_next)
		if (pr->pr_pmcin == pmcin)
			return pr;

	err(EX_SOFTWARE, "ERROR: invalid pmcindex");
	return NULL;
}

/*
 * Get PMC record by id, apply merge policy.
 */

static struct pmcstat_pmcrecord *
pmcstat_lookup_pmcid(pmc_id_t pmcid)
{
	struct pmcstat_pmcrecord *pr;

	LIST_FOREACH(pr, &pmcstat_pmcs, pr_next) {
		if (pr->pr_pmcid == pmcid) {
			if (pmcstat_mergepmc)
				return pr->pr_merge;
			return pr;
		}
	}

	return NULL;
}

/*
 * Associate an AOUT image with a process.
 */

static void
pmcstat_process_aout_exec(struct pmcstat_process *pp,
    struct pmcstat_image *image, uintfptr_t entryaddr)
{
	(void) pp;
	(void) image;
	(void) entryaddr;
	/* TODO Implement a.out handling */
}

/*
 * Associate an ELF image with a process.
 */

static void
pmcstat_process_elf_exec(struct pmcstat_process *pp,
    struct pmcstat_image *image, uintfptr_t entryaddr)
{
	uintmax_t libstart;
	struct pmcstat_image *rtldimage;

	assert(image->pi_type == PMCSTAT_IMAGE_ELF32 ||
	    image->pi_type == PMCSTAT_IMAGE_ELF64);

	/* Create a map entry for the base executable. */
	pmcstat_image_link(pp, image, image->pi_vaddr);

	/*
	 * For dynamically linked executables we need to determine
	 * where the dynamic linker was mapped to for this process,
	 * Subsequent executable objects that are mapped in by the
	 * dynamic linker will be tracked by log events of type
	 * PMCLOG_TYPE_MAP_IN.
	 */

	if (image->pi_isdynamic) {

		/*
		 * The runtime loader gets loaded just after the maximum
		 * possible heap address.  Like so:
		 *
		 * [  TEXT DATA BSS HEAP -->*RTLD  SHLIBS   <--STACK]
		 * ^					            ^
		 * 0				   VM_MAXUSER_ADDRESS

		 *
		 * The exact address where the loader gets mapped in
		 * will vary according to the size of the executable
		 * and the limits on the size of the process'es data
		 * segment at the time of exec().  The entry address
		 * recorded at process exec time corresponds to the
		 * 'start' address inside the dynamic linker.  From
		 * this we can figure out the address where the
		 * runtime loader's file object had been mapped to.
		 */
		rtldimage = pmcstat_image_from_path(image->pi_dynlinkerpath, 0);
		if (rtldimage == NULL) {
			warnx("WARNING: Cannot find image for \"%s\".",
			    pmcstat_string_unintern(image->pi_dynlinkerpath));
			pmcstat_stats.ps_exec_errors++;
			return;
		}

		if (rtldimage->pi_type == PMCSTAT_IMAGE_UNKNOWN)
			pmcstat_image_get_elf_params(rtldimage);

		if (rtldimage->pi_type != PMCSTAT_IMAGE_ELF32 &&
		    rtldimage->pi_type != PMCSTAT_IMAGE_ELF64) {
			warnx("WARNING: rtld not an ELF object \"%s\".",
			    pmcstat_string_unintern(image->pi_dynlinkerpath));
			return;
		}

		libstart = entryaddr - rtldimage->pi_entry;
		pmcstat_image_link(pp, rtldimage, libstart);
	}
}

/*
 * Find the process descriptor corresponding to a PID.  If 'allocate'
 * is zero, we return a NULL if a pid descriptor could not be found or
 * a process descriptor process.  If 'allocate' is non-zero, then we
 * will attempt to allocate a fresh process descriptor.  Zombie
 * process descriptors are only removed if a fresh allocation for the
 * same PID is requested.
 */

static struct pmcstat_process *
pmcstat_process_lookup(pid_t pid, int allocate)
{
	uint32_t hash;
	struct pmcstat_pcmap *ppm, *ppmtmp;
	struct pmcstat_process *pp, *pptmp;

	hash = (uint32_t) pid & PMCSTAT_HASH_MASK;	/* simplicity wins */

	LIST_FOREACH_SAFE(pp, &pmcstat_process_hash[hash], pp_next, pptmp)
	    if (pp->pp_pid == pid) {
		    /* Found a descriptor, check and process zombies */
		    if (allocate && pp->pp_isactive == 0) {
			    /* remove maps */
			    TAILQ_FOREACH_SAFE(ppm, &pp->pp_map, ppm_next,
				ppmtmp) {
				    TAILQ_REMOVE(&pp->pp_map, ppm, ppm_next);
				    free(ppm);
			    }
			    /* remove process entry */
			    LIST_REMOVE(pp, pp_next);
			    free(pp);
			    break;
		    }
		    return (pp);
	    }

	if (!allocate)
		return (NULL);

	if ((pp = malloc(sizeof(*pp))) == NULL)
		err(EX_OSERR, "ERROR: Cannot allocate pid descriptor");

	pp->pp_pid = pid;
	pp->pp_isactive = 1;

	TAILQ_INIT(&pp->pp_map);

	LIST_INSERT_HEAD(&pmcstat_process_hash[hash], pp, pp_next);
	return (pp);
}

/*
 * Associate an image and a process.
 */

static void
pmcstat_process_exec(struct pmcstat_process *pp,
    pmcstat_interned_string path, uintfptr_t entryaddr)
{
	struct pmcstat_image *image;

	if ((image = pmcstat_image_from_path(path, 0)) == NULL) {
		pmcstat_stats.ps_exec_errors++;
		return;
	}

	if (image->pi_type == PMCSTAT_IMAGE_UNKNOWN)
		pmcstat_image_determine_type(image);

	assert(image->pi_type != PMCSTAT_IMAGE_UNKNOWN);

	switch (image->pi_type) {
	case PMCSTAT_IMAGE_ELF32:
	case PMCSTAT_IMAGE_ELF64:
		pmcstat_stats.ps_exec_elf++;
		pmcstat_process_elf_exec(pp, image, entryaddr);
		break;

	case PMCSTAT_IMAGE_AOUT:
		pmcstat_stats.ps_exec_aout++;
		pmcstat_process_aout_exec(pp, image, entryaddr);
		break;

	case PMCSTAT_IMAGE_INDETERMINABLE:
		pmcstat_stats.ps_exec_indeterminable++;
		break;

	default:
		err(EX_SOFTWARE, "ERROR: Unsupported executable type for "
		    "\"%s\"", pmcstat_string_unintern(path));
	}
}


/*
 * Find the map entry associated with process 'p' at PC value 'pc'.
 */

struct pmcstat_pcmap *
pmcstat_process_find_map(struct pmcstat_process *p, uintfptr_t pc)
{
	struct pmcstat_pcmap *ppm;

	TAILQ_FOREACH(ppm, &p->pp_map, ppm_next) {
		if (pc >= ppm->ppm_lowpc && pc < ppm->ppm_highpc)
			return (ppm);
		if (pc < ppm->ppm_lowpc)
			return (NULL);
	}

	return (NULL);
}

/*
 * Convert a hwpmc(4) log to profile information.  A system-wide
 * callgraph is generated if FLAG_DO_CALLGRAPHS is set.  gmon.out
 * files usable by gprof(1) are created if FLAG_DO_GPROF is set.
 */
static int
pmcstat_analyze_log(void)
{
	uint32_t cpu, cpuflags;
	uintfptr_t pc;
	pid_t pid;
	struct pmcstat_image *image;
	struct pmcstat_process *pp, *ppnew;
	struct pmcstat_pcmap *ppm, *ppmtmp;
	struct pmclog_ev ev;
	struct pmcstat_pmcrecord *pmcr;
	pmcstat_interned_string image_path;

	assert(args.pa_flags & FLAG_DO_ANALYSIS);

	if (elf_version(EV_CURRENT) == EV_NONE)
		err(EX_UNAVAILABLE, "Elf library intialization failed");

<<<<<<< HEAD
	cg->pcg_count = 0;
	cg->pcg_nchildren = 0;
	LIST_INIT(&cg->pcg_children);

	return (cg);
}

/*
 * Free a node and its children.
 */
static void
pmcstat_cgnode_free(struct pmcstat_cgnode *cg)
{
	struct pmcstat_cgnode *cgc, *cgtmp;

	LIST_FOREACH_SAFE(cgc, &cg->pcg_children, pcg_sibling, cgtmp)
		pmcstat_cgnode_free(cgc);
	free(cg);
}

/*
 * Look for a callgraph node associated with pmc `pmcid' in the global
 * hash table that corresponds to the given `pc' value in the process
 * `pp'.
 */
static struct pmcstat_cgnode *
pmcstat_cgnode_hash_lookup_pc(struct pmcstat_process *pp, uint32_t pmcid,
    uintfptr_t pc, int usermode)
{
	struct pmcstat_pcmap *ppm;
	struct pmcstat_symbol *sym;
	struct pmcstat_image *image;
	struct pmcstat_cgnode *cg;
	struct pmcstat_cgnode_hash *h;
	uintfptr_t loadaddress;
	unsigned int i, hash;

	ppm = pmcstat_process_find_map(usermode ? pp : pmcstat_kernproc, pc);
	if (ppm == NULL)
		return (NULL);

	image = ppm->ppm_image;

	loadaddress = ppm->ppm_lowpc + image->pi_vaddr - image->pi_start;
	pc -= loadaddress;	/* Convert to an offset in the image. */

	/*
	 * Try determine the function at this offset.  If we can't
	 * find a function round leave the `pc' value alone.
	 */
	if ((sym = pmcstat_symbol_search(image, pc)) != NULL)
		pc = sym->ps_start;

	for (hash = i = 0; i < sizeof(uintfptr_t); i++)
		hash += (pc >> i) & 0xFF;

	hash &= PMCSTAT_HASH_MASK;

	cg = NULL;
	LIST_FOREACH(h, &pmcstat_cgnode_hash[hash], pch_next)
	{
		if (h->pch_pmcid != pmcid)
			continue;

		cg = h->pch_cgnode;

		assert(cg != NULL);

		if (cg->pcg_image == image && cg->pcg_func == pc)
			return (cg);
	}

	/*
	 * We haven't seen this (pmcid, pc) tuple yet, so allocate a
	 * new callgraph node and a new hash table entry for it.
	 */
	cg = pmcstat_cgnode_allocate(image, pc);
	if ((h = malloc(sizeof(*h))) == NULL)
		err(EX_OSERR, "ERROR: Could not allocate callgraph node");

	h->pch_pmcid = pmcid;
	h->pch_cgnode = cg;
	LIST_INSERT_HEAD(&pmcstat_cgnode_hash[hash], h, pch_next);

	pmcstat_cgnode_hash_count++;

	return (cg);
}

/*
 * Compare two callgraph nodes for sorting.
 */
static int
pmcstat_cgnode_compare(const void *a, const void *b)
{
	const struct pmcstat_cgnode *const *pcg1, *const *pcg2, *cg1, *cg2;

	pcg1 = (const struct pmcstat_cgnode *const *) a;
	cg1 = *pcg1;
	pcg2 = (const struct pmcstat_cgnode *const *) b;
	cg2 = *pcg2;

	/* Sort in reverse order */
	if (cg1->pcg_count < cg2->pcg_count)
		return (1);
	if (cg1->pcg_count > cg2->pcg_count)
		return (-1);
	return (0);
}

/*
 * Find (allocating if a needed) a callgraph node in the given
 * parent with the same (image, pcoffset) pair.
 */

static struct pmcstat_cgnode *
pmcstat_cgnode_find(struct pmcstat_cgnode *parent, struct pmcstat_image *image,
    uintfptr_t pcoffset)
{
	struct pmcstat_cgnode *child;

	LIST_FOREACH(child, &parent->pcg_children, pcg_sibling) {
		if (child->pcg_image == image &&
		    child->pcg_func == pcoffset)
			return (child);
	}

	/*
	 * Allocate a new structure.
	 */

	child = pmcstat_cgnode_allocate(image, pcoffset);

	/*
	 * Link it into the parent.
	 */
	LIST_INSERT_HEAD(&parent->pcg_children, child, pcg_sibling);
	parent->pcg_nchildren++;

	return (child);
}

/*
 * Print one callgraph node.  The output format is:
 *
 * indentation %(parent's samples) #nsamples function@object
 */
static void
pmcstat_cgnode_print(struct pmcstat_args *a, struct pmcstat_cgnode *cg,
    int depth, uint32_t total)
{
	uint32_t n;
	const char *space;
	struct pmcstat_symbol *sym;
	struct pmcstat_cgnode **sortbuffer, **cgn, *pcg;

	space = " ";

	if (depth > 0)
		(void) fprintf(a->pa_graphfile, "%*s", depth, space);

	if (cg->pcg_count == total)
		(void) fprintf(a->pa_graphfile, "100.0%% ");
	else
		(void) fprintf(a->pa_graphfile, "%05.2f%% ",
		    100.0 * cg->pcg_count / total);

	n = fprintf(a->pa_graphfile, " [%u] ", cg->pcg_count);

	/* #samples is a 12 character wide field. */
	if (n < 12)
		(void) fprintf(a->pa_graphfile, "%*s", 12 - n, space);

	if (depth > 0)
		(void) fprintf(a->pa_graphfile, "%*s", depth, space);

	sym = pmcstat_symbol_search(cg->pcg_image, cg->pcg_func);
	if (sym)
		(void) fprintf(a->pa_graphfile, "%s",
		    pmcstat_string_unintern(sym->ps_name));
	else
		(void) fprintf(a->pa_graphfile, "%p",
		    (void *) (cg->pcg_image->pi_vaddr + cg->pcg_func));

	if (pmcstat_previous_filename_printed !=
	    cg->pcg_image->pi_fullpath) {
		pmcstat_previous_filename_printed = cg->pcg_image->pi_fullpath;
		(void) fprintf(a->pa_graphfile, " @ %s\n",
		    pmcstat_string_unintern(
		    pmcstat_previous_filename_printed));
	} else
		(void) fprintf(a->pa_graphfile, "\n");

	if (cg->pcg_nchildren == 0)
		return;

	if ((sortbuffer = (struct pmcstat_cgnode **)
		malloc(sizeof(struct pmcstat_cgnode *) *
		    cg->pcg_nchildren)) == NULL)
		err(EX_OSERR, "ERROR: Cannot print callgraph");
	cgn = sortbuffer;

	LIST_FOREACH(pcg, &cg->pcg_children, pcg_sibling)
	    *cgn++ = pcg;

	assert(cgn - sortbuffer == (int) cg->pcg_nchildren);

	qsort(sortbuffer, cg->pcg_nchildren, sizeof(struct pmcstat_cgnode *),
	    pmcstat_cgnode_compare);

	for (cgn = sortbuffer, n = 0; n < cg->pcg_nchildren; n++, cgn++)
		pmcstat_cgnode_print(a, *cgn, depth+1, cg->pcg_count);

	free(sortbuffer);
}

/*
 * Record a callchain.
 */

static void
pmcstat_record_callchain(struct pmcstat_process *pp, uint32_t pmcid,
    uint32_t nsamples, uintfptr_t *cc, int usermode, struct pmcstat_args *a)
{
	uintfptr_t pc, loadaddress;
	uint32_t n;
	struct pmcstat_image *image;
	struct pmcstat_pcmap *ppm;
	struct pmcstat_symbol *sym;
	struct pmcstat_cgnode *parent, *child;

	/*
	 * Find the callgraph node recorded in the global hash table
	 * for this (pmcid, pc).
	 */

	pc = cc[0];
	parent = pmcstat_cgnode_hash_lookup_pc(pp, pmcid, pc, usermode);
	if (parent == NULL) {
		pmcstat_stats.ps_callchain_dubious_frames++;
		return;
	}

	parent->pcg_count++;

	/*
	 * For each return address in the call chain record, subject
	 * to the maximum depth desired.
	 * - Find the image associated with the sample.  Stop if there
	 *   there is no valid image at that address.
	 * - Find the function that overlaps the return address.
	 * - If found: use the start address of the function.
	 *   If not found (say an object's symbol table is not present or
	 *   is incomplete), round down to th gprof bucket granularity.
	 * - Convert return virtual address to an offset in the image.
	 * - Look for a child with the same {offset,image} tuple,
	 *   inserting one if needed.
	 * - Increment the count of occurrences of the child.
	 */

	for (n = 1; n < (uint32_t) a->pa_graphdepth && n < nsamples; n++,
	    parent = child) {
		pc = cc[n];

		ppm = pmcstat_process_find_map(usermode ? pp :
		    pmcstat_kernproc, pc);
		if (ppm == NULL)
			return;

		image = ppm->ppm_image;
		loadaddress = ppm->ppm_lowpc + image->pi_vaddr -
		    image->pi_start;
		pc -= loadaddress;

		if ((sym = pmcstat_symbol_search(image, pc)) != NULL)
			pc = sym->ps_start;

		child = pmcstat_cgnode_find(parent, image, pc);
		child->pcg_count++;
	}
}

/*
 * Printing a callgraph for a PMC.
 */
static void
pmcstat_callgraph_print_for_pmcid(struct pmcstat_args *a,
    struct pmcstat_pmcrecord *pmcr)
{
	int n, nentries;
	uint32_t nsamples, pmcid;
	struct pmcstat_cgnode **sortbuffer, **cgn;
	struct pmcstat_cgnode_hash *pch;

	/*
	 * We pull out all callgraph nodes in the top-level hash table
	 * with a matching PMC id.  We then sort these based on the
	 * frequency of occurrence.  Each callgraph node is then
	 * printed.
	 */

	nsamples = 0;
	pmcid = pmcr->pr_pmcid;
	if ((sortbuffer = (struct pmcstat_cgnode **)
	    malloc(sizeof(struct pmcstat_cgnode *) *
	    pmcstat_cgnode_hash_count)) == NULL)
		err(EX_OSERR, "ERROR: Cannot sort callgraph");
	cgn = sortbuffer;

	memset(sortbuffer, 0xFF, pmcstat_cgnode_hash_count *
	    sizeof(struct pmcstat_cgnode **));

	for (n = 0; n < PMCSTAT_NHASH; n++)
		LIST_FOREACH(pch, &pmcstat_cgnode_hash[n], pch_next)
		    if (pch->pch_pmcid == pmcid) {
			    nsamples += pch->pch_cgnode->pcg_count;
			    *cgn++ = pch->pch_cgnode;
		    }

	nentries = cgn - sortbuffer;
	assert(nentries <= pmcstat_cgnode_hash_count);

	if (nentries == 0)
		return;

	qsort(sortbuffer, nentries, sizeof(struct pmcstat_cgnode *),
	    pmcstat_cgnode_compare);

	(void) fprintf(a->pa_graphfile,
	    "@ %s [%u samples]\n\n",
	    pmcstat_string_unintern(pmcr->pr_pmcname),
	    nsamples);

	for (cgn = sortbuffer, n = 0; n < nentries; n++, cgn++) {
		pmcstat_previous_filename_printed = NULL;
		pmcstat_cgnode_print(a, *cgn, 0, nsamples);
		(void) fprintf(a->pa_graphfile, "\n");
	}

	free(sortbuffer);
}

/*
 * Print out callgraphs.
 */

static void
pmcstat_callgraph_print(struct pmcstat_args *a)
{
	struct pmcstat_pmcrecord *pmcr;

	LIST_FOREACH(pmcr, &pmcstat_pmcs, pr_next)
	    pmcstat_callgraph_print_for_pmcid(a, pmcr);
}

static void
pmcstat_cgnode_do_gmon_arcs(struct pmcstat_cgnode *cg, pmc_id_t pmcid)
{
	struct pmcstat_cgnode *cgc;

	/*
	 * Look for child nodes that belong to the same image.
	 */

	LIST_FOREACH(cgc, &cg->pcg_children, pcg_sibling) {
		if (cgc->pcg_image == cg->pcg_image)
			pmcstat_gmon_append_arc(cg->pcg_image, pmcid,
			    cgc->pcg_func, cg->pcg_func, cgc->pcg_count);
		if (cgc->pcg_nchildren > 0)
			pmcstat_cgnode_do_gmon_arcs(cgc, pmcid);
	}
}

static void
pmcstat_callgraph_do_gmon_arcs_for_pmcid(pmc_id_t pmcid)
{
	int n;
	struct pmcstat_cgnode_hash *pch;

	for (n = 0; n < PMCSTAT_NHASH; n++)
		LIST_FOREACH(pch, &pmcstat_cgnode_hash[n], pch_next)
			if (pch->pch_pmcid == pmcid &&
			    pch->pch_cgnode->pcg_nchildren > 1)
				pmcstat_cgnode_do_gmon_arcs(pch->pch_cgnode,
				    pmcid);
}


static void
pmcstat_callgraph_do_gmon_arcs(void)
{
	struct pmcstat_pmcrecord *pmcr;

	LIST_FOREACH(pmcr, &pmcstat_pmcs, pr_next)
		pmcstat_callgraph_do_gmon_arcs_for_pmcid(pmcr->pr_pmcid);
}

/*
 * Convert a hwpmc(4) log to profile information.  A system-wide
 * callgraph is generated if FLAG_DO_CALLGRAPHS is set.  gmon.out
 * files usable by gprof(1) are created if FLAG_DO_GPROF is set.
 */

static int
pmcstat_analyze_log(struct pmcstat_args *a)
{
	uint32_t cpu, cpuflags;
	uintfptr_t pc, newpc;
	pid_t pid;
	struct pmcstat_image *image;
	struct pmcstat_symbol *sym;
	struct pmcstat_process *pp, *ppnew;
	struct pmcstat_pcmap *ppm, *ppmtmp;
	struct pmclog_ev ev;
	pmcstat_interned_string image_path;

	assert(a->pa_flags & FLAG_DO_ANALYSIS);

	if (elf_version(EV_CURRENT) == EV_NONE)
		err(EX_UNAVAILABLE, "Elf library intialization failed");

	while (pmclog_read(a->pa_logparser, &ev) == 0) {
=======
	while (pmclog_read(args.pa_logparser, &ev) == 0) {
>>>>>>> 264e34b8
		assert(ev.pl_state == PMCLOG_OK);

		switch (ev.pl_type) {
		case PMCLOG_TYPE_INITIALIZE:
			if ((ev.pl_u.pl_i.pl_version & 0xFF000000) !=
			    PMC_VERSION_MAJOR << 24 && args.pa_verbosity > 0)
				warnx("WARNING: Log version 0x%x does not "
				    "match compiled version 0x%x.",
				    ev.pl_u.pl_i.pl_version,
				    PMC_VERSION_MAJOR);
			break;

		case PMCLOG_TYPE_MAP_IN:
			/*
			 * Introduce an address range mapping for a
			 * userland process or the kernel (pid == -1).
			 *
			 * We always allocate a process descriptor so
			 * that subsequent samples seen for this
			 * address range are mapped to the current
			 * object being mapped in.
			 */
			pid = ev.pl_u.pl_mi.pl_pid;
			if (pid == -1)
				pp = pmcstat_kernproc;
			else
				pp = pmcstat_process_lookup(pid,
				    PMCSTAT_ALLOCATE);

			assert(pp != NULL);

			image_path = pmcstat_string_intern(ev.pl_u.pl_mi.
			    pl_pathname);
			image = pmcstat_image_from_path(image_path, pid == -1);
			if (image->pi_type == PMCSTAT_IMAGE_UNKNOWN)
				pmcstat_image_determine_type(image);
			if (image->pi_type != PMCSTAT_IMAGE_INDETERMINABLE)
				pmcstat_image_link(pp, image,
				    ev.pl_u.pl_mi.pl_start);
			break;

		case PMCLOG_TYPE_MAP_OUT:
			/*
			 * Remove an address map.
			 */
			pid = ev.pl_u.pl_mo.pl_pid;
			if (pid == -1)
				pp = pmcstat_kernproc;
			else
				pp = pmcstat_process_lookup(pid, 0);

			if (pp == NULL)	/* unknown process */
				break;

			pmcstat_image_unmap(pp, ev.pl_u.pl_mo.pl_start,
			    ev.pl_u.pl_mo.pl_end);
			break;

		case PMCLOG_TYPE_PCSAMPLE:
			/*
			 * Note: the `PCSAMPLE' log entry is not
			 * generated by hpwmc(4) after version 2.
			 */

			/*
			 * We bring in the gmon file for the image
			 * currently associated with the PMC & pid
			 * pair and increment the appropriate entry
			 * bin inside this.
			 */
			pmcstat_stats.ps_samples_total++;

			pc = ev.pl_u.pl_s.pl_pc;
			pp = pmcstat_process_lookup(ev.pl_u.pl_s.pl_pid,
			    PMCSTAT_ALLOCATE);

			/* Get PMC record. */
			pmcr = pmcstat_lookup_pmcid(ev.pl_u.pl_s.pl_pmcid);
			assert(pmcr != NULL);

			/*
			 * Call the plugins processing
			 * TODO: move pmcstat_process_find_map inside plugins
			 */

			if (plugins[args.pa_pplugin].pl_process != NULL)
				plugins[args.pa_pplugin].pl_process(
				    pp, pmcr, 1, &pc,
				    pmcstat_process_find_map(pp, pc) != NULL, 0);
			plugins[args.pa_plugin].pl_process(
			    pp, pmcr, 1, &pc,
			    pmcstat_process_find_map(pp, pc) != NULL, 0);
			break;

		case PMCLOG_TYPE_CALLCHAIN:
			pmcstat_stats.ps_samples_total++;

			cpuflags = ev.pl_u.pl_cc.pl_cpuflags;
			cpu = PMC_CALLCHAIN_CPUFLAGS_TO_CPU(cpuflags);

			/* Filter on the CPU id. */
			if ((args.pa_cpumask & (1 << cpu)) == 0) {
				pmcstat_stats.ps_samples_skipped++;
				break;
			}

			pp = pmcstat_process_lookup(ev.pl_u.pl_cc.pl_pid,
			    PMCSTAT_ALLOCATE);

			/* Get PMC record. */
			pmcr = pmcstat_lookup_pmcid(ev.pl_u.pl_cc.pl_pmcid);
			assert(pmcr != NULL);

			/*
			 * Call the plugins processing
			 */

			if (plugins[args.pa_pplugin].pl_process != NULL)
				plugins[args.pa_pplugin].pl_process(
				    pp, pmcr,
				    ev.pl_u.pl_cc.pl_npc,
				    ev.pl_u.pl_cc.pl_pc,
				    PMC_CALLCHAIN_CPUFLAGS_TO_USERMODE(cpuflags),
				    cpu);
			plugins[args.pa_plugin].pl_process(
			    pp, pmcr,
			    ev.pl_u.pl_cc.pl_npc,
			    ev.pl_u.pl_cc.pl_pc,
			    PMC_CALLCHAIN_CPUFLAGS_TO_USERMODE(cpuflags),
			    cpu);
			break;

		case PMCLOG_TYPE_PMCALLOCATE:
			/*
			 * Record the association pmc id between this
			 * PMC and its name.
			 */
			pmcstat_pmcid_add(ev.pl_u.pl_a.pl_pmcid,
			    pmcstat_string_intern(ev.pl_u.pl_a.pl_evname));
			break;

		case PMCLOG_TYPE_PROCEXEC:

			/*
			 * Change the executable image associated with
			 * a process.
			 */
			pp = pmcstat_process_lookup(ev.pl_u.pl_x.pl_pid,
			    PMCSTAT_ALLOCATE);

			/* delete the current process map */
			TAILQ_FOREACH_SAFE(ppm, &pp->pp_map, ppm_next, ppmtmp) {
				TAILQ_REMOVE(&pp->pp_map, ppm, ppm_next);
				free(ppm);
			}

			/* associate this process  image */
			image_path = pmcstat_string_intern(
				ev.pl_u.pl_x.pl_pathname);
			assert(image_path != NULL);
			pmcstat_process_exec(pp, image_path,
			    ev.pl_u.pl_x.pl_entryaddr);
			break;

		case PMCLOG_TYPE_PROCEXIT:

			/*
			 * Due to the way the log is generated, the
			 * last few samples corresponding to a process
			 * may appear in the log after the process
			 * exit event is recorded.  Thus we keep the
			 * process' descriptor and associated data
			 * structures around, but mark the process as
			 * having exited.
			 */
			pp = pmcstat_process_lookup(ev.pl_u.pl_e.pl_pid, 0);
			if (pp == NULL)
				break;
			pp->pp_isactive = 0;	/* mark as a zombie */
			break;

		case PMCLOG_TYPE_SYSEXIT:
			pp = pmcstat_process_lookup(ev.pl_u.pl_se.pl_pid, 0);
			if (pp == NULL)
				break;
			pp->pp_isactive = 0;	/* make a zombie */
			break;

		case PMCLOG_TYPE_PROCFORK:

			/*
			 * Allocate a process descriptor for the new
			 * (child) process.
			 */
			ppnew =
			    pmcstat_process_lookup(ev.pl_u.pl_f.pl_newpid,
				PMCSTAT_ALLOCATE);

			/*
			 * If we had been tracking the parent, clone
			 * its address maps.
			 */
			pp = pmcstat_process_lookup(ev.pl_u.pl_f.pl_oldpid, 0);
			if (pp == NULL)
				break;
			TAILQ_FOREACH(ppm, &pp->pp_map, ppm_next)
			    pmcstat_image_link(ppnew, ppm->ppm_image,
				ppm->ppm_lowpc);
			break;

		default:	/* other types of entries are not relevant */
			break;
		}
	}

	if (ev.pl_state == PMCLOG_EOF)
		return (PMCSTAT_FINISHED);
	else if (ev.pl_state == PMCLOG_REQUIRE_DATA)
		return (PMCSTAT_RUNNING);

	err(EX_DATAERR, "ERROR: event parsing failed (record %jd, "
	    "offset 0x%jx)", (uintmax_t) ev.pl_count + 1, ev.pl_offset);
}

/*
 * Print log entries as text.
 */

static int
pmcstat_print_log(void)
{
	struct pmclog_ev ev;
	uint32_t npc;

	while (pmclog_read(args.pa_logparser, &ev) == 0) {
		assert(ev.pl_state == PMCLOG_OK);
		switch (ev.pl_type) {
		case PMCLOG_TYPE_CALLCHAIN:
			PMCSTAT_PRINT_ENTRY("callchain",
			    "%d 0x%x %d %d %c", ev.pl_u.pl_cc.pl_pid,
			    ev.pl_u.pl_cc.pl_pmcid,
			    PMC_CALLCHAIN_CPUFLAGS_TO_CPU(ev.pl_u.pl_cc. \
				pl_cpuflags), ev.pl_u.pl_cc.pl_npc,
			    PMC_CALLCHAIN_CPUFLAGS_TO_USERMODE(ev.pl_u.pl_cc.\
			        pl_cpuflags) ? 'u' : 's');
			for (npc = 0; npc < ev.pl_u.pl_cc.pl_npc; npc++)
				PMCSTAT_PRINT_ENTRY("...", "%p",
				    (void *) ev.pl_u.pl_cc.pl_pc[npc]);
			break;
		case PMCLOG_TYPE_CLOSELOG:
			PMCSTAT_PRINT_ENTRY("closelog",);
			break;
		case PMCLOG_TYPE_DROPNOTIFY:
			PMCSTAT_PRINT_ENTRY("drop",);
			break;
		case PMCLOG_TYPE_INITIALIZE:
			PMCSTAT_PRINT_ENTRY("initlog","0x%x \"%s\"",
			    ev.pl_u.pl_i.pl_version,
			    pmc_name_of_cputype(ev.pl_u.pl_i.pl_arch));
			if ((ev.pl_u.pl_i.pl_version & 0xFF000000) !=
			    PMC_VERSION_MAJOR << 24 && args.pa_verbosity > 0)
				warnx("WARNING: Log version 0x%x != expected "
				    "version 0x%x.", ev.pl_u.pl_i.pl_version,
				    PMC_VERSION);
			break;
		case PMCLOG_TYPE_MAP_IN:
			PMCSTAT_PRINT_ENTRY("map-in","%d %p \"%s\"",
			    ev.pl_u.pl_mi.pl_pid,
			    (void *) ev.pl_u.pl_mi.pl_start,
			    ev.pl_u.pl_mi.pl_pathname);
			break;
		case PMCLOG_TYPE_MAP_OUT:
			PMCSTAT_PRINT_ENTRY("map-out","%d %p %p",
			    ev.pl_u.pl_mo.pl_pid,
			    (void *) ev.pl_u.pl_mo.pl_start,
			    (void *) ev.pl_u.pl_mo.pl_end);
			break;
		case PMCLOG_TYPE_PCSAMPLE:
			PMCSTAT_PRINT_ENTRY("sample","0x%x %d %p %c",
			    ev.pl_u.pl_s.pl_pmcid,
			    ev.pl_u.pl_s.pl_pid,
			    (void *) ev.pl_u.pl_s.pl_pc,
			    ev.pl_u.pl_s.pl_usermode ? 'u' : 's');
			break;
		case PMCLOG_TYPE_PMCALLOCATE:
			PMCSTAT_PRINT_ENTRY("allocate","0x%x \"%s\" 0x%x",
			    ev.pl_u.pl_a.pl_pmcid,
			    ev.pl_u.pl_a.pl_evname,
			    ev.pl_u.pl_a.pl_flags);
			break;
		case PMCLOG_TYPE_PMCATTACH:
			PMCSTAT_PRINT_ENTRY("attach","0x%x %d \"%s\"",
			    ev.pl_u.pl_t.pl_pmcid,
			    ev.pl_u.pl_t.pl_pid,
			    ev.pl_u.pl_t.pl_pathname);
			break;
		case PMCLOG_TYPE_PMCDETACH:
			PMCSTAT_PRINT_ENTRY("detach","0x%x %d",
			    ev.pl_u.pl_d.pl_pmcid,
			    ev.pl_u.pl_d.pl_pid);
			break;
		case PMCLOG_TYPE_PROCCSW:
			PMCSTAT_PRINT_ENTRY("cswval","0x%x %d %jd",
			    ev.pl_u.pl_c.pl_pmcid,
			    ev.pl_u.pl_c.pl_pid,
			    ev.pl_u.pl_c.pl_value);
			break;
		case PMCLOG_TYPE_PROCEXEC:
			PMCSTAT_PRINT_ENTRY("exec","0x%x %d %p \"%s\"",
			    ev.pl_u.pl_x.pl_pmcid,
			    ev.pl_u.pl_x.pl_pid,
			    (void *) ev.pl_u.pl_x.pl_entryaddr,
			    ev.pl_u.pl_x.pl_pathname);
			break;
		case PMCLOG_TYPE_PROCEXIT:
			PMCSTAT_PRINT_ENTRY("exitval","0x%x %d %jd",
			    ev.pl_u.pl_e.pl_pmcid,
			    ev.pl_u.pl_e.pl_pid,
			    ev.pl_u.pl_e.pl_value);
			break;
		case PMCLOG_TYPE_PROCFORK:
			PMCSTAT_PRINT_ENTRY("fork","%d %d",
			    ev.pl_u.pl_f.pl_oldpid,
			    ev.pl_u.pl_f.pl_newpid);
			break;
		case PMCLOG_TYPE_USERDATA:
			PMCSTAT_PRINT_ENTRY("userdata","0x%x",
			    ev.pl_u.pl_u.pl_userdata);
			break;
		case PMCLOG_TYPE_SYSEXIT:
			PMCSTAT_PRINT_ENTRY("exit","%d",
			    ev.pl_u.pl_se.pl_pid);
			break;
		default:
			fprintf(args.pa_printfile, "unknown event (type %d).\n",
			    ev.pl_type);
		}
	}

	if (ev.pl_state == PMCLOG_EOF)
		return (PMCSTAT_FINISHED);
	else if (ev.pl_state ==  PMCLOG_REQUIRE_DATA)
		return (PMCSTAT_RUNNING);

	errx(EX_DATAERR, "ERROR: event parsing failed "
	    "(record %jd, offset 0x%jx).",
	    (uintmax_t) ev.pl_count + 1, ev.pl_offset);
	/*NOTREACHED*/
}

/*
 * Public Interfaces.
 */

/*
 * Close a logfile, after first flushing all in-module queued data.
 */

int
pmcstat_close_log(void)
{
	if (pmc_flush_logfile() < 0 ||
	    pmc_configure_logfile(-1) < 0)
		err(EX_OSERR, "ERROR: logging failed");
	args.pa_flags &= ~(FLAG_HAS_OUTPUT_LOGFILE | FLAG_HAS_PIPE);
	return (args.pa_flags & FLAG_HAS_PIPE ? PMCSTAT_EXITING :
	    PMCSTAT_FINISHED);
}



/*
 * Open a log file, for reading or writing.
 *
 * The function returns the fd of a successfully opened log or -1 in
 * case of failure.
 */

int
pmcstat_open_log(const char *path, int mode)
{
	int error, fd;
	size_t hlen;
	const char *p, *errstr;
	struct addrinfo hints, *res, *res0;
	char hostname[MAXHOSTNAMELEN];

	errstr = NULL;
	fd = -1;

	/*
	 * If 'path' is "-" then open one of stdin or stdout depending
	 * on the value of 'mode'.
	 *
	 * If 'path' contains a ':' and does not start with a '/' or '.',
	 * and is being opened for writing, treat it as a "host:port"
	 * specification and open a network socket.
	 *
	 * Otherwise, treat 'path' as a file name and open that.
	 */
	if (path[0] == '-' && path[1] == '\0')
		fd = (mode == PMCSTAT_OPEN_FOR_READ) ? 0 : 1;
	else if (mode == PMCSTAT_OPEN_FOR_WRITE && path[0] != '/' &&
	    path[0] != '.' && strchr(path, ':') != NULL) {

		p = strrchr(path, ':');
		hlen = p - path;
		if (p == path || hlen >= sizeof(hostname)) {
			errstr = strerror(EINVAL);
			goto done;
		}

		assert(hlen < sizeof(hostname));
		(void) strncpy(hostname, path, hlen);
		hostname[hlen] = '\0';

		(void) memset(&hints, 0, sizeof(hints));
		hints.ai_family = AF_UNSPEC;
		hints.ai_socktype = SOCK_STREAM;
		if ((error = getaddrinfo(hostname, p+1, &hints, &res0)) != 0) {
			errstr = gai_strerror(error);
			goto done;
		}

		fd = -1;
		for (res = res0; res; res = res->ai_next) {
			if ((fd = socket(res->ai_family, res->ai_socktype,
			    res->ai_protocol)) < 0) {
				errstr = strerror(errno);
				continue;
			}
			if (connect(fd, res->ai_addr, res->ai_addrlen) < 0) {
				errstr = strerror(errno);
				(void) close(fd);
				fd = -1;
				continue;
			}
			errstr = NULL;
			break;
		}
		freeaddrinfo(res0);

	} else if ((fd = open(path, mode == PMCSTAT_OPEN_FOR_READ ?
		    O_RDONLY : (O_WRONLY|O_CREAT|O_TRUNC),
		    S_IRUSR|S_IWUSR|S_IRGRP|S_IROTH)) < 0)
			errstr = strerror(errno);

  done:
	if (errstr)
		errx(EX_OSERR, "ERROR: Cannot open \"%s\" for %s: %s.", path,
		    (mode == PMCSTAT_OPEN_FOR_READ ? "reading" : "writing"),
		    errstr);

	return (fd);
}

/*
 * Process a log file in offline analysis mode.
 */

int
pmcstat_process_log(void)
{

	/*
	 * If analysis has not been asked for, just print the log to
	 * the current output file.
	 */
	if (args.pa_flags & FLAG_DO_PRINT)
		return (pmcstat_print_log());
	else
		return (pmcstat_analyze_log());
}

/*
 * Refresh top display.
 */

static void
pmcstat_refresh_top(void)
{
	char pmcname[40];

	/* If in pause mode do not refresh display. */
	if (pmcstat_pause)
		return;

	/* Format PMC name. */
	if (pmcstat_mergepmc)
		snprintf(pmcname, sizeof(pmcname), "[%s]",
		    pmcstat_pmcindex_to_name(pmcstat_pmcinfilter));
	else
		snprintf(pmcname, sizeof(pmcname), "%s.%d",
		    pmcstat_pmcindex_to_name(pmcstat_pmcinfilter),
		    pmcstat_pmcinfilter);

	PMCSTAT_PRINTBEGIN();
	PMCSTAT_PRINTW("PMC: %s Samples: %u processed, %u invalid\n\n",
	    pmcname,
	    pmcstat_stats.ps_samples_total,
	    pmcstat_stats.ps_samples_unknown_offset +
	    pmcstat_stats.ps_samples_indeterminable +
	    pmcstat_stats.ps_callchain_dubious_frames);
	if (plugins[args.pa_plugin].pl_topdisplay != NULL)
		plugins[args.pa_plugin].pl_topdisplay();
	PMCSTAT_PRINTEND();
}

/*
 * Find the next pmc index to display.
 */

static void
pmcstat_changefilter(void)
{
	int pmcin;
	struct pmcstat_pmcrecord *pmcr;

	/*
	 * Find the next merge target.
	 */
	if (pmcstat_mergepmc) {
		pmcin = pmcstat_pmcinfilter;

		do {
			pmcr = pmcstat_pmcindex_to_pmcr(pmcstat_pmcinfilter);
			if (pmcr == pmcr->pr_merge)
				break;

			pmcstat_pmcinfilter++;
			if (pmcstat_pmcinfilter >= pmcstat_npmcs)
				pmcstat_pmcinfilter = 0;

		} while (pmcstat_pmcinfilter != pmcin);
	}
}

/*
 * Top mode keypress.
 */

int
pmcstat_keypress_log(void)
{
	int c, ret = 0;
	WINDOW *w;

	w = newwin(1, 0, 1, 0);
	c = wgetch(w);
	wprintw(w, "Key: %c => ", c);
	switch (c) {
	case 'c':
		wprintw(w, "enter mode 'd' or 'a' => ");
		c = wgetch(w);
		if (c == 'd') {
			args.pa_topmode = PMCSTAT_TOP_DELTA;
			wprintw(w, "switching to delta mode");
		} else {
			args.pa_topmode = PMCSTAT_TOP_ACCUM;
			wprintw(w, "switching to accumulation mode");
		}
		break;
	case 'm':
		pmcstat_mergepmc = !pmcstat_mergepmc;
		/*
		 * Changing merge state require data reset.
		 */
		if (plugins[args.pa_plugin].pl_shutdown != NULL)
			plugins[args.pa_plugin].pl_shutdown(NULL);
		bzero(&pmcstat_stats, sizeof(struct pmcstat_stats));
		if (plugins[args.pa_plugin].pl_init != NULL)
			plugins[args.pa_plugin].pl_init();

		/* Update filter to be on a merge target. */
		pmcstat_changefilter();
		wprintw(w, "merge PMC %s", pmcstat_mergepmc ? "on" : "off");
		break;
	case 'n':
		/* Close current plugin. */
		if (plugins[args.pa_plugin].pl_shutdown != NULL)
			plugins[args.pa_plugin].pl_shutdown(NULL);

		/* Find next top display available. */
		do {
			args.pa_plugin++;
			if (plugins[args.pa_plugin].pl_name == NULL)
				args.pa_plugin = 0;
		} while (plugins[args.pa_plugin].pl_topdisplay == NULL);

		/* Open new plugin. */
		bzero(&pmcstat_stats, sizeof(struct pmcstat_stats));
		if (plugins[args.pa_plugin].pl_init != NULL)
			plugins[args.pa_plugin].pl_init();
		wprintw(w, "switching to plugin %s",
		    plugins[args.pa_plugin].pl_name);
		break;
	case 'p':
		pmcstat_pmcinfilter++;
		if (pmcstat_pmcinfilter >= pmcstat_npmcs)
			pmcstat_pmcinfilter = 0;
		pmcstat_changefilter();
		wprintw(w, "switching to PMC %s.%d",
		    pmcstat_pmcindex_to_name(pmcstat_pmcinfilter),
		    pmcstat_pmcinfilter);
		break;
	case ' ':
		pmcstat_pause = !pmcstat_pause;
		if (pmcstat_pause)
			wprintw(w, "pause => press space again to continue");
		break;
	case 'q':
		wprintw(w, "exiting...");
		ret = 1;
	default:
		if (plugins[args.pa_plugin].pl_topkeypress != NULL)
			if (plugins[args.pa_plugin].pl_topkeypress(c, w))
				ret = 1;
	}

	wrefresh(w);
	delwin(w);
	return ret;
}


/*
 * Top mode display.
 */

void
pmcstat_display_log(void)
{

	pmcstat_refresh_top();

	/* Reset everythings if delta mode. */
	if (args.pa_topmode == PMCSTAT_TOP_DELTA) {
		if (plugins[args.pa_plugin].pl_shutdown != NULL)
			plugins[args.pa_plugin].pl_shutdown(NULL);
		bzero(&pmcstat_stats, sizeof(struct pmcstat_stats));
		if (plugins[args.pa_plugin].pl_init != NULL)
			plugins[args.pa_plugin].pl_init();
	}

}

/*
 * Configure a plugins.
 */

void
pmcstat_pluginconfigure_log(char *opt)
{

	if (strncmp(opt, "threshold=", 10) == 0) {
		pmcstat_threshold = atof(opt+10);
	} else {
		if (plugins[args.pa_plugin].pl_configure != NULL) {
			if (!plugins[args.pa_plugin].pl_configure(opt))
				err(EX_USAGE,
				    "ERROR: unknown option <%s>.", opt);
		}
	}
}

/*
 * Initialize module.
 */

void
pmcstat_initialize_logging(void)
{
	int i;

	/* use a convenient format for 'ldd' output */
	if (setenv("LD_TRACE_LOADED_OBJECTS_FMT1","%o \"%p\" %x\n",1) != 0)
		err(EX_OSERR, "ERROR: Cannot setenv");

	/* Initialize hash tables */
	pmcstat_string_initialize();
	for (i = 0; i < PMCSTAT_NHASH; i++) {
		LIST_INIT(&pmcstat_image_hash[i]);
		LIST_INIT(&pmcstat_process_hash[i]);
	}

	/*
	 * Create a fake 'process' entry for the kernel with pid -1.
	 * hwpmc(4) will subsequently inform us about where the kernel
	 * and any loaded kernel modules are mapped.
	 */
	if ((pmcstat_kernproc = pmcstat_process_lookup((pid_t) -1,
		 PMCSTAT_ALLOCATE)) == NULL)
		err(EX_OSERR, "ERROR: Cannot initialize logging");

	/* PMC count. */
	pmcstat_npmcs = 0;

	/* Merge PMC with same name. */
	pmcstat_mergepmc = args.pa_mergepmc;

	/*
	 * Initialize plugins
	 */

	if (plugins[args.pa_pplugin].pl_init != NULL)
		plugins[args.pa_pplugin].pl_init();
	if (plugins[args.pa_plugin].pl_init != NULL)
		plugins[args.pa_plugin].pl_init();
}

/*
 * Shutdown module.
 */

void
pmcstat_shutdown_logging(void)
{
	int i;
	FILE *mf;
	struct pmcstat_image *pi, *pitmp;
	struct pmcstat_process *pp, *pptmp;
	struct pmcstat_pcmap *ppm, *ppmtmp;

	/* determine where to send the map file */
	mf = NULL;
	if (args.pa_mapfilename != NULL)
		mf = (strcmp(args.pa_mapfilename, "-") == 0) ?
		    args.pa_printfile : fopen(args.pa_mapfilename, "w");

	if (mf == NULL && args.pa_flags & FLAG_DO_GPROF &&
	    args.pa_verbosity >= 2)
		mf = args.pa_printfile;

	if (mf)
		(void) fprintf(mf, "MAP:\n");

	/*
	 * Shutdown the plugins
	 */

	if (plugins[args.pa_plugin].pl_shutdown != NULL)
		plugins[args.pa_plugin].pl_shutdown(mf);
	if (plugins[args.pa_pplugin].pl_shutdown != NULL)
		plugins[args.pa_pplugin].pl_shutdown(mf);

	for (i = 0; i < PMCSTAT_NHASH; i++) {
		LIST_FOREACH_SAFE(pi, &pmcstat_image_hash[i], pi_next,
		    pitmp) {
			if (plugins[args.pa_plugin].pl_shutdownimage != NULL)
				plugins[args.pa_plugin].pl_shutdownimage(pi);
			if (plugins[args.pa_pplugin].pl_shutdownimage != NULL)
				plugins[args.pa_pplugin].pl_shutdownimage(pi);

			free(pi->pi_symbols);
			if (pi->pi_addr2line != NULL)
				pclose(pi->pi_addr2line);
			LIST_REMOVE(pi, pi_next);
			free(pi);
		}

		LIST_FOREACH_SAFE(pp, &pmcstat_process_hash[i], pp_next,
		    pptmp) {
			TAILQ_FOREACH_SAFE(ppm, &pp->pp_map, ppm_next, ppmtmp) {
				TAILQ_REMOVE(&pp->pp_map, ppm, ppm_next);
				free(ppm);
			}
			LIST_REMOVE(pp, pp_next);
			free(pp);
		}
	}

	pmcstat_string_shutdown();

	/*
	 * Print errors unless -q was specified.  Print all statistics
	 * if verbosity > 1.
	 */
#define	PRINT(N,V) do {							\
		if (pmcstat_stats.ps_##V || args.pa_verbosity >= 2)	\
			(void) fprintf(args.pa_printfile, " %-40s %d\n",\
			    N, pmcstat_stats.ps_##V);			\
	} while (0)

	if (args.pa_verbosity >= 1 && (args.pa_flags & FLAG_DO_ANALYSIS) &&
	    (args.pa_flags & FLAG_DO_TOP) == 0) {
		(void) fprintf(args.pa_printfile, "CONVERSION STATISTICS:\n");
		PRINT("#exec/a.out", exec_aout);
		PRINT("#exec/elf", exec_elf);
		PRINT("#exec/unknown", exec_indeterminable);
		PRINT("#exec handling errors", exec_errors);
		PRINT("#samples/total", samples_total);
		PRINT("#samples/unclaimed", samples_unknown_offset);
		PRINT("#samples/unknown-object", samples_indeterminable);
		PRINT("#callchain/dubious-frames", callchain_dubious_frames);
	}

	if (mf)
		(void) fclose(mf);
}<|MERGE_RESOLUTION|>--- conflicted
+++ resolved
@@ -1290,6 +1290,7 @@
  * callgraph is generated if FLAG_DO_CALLGRAPHS is set.  gmon.out
  * files usable by gprof(1) are created if FLAG_DO_GPROF is set.
  */
+
 static int
 pmcstat_analyze_log(void)
 {
@@ -1308,432 +1309,7 @@
 	if (elf_version(EV_CURRENT) == EV_NONE)
 		err(EX_UNAVAILABLE, "Elf library intialization failed");
 
-<<<<<<< HEAD
-	cg->pcg_count = 0;
-	cg->pcg_nchildren = 0;
-	LIST_INIT(&cg->pcg_children);
-
-	return (cg);
-}
-
-/*
- * Free a node and its children.
- */
-static void
-pmcstat_cgnode_free(struct pmcstat_cgnode *cg)
-{
-	struct pmcstat_cgnode *cgc, *cgtmp;
-
-	LIST_FOREACH_SAFE(cgc, &cg->pcg_children, pcg_sibling, cgtmp)
-		pmcstat_cgnode_free(cgc);
-	free(cg);
-}
-
-/*
- * Look for a callgraph node associated with pmc `pmcid' in the global
- * hash table that corresponds to the given `pc' value in the process
- * `pp'.
- */
-static struct pmcstat_cgnode *
-pmcstat_cgnode_hash_lookup_pc(struct pmcstat_process *pp, uint32_t pmcid,
-    uintfptr_t pc, int usermode)
-{
-	struct pmcstat_pcmap *ppm;
-	struct pmcstat_symbol *sym;
-	struct pmcstat_image *image;
-	struct pmcstat_cgnode *cg;
-	struct pmcstat_cgnode_hash *h;
-	uintfptr_t loadaddress;
-	unsigned int i, hash;
-
-	ppm = pmcstat_process_find_map(usermode ? pp : pmcstat_kernproc, pc);
-	if (ppm == NULL)
-		return (NULL);
-
-	image = ppm->ppm_image;
-
-	loadaddress = ppm->ppm_lowpc + image->pi_vaddr - image->pi_start;
-	pc -= loadaddress;	/* Convert to an offset in the image. */
-
-	/*
-	 * Try determine the function at this offset.  If we can't
-	 * find a function round leave the `pc' value alone.
-	 */
-	if ((sym = pmcstat_symbol_search(image, pc)) != NULL)
-		pc = sym->ps_start;
-
-	for (hash = i = 0; i < sizeof(uintfptr_t); i++)
-		hash += (pc >> i) & 0xFF;
-
-	hash &= PMCSTAT_HASH_MASK;
-
-	cg = NULL;
-	LIST_FOREACH(h, &pmcstat_cgnode_hash[hash], pch_next)
-	{
-		if (h->pch_pmcid != pmcid)
-			continue;
-
-		cg = h->pch_cgnode;
-
-		assert(cg != NULL);
-
-		if (cg->pcg_image == image && cg->pcg_func == pc)
-			return (cg);
-	}
-
-	/*
-	 * We haven't seen this (pmcid, pc) tuple yet, so allocate a
-	 * new callgraph node and a new hash table entry for it.
-	 */
-	cg = pmcstat_cgnode_allocate(image, pc);
-	if ((h = malloc(sizeof(*h))) == NULL)
-		err(EX_OSERR, "ERROR: Could not allocate callgraph node");
-
-	h->pch_pmcid = pmcid;
-	h->pch_cgnode = cg;
-	LIST_INSERT_HEAD(&pmcstat_cgnode_hash[hash], h, pch_next);
-
-	pmcstat_cgnode_hash_count++;
-
-	return (cg);
-}
-
-/*
- * Compare two callgraph nodes for sorting.
- */
-static int
-pmcstat_cgnode_compare(const void *a, const void *b)
-{
-	const struct pmcstat_cgnode *const *pcg1, *const *pcg2, *cg1, *cg2;
-
-	pcg1 = (const struct pmcstat_cgnode *const *) a;
-	cg1 = *pcg1;
-	pcg2 = (const struct pmcstat_cgnode *const *) b;
-	cg2 = *pcg2;
-
-	/* Sort in reverse order */
-	if (cg1->pcg_count < cg2->pcg_count)
-		return (1);
-	if (cg1->pcg_count > cg2->pcg_count)
-		return (-1);
-	return (0);
-}
-
-/*
- * Find (allocating if a needed) a callgraph node in the given
- * parent with the same (image, pcoffset) pair.
- */
-
-static struct pmcstat_cgnode *
-pmcstat_cgnode_find(struct pmcstat_cgnode *parent, struct pmcstat_image *image,
-    uintfptr_t pcoffset)
-{
-	struct pmcstat_cgnode *child;
-
-	LIST_FOREACH(child, &parent->pcg_children, pcg_sibling) {
-		if (child->pcg_image == image &&
-		    child->pcg_func == pcoffset)
-			return (child);
-	}
-
-	/*
-	 * Allocate a new structure.
-	 */
-
-	child = pmcstat_cgnode_allocate(image, pcoffset);
-
-	/*
-	 * Link it into the parent.
-	 */
-	LIST_INSERT_HEAD(&parent->pcg_children, child, pcg_sibling);
-	parent->pcg_nchildren++;
-
-	return (child);
-}
-
-/*
- * Print one callgraph node.  The output format is:
- *
- * indentation %(parent's samples) #nsamples function@object
- */
-static void
-pmcstat_cgnode_print(struct pmcstat_args *a, struct pmcstat_cgnode *cg,
-    int depth, uint32_t total)
-{
-	uint32_t n;
-	const char *space;
-	struct pmcstat_symbol *sym;
-	struct pmcstat_cgnode **sortbuffer, **cgn, *pcg;
-
-	space = " ";
-
-	if (depth > 0)
-		(void) fprintf(a->pa_graphfile, "%*s", depth, space);
-
-	if (cg->pcg_count == total)
-		(void) fprintf(a->pa_graphfile, "100.0%% ");
-	else
-		(void) fprintf(a->pa_graphfile, "%05.2f%% ",
-		    100.0 * cg->pcg_count / total);
-
-	n = fprintf(a->pa_graphfile, " [%u] ", cg->pcg_count);
-
-	/* #samples is a 12 character wide field. */
-	if (n < 12)
-		(void) fprintf(a->pa_graphfile, "%*s", 12 - n, space);
-
-	if (depth > 0)
-		(void) fprintf(a->pa_graphfile, "%*s", depth, space);
-
-	sym = pmcstat_symbol_search(cg->pcg_image, cg->pcg_func);
-	if (sym)
-		(void) fprintf(a->pa_graphfile, "%s",
-		    pmcstat_string_unintern(sym->ps_name));
-	else
-		(void) fprintf(a->pa_graphfile, "%p",
-		    (void *) (cg->pcg_image->pi_vaddr + cg->pcg_func));
-
-	if (pmcstat_previous_filename_printed !=
-	    cg->pcg_image->pi_fullpath) {
-		pmcstat_previous_filename_printed = cg->pcg_image->pi_fullpath;
-		(void) fprintf(a->pa_graphfile, " @ %s\n",
-		    pmcstat_string_unintern(
-		    pmcstat_previous_filename_printed));
-	} else
-		(void) fprintf(a->pa_graphfile, "\n");
-
-	if (cg->pcg_nchildren == 0)
-		return;
-
-	if ((sortbuffer = (struct pmcstat_cgnode **)
-		malloc(sizeof(struct pmcstat_cgnode *) *
-		    cg->pcg_nchildren)) == NULL)
-		err(EX_OSERR, "ERROR: Cannot print callgraph");
-	cgn = sortbuffer;
-
-	LIST_FOREACH(pcg, &cg->pcg_children, pcg_sibling)
-	    *cgn++ = pcg;
-
-	assert(cgn - sortbuffer == (int) cg->pcg_nchildren);
-
-	qsort(sortbuffer, cg->pcg_nchildren, sizeof(struct pmcstat_cgnode *),
-	    pmcstat_cgnode_compare);
-
-	for (cgn = sortbuffer, n = 0; n < cg->pcg_nchildren; n++, cgn++)
-		pmcstat_cgnode_print(a, *cgn, depth+1, cg->pcg_count);
-
-	free(sortbuffer);
-}
-
-/*
- * Record a callchain.
- */
-
-static void
-pmcstat_record_callchain(struct pmcstat_process *pp, uint32_t pmcid,
-    uint32_t nsamples, uintfptr_t *cc, int usermode, struct pmcstat_args *a)
-{
-	uintfptr_t pc, loadaddress;
-	uint32_t n;
-	struct pmcstat_image *image;
-	struct pmcstat_pcmap *ppm;
-	struct pmcstat_symbol *sym;
-	struct pmcstat_cgnode *parent, *child;
-
-	/*
-	 * Find the callgraph node recorded in the global hash table
-	 * for this (pmcid, pc).
-	 */
-
-	pc = cc[0];
-	parent = pmcstat_cgnode_hash_lookup_pc(pp, pmcid, pc, usermode);
-	if (parent == NULL) {
-		pmcstat_stats.ps_callchain_dubious_frames++;
-		return;
-	}
-
-	parent->pcg_count++;
-
-	/*
-	 * For each return address in the call chain record, subject
-	 * to the maximum depth desired.
-	 * - Find the image associated with the sample.  Stop if there
-	 *   there is no valid image at that address.
-	 * - Find the function that overlaps the return address.
-	 * - If found: use the start address of the function.
-	 *   If not found (say an object's symbol table is not present or
-	 *   is incomplete), round down to th gprof bucket granularity.
-	 * - Convert return virtual address to an offset in the image.
-	 * - Look for a child with the same {offset,image} tuple,
-	 *   inserting one if needed.
-	 * - Increment the count of occurrences of the child.
-	 */
-
-	for (n = 1; n < (uint32_t) a->pa_graphdepth && n < nsamples; n++,
-	    parent = child) {
-		pc = cc[n];
-
-		ppm = pmcstat_process_find_map(usermode ? pp :
-		    pmcstat_kernproc, pc);
-		if (ppm == NULL)
-			return;
-
-		image = ppm->ppm_image;
-		loadaddress = ppm->ppm_lowpc + image->pi_vaddr -
-		    image->pi_start;
-		pc -= loadaddress;
-
-		if ((sym = pmcstat_symbol_search(image, pc)) != NULL)
-			pc = sym->ps_start;
-
-		child = pmcstat_cgnode_find(parent, image, pc);
-		child->pcg_count++;
-	}
-}
-
-/*
- * Printing a callgraph for a PMC.
- */
-static void
-pmcstat_callgraph_print_for_pmcid(struct pmcstat_args *a,
-    struct pmcstat_pmcrecord *pmcr)
-{
-	int n, nentries;
-	uint32_t nsamples, pmcid;
-	struct pmcstat_cgnode **sortbuffer, **cgn;
-	struct pmcstat_cgnode_hash *pch;
-
-	/*
-	 * We pull out all callgraph nodes in the top-level hash table
-	 * with a matching PMC id.  We then sort these based on the
-	 * frequency of occurrence.  Each callgraph node is then
-	 * printed.
-	 */
-
-	nsamples = 0;
-	pmcid = pmcr->pr_pmcid;
-	if ((sortbuffer = (struct pmcstat_cgnode **)
-	    malloc(sizeof(struct pmcstat_cgnode *) *
-	    pmcstat_cgnode_hash_count)) == NULL)
-		err(EX_OSERR, "ERROR: Cannot sort callgraph");
-	cgn = sortbuffer;
-
-	memset(sortbuffer, 0xFF, pmcstat_cgnode_hash_count *
-	    sizeof(struct pmcstat_cgnode **));
-
-	for (n = 0; n < PMCSTAT_NHASH; n++)
-		LIST_FOREACH(pch, &pmcstat_cgnode_hash[n], pch_next)
-		    if (pch->pch_pmcid == pmcid) {
-			    nsamples += pch->pch_cgnode->pcg_count;
-			    *cgn++ = pch->pch_cgnode;
-		    }
-
-	nentries = cgn - sortbuffer;
-	assert(nentries <= pmcstat_cgnode_hash_count);
-
-	if (nentries == 0)
-		return;
-
-	qsort(sortbuffer, nentries, sizeof(struct pmcstat_cgnode *),
-	    pmcstat_cgnode_compare);
-
-	(void) fprintf(a->pa_graphfile,
-	    "@ %s [%u samples]\n\n",
-	    pmcstat_string_unintern(pmcr->pr_pmcname),
-	    nsamples);
-
-	for (cgn = sortbuffer, n = 0; n < nentries; n++, cgn++) {
-		pmcstat_previous_filename_printed = NULL;
-		pmcstat_cgnode_print(a, *cgn, 0, nsamples);
-		(void) fprintf(a->pa_graphfile, "\n");
-	}
-
-	free(sortbuffer);
-}
-
-/*
- * Print out callgraphs.
- */
-
-static void
-pmcstat_callgraph_print(struct pmcstat_args *a)
-{
-	struct pmcstat_pmcrecord *pmcr;
-
-	LIST_FOREACH(pmcr, &pmcstat_pmcs, pr_next)
-	    pmcstat_callgraph_print_for_pmcid(a, pmcr);
-}
-
-static void
-pmcstat_cgnode_do_gmon_arcs(struct pmcstat_cgnode *cg, pmc_id_t pmcid)
-{
-	struct pmcstat_cgnode *cgc;
-
-	/*
-	 * Look for child nodes that belong to the same image.
-	 */
-
-	LIST_FOREACH(cgc, &cg->pcg_children, pcg_sibling) {
-		if (cgc->pcg_image == cg->pcg_image)
-			pmcstat_gmon_append_arc(cg->pcg_image, pmcid,
-			    cgc->pcg_func, cg->pcg_func, cgc->pcg_count);
-		if (cgc->pcg_nchildren > 0)
-			pmcstat_cgnode_do_gmon_arcs(cgc, pmcid);
-	}
-}
-
-static void
-pmcstat_callgraph_do_gmon_arcs_for_pmcid(pmc_id_t pmcid)
-{
-	int n;
-	struct pmcstat_cgnode_hash *pch;
-
-	for (n = 0; n < PMCSTAT_NHASH; n++)
-		LIST_FOREACH(pch, &pmcstat_cgnode_hash[n], pch_next)
-			if (pch->pch_pmcid == pmcid &&
-			    pch->pch_cgnode->pcg_nchildren > 1)
-				pmcstat_cgnode_do_gmon_arcs(pch->pch_cgnode,
-				    pmcid);
-}
-
-
-static void
-pmcstat_callgraph_do_gmon_arcs(void)
-{
-	struct pmcstat_pmcrecord *pmcr;
-
-	LIST_FOREACH(pmcr, &pmcstat_pmcs, pr_next)
-		pmcstat_callgraph_do_gmon_arcs_for_pmcid(pmcr->pr_pmcid);
-}
-
-/*
- * Convert a hwpmc(4) log to profile information.  A system-wide
- * callgraph is generated if FLAG_DO_CALLGRAPHS is set.  gmon.out
- * files usable by gprof(1) are created if FLAG_DO_GPROF is set.
- */
-
-static int
-pmcstat_analyze_log(struct pmcstat_args *a)
-{
-	uint32_t cpu, cpuflags;
-	uintfptr_t pc, newpc;
-	pid_t pid;
-	struct pmcstat_image *image;
-	struct pmcstat_symbol *sym;
-	struct pmcstat_process *pp, *ppnew;
-	struct pmcstat_pcmap *ppm, *ppmtmp;
-	struct pmclog_ev ev;
-	pmcstat_interned_string image_path;
-
-	assert(a->pa_flags & FLAG_DO_ANALYSIS);
-
-	if (elf_version(EV_CURRENT) == EV_NONE)
-		err(EX_UNAVAILABLE, "Elf library intialization failed");
-
-	while (pmclog_read(a->pa_logparser, &ev) == 0) {
-=======
 	while (pmclog_read(args.pa_logparser, &ev) == 0) {
->>>>>>> 264e34b8
 		assert(ev.pl_state == PMCLOG_OK);
 
 		switch (ev.pl_type) {
